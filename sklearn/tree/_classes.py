"""
This module gathers tree-based methods, including decision, regression and
randomized trees. Single and multi-output problems are both handled.
"""

<<<<<<< HEAD
# Authors: Gilles Louppe <g.louppe@gmail.com>
#          Peter Prettenhofer <peter.prettenhofer@gmail.com>
#          Brian Holt <bdholt1@gmail.com>
#          Noel Dawe <noel@dawe.me>
#          Satrajit Gosh <satrajit.ghosh@gmail.com>
#          Joly Arnaud <arnaud.v.joly@gmail.com>
#          Fares Hedayati <fares.hedayati@gmail.com>
#          Nelson Liu <nelson@nelsonliu.me>
#          Haoyin Xu <haoyinxu@gmail.com>
#
# License: BSD 3 clause
=======
# Authors: The scikit-learn developers
# SPDX-License-Identifier: BSD-3-Clause
>>>>>>> 329a1cf4

import copy
import numbers
from abc import ABCMeta, abstractmethod
from math import ceil
from numbers import Integral, Real

import numpy as np
from scipy.sparse import issparse

from sklearn.base import (
    BaseEstimator,
    ClassifierMixin,
    MultiOutputMixin,
    RegressorMixin,
    _fit_context,
    clone,
    is_classifier,
)
from sklearn.utils import Bunch, check_random_state, compute_sample_weight
from sklearn.utils._param_validation import Hidden, Interval, RealNotInt, StrOptions
from sklearn.utils.multiclass import (
    _check_partial_fit_first_call,
    check_classification_targets,
)
from sklearn.utils.validation import (
    _assert_all_finite_element_wise,
    _check_sample_weight,
    assert_all_finite,
    check_is_fitted,
)

from . import _criterion, _splitter, _tree
from ._criterion import BaseCriterion
from ._splitter import BaseSplitter
from ._tree import (
    BestFirstTreeBuilder,
    DepthFirstTreeBuilder,
    Tree,
    _build_pruned_tree_ccp,
    ccp_pruning_path,
)
from ._utils import _any_isnan_axis0

__all__ = [
    "DecisionTreeClassifier",
    "DecisionTreeRegressor",
    "ExtraTreeClassifier",
    "ExtraTreeRegressor",
]


# =============================================================================
# Types and constants
# =============================================================================

DTYPE = _tree.DTYPE
DOUBLE = _tree.DOUBLE

CRITERIA_CLF = {
    "gini": _criterion.Gini,
    "log_loss": _criterion.Entropy,
    "entropy": _criterion.Entropy,
}
CRITERIA_REG = {
    "squared_error": _criterion.MSE,
    "friedman_mse": _criterion.FriedmanMSE,
    "absolute_error": _criterion.MAE,
    "poisson": _criterion.Poisson,
}

DENSE_SPLITTERS = {"best": _splitter.BestSplitter, "random": _splitter.RandomSplitter}

SPARSE_SPLITTERS = {
    "best": _splitter.BestSparseSplitter,
    "random": _splitter.RandomSparseSplitter,
}

# =============================================================================
# Base decision tree
# =============================================================================


class BaseDecisionTree(MultiOutputMixin, BaseEstimator, metaclass=ABCMeta):
    """Base class for decision trees.

    Warning: This class should not be used directly.
    Use derived classes instead.
    """

    _parameter_constraints: dict = {
        "splitter": [StrOptions({"best", "random"})],
        "max_depth": [Interval(Integral, 1, None, closed="left"), None],
        "min_samples_split": [
            Interval(Integral, 2, None, closed="left"),
            Interval(RealNotInt, 0.0, 1.0, closed="right"),
            StrOptions({"sqrt", "log2"}),
        ],
        "min_samples_leaf": [
            Interval(Integral, 1, None, closed="left"),
            Interval(RealNotInt, 0.0, 1.0, closed="neither"),
        ],
        "min_weight_fraction_leaf": [Interval(Real, 0.0, 0.5, closed="both")],
        "max_features": [
            Interval(Integral, 1, None, closed="left"),
            Interval(RealNotInt, 0.0, 1.0, closed="right"),
            StrOptions({"sqrt", "log2"}),
            None,
        ],
        "random_state": ["random_state"],
        "max_leaf_nodes": [Interval(Integral, 2, None, closed="left"), None],
        "min_impurity_decrease": [Interval(Real, 0.0, None, closed="left")],
        "ccp_alpha": [Interval(Real, 0.0, None, closed="left")],
        "store_leaf_values": ["boolean"],
        "monotonic_cst": ["array-like", None],
    }

    @abstractmethod
    def __init__(
        self,
        *,
        criterion,
        splitter,
        max_depth,
        min_samples_split,
        min_samples_leaf,
        min_weight_fraction_leaf,
        max_features,
        max_leaf_nodes,
        random_state,
        min_impurity_decrease,
        class_weight=None,
        ccp_alpha=0.0,
        store_leaf_values=False,
        monotonic_cst=None,
    ):
        self.criterion = criterion
        self.splitter = splitter
        self.max_depth = max_depth
        self.min_samples_split = min_samples_split
        self.min_samples_leaf = min_samples_leaf
        self.min_weight_fraction_leaf = min_weight_fraction_leaf
        self.max_features = max_features
        self.max_leaf_nodes = max_leaf_nodes
        self.random_state = random_state
        self.min_impurity_decrease = min_impurity_decrease
        self.class_weight = class_weight
        self.ccp_alpha = ccp_alpha
        self.store_leaf_values = store_leaf_values
        self.monotonic_cst = monotonic_cst

    def get_depth(self):
        """Return the depth of the decision tree.

        The depth of a tree is the maximum distance between the root
        and any leaf.

        Returns
        -------
        self.tree_.max_depth : int
            The maximum depth of the tree.
        """
        check_is_fitted(self)
        return self.tree_.max_depth

    def get_n_leaves(self):
        """Return the number of leaves of the decision tree.

        Returns
        -------
        self.tree_.n_leaves : int
            Number of leaves.
        """
        check_is_fitted(self)
        return self.tree_.n_leaves

    def _support_missing_values(self, X):
        return (
            not issparse(X)
            and self._get_tags()["allow_nan"]
            and self.monotonic_cst is None
        )

    def _compute_missing_values_in_feature_mask(self, X, estimator_name=None):
        """Return boolean mask denoting if there are missing values for each feature.

        This method also ensures that X is finite.

        Parameter
        ---------
        X : array-like of shape (n_samples, n_features), dtype=DOUBLE
            Input data.

        estimator_name : str or None, default=None
            Name to use when raising an error. Defaults to the class name.

        Returns
        -------
        missing_values_in_feature_mask : ndarray of shape (n_features,), or None
            Missing value mask. If missing values are not supported or there
            are no missing values, return None.
        """
        estimator_name = estimator_name or self.__class__.__name__
        common_kwargs = dict(estimator_name=estimator_name, input_name="X")

        if not self._support_missing_values(X):
            assert_all_finite(X, **common_kwargs)
            return None

        with np.errstate(over="ignore"):
            overall_sum = np.sum(X)

        if not np.isfinite(overall_sum):
            # Raise a ValueError in case of the presence of an infinite element.
            _assert_all_finite_element_wise(X, xp=np, allow_nan=True, **common_kwargs)

        # If the sum is not nan, then there are no missing values
        if not np.isnan(overall_sum):
            return None

        missing_values_in_feature_mask = _any_isnan_axis0(X)
        return missing_values_in_feature_mask

    def _fit(
        self,
        X,
        y,
        sample_weight=None,
        check_input=True,
        missing_values_in_feature_mask=None,
        classes=None,
    ):
        random_state = check_random_state(self.random_state)

        if check_input:
            # Need to validate separately here.
            # We can't pass multi_output=True because that would allow y to be
            # csr.

            # _compute_missing_values_in_feature_mask will check for finite values and
            # compute the missing mask if the tree supports missing values
            check_X_params = dict(
                dtype=DTYPE, accept_sparse="csc", force_all_finite=False
            )
            check_y_params = dict(ensure_2d=False, dtype=None)
            if y is not None or self._get_tags()["requires_y"]:
                X, y = self._validate_data(
                    X, y, validate_separately=(check_X_params, check_y_params)
                )
            else:
                X = self._validate_data(X, **check_X_params)

            missing_values_in_feature_mask = (
                self._compute_missing_values_in_feature_mask(X)
            )
            if issparse(X):
                X.sort_indices()

                if X.indices.dtype != np.intc or X.indptr.dtype != np.intc:
                    raise ValueError(
                        "No support for np.int64 index based sparse matrices"
                    )

            if y is not None and self.criterion == "poisson":
                if np.any(y < 0):
                    raise ValueError(
                        "Some value(s) of y are negative which is"
                        " not allowed for Poisson regression."
                    )
                if np.sum(y) <= 0:
                    raise ValueError(
                        "Sum of y is not positive which is "
                        "necessary for Poisson regression."
                    )

        # Determine output settings
        n_samples, self.n_features_in_ = X.shape

        # Do preprocessing if 'y' is passed
        is_classification = False
        if y is not None:
            is_classification = is_classifier(self)
            y = np.atleast_1d(y)
            expanded_class_weight = None

            if y.ndim == 1:
                # reshape is necessary to preserve the data contiguity against vs
                # [:, np.newaxis] that does not.
                y = np.reshape(y, (-1, 1))

            self.n_outputs_ = y.shape[1]

            if is_classification:
                check_classification_targets(y)
                y = np.copy(y)

                self.classes_ = []
                self.n_classes_ = []

                if self.class_weight is not None:
                    y_original = np.copy(y)

                y_encoded = np.zeros(y.shape, dtype=int)
                if classes is not None:
                    classes = np.atleast_1d(classes)
                    if classes.ndim == 1:
                        classes = np.array([classes])

                    for k in classes:
                        self.classes_.append(np.array(k))
                        self.n_classes_.append(np.array(k).shape[0])

                    for i in range(n_samples):
                        for j in range(self.n_outputs_):
                            y_encoded[i, j] = np.where(self.classes_[j] == y[i, j])[0][
                                0
                            ]
                else:
                    for k in range(self.n_outputs_):
                        classes_k, y_encoded[:, k] = np.unique(
                            y[:, k], return_inverse=True
                        )
                        self.classes_.append(classes_k)
                        self.n_classes_.append(classes_k.shape[0])

                y = y_encoded

                if self.class_weight is not None:
                    expanded_class_weight = compute_sample_weight(
                        self.class_weight, y_original
                    )

                self.n_classes_ = np.array(self.n_classes_, dtype=np.intp)
                self._n_classes_ = self.n_classes_
            if getattr(y, "dtype", None) != DOUBLE or not y.flags.contiguous:
                y = np.ascontiguousarray(y, dtype=DOUBLE)

            if len(y) != n_samples:
                raise ValueError(
                    "Number of labels=%d does not match number of samples=%d"
                    % (len(y), n_samples)
                )

        # set decision-tree model parameters
        max_depth = np.iinfo(np.int32).max if self.max_depth is None else self.max_depth

        if isinstance(self.min_samples_leaf, numbers.Integral):
            min_samples_leaf = self.min_samples_leaf
        else:  # float
            min_samples_leaf = int(ceil(self.min_samples_leaf * n_samples))

        if isinstance(self.min_samples_split, str):
            if self.min_samples_split == "sqrt":
                min_samples_split = max(1, int(np.sqrt(self.n_features_in_)))
            elif self.min_samples_split == "log2":
                min_samples_split = max(1, int(np.log2(self.n_features_in_)))
        elif isinstance(self.min_samples_split, numbers.Integral):
            min_samples_split = self.min_samples_split
        else:  # float
            min_samples_split = int(ceil(self.min_samples_split * n_samples))
            min_samples_split = max(2, min_samples_split)
        min_samples_split = max(min_samples_split, 2 * min_samples_leaf)
        self.min_samples_split_ = min_samples_split
        self.min_samples_leaf_ = min_samples_leaf

        if isinstance(self.max_features, str):
            if self.max_features == "sqrt":
                max_features = max(1, int(np.sqrt(self.n_features_in_)))
            elif self.max_features == "log2":
                max_features = max(1, int(np.log2(self.n_features_in_)))
        elif self.max_features is None:
            max_features = self.n_features_in_
        elif isinstance(self.max_features, numbers.Integral):
            max_features = self.max_features
        else:  # float
            if self.max_features > 0.0:
                max_features = max(1, int(self.max_features * self.n_features_in_))
            else:
                max_features = 0

        self.max_features_ = max_features

        max_leaf_nodes = -1 if self.max_leaf_nodes is None else self.max_leaf_nodes

        if sample_weight is not None:
            sample_weight = _check_sample_weight(sample_weight, X, DOUBLE)

        if y is not None and expanded_class_weight is not None:
            if sample_weight is not None:
                sample_weight = sample_weight * expanded_class_weight
            else:
                sample_weight = expanded_class_weight

        # Set min_weight_leaf from min_weight_fraction_leaf
        if sample_weight is None:
            min_weight_leaf = self.min_weight_fraction_leaf * n_samples
        else:
            min_weight_leaf = self.min_weight_fraction_leaf * np.sum(sample_weight)
        self.min_weight_leaf_ = min_weight_leaf

        # build the actual tree now with the parameters
        self = self._build_tree(
            X=X,
            y=y,
            sample_weight=sample_weight,
            missing_values_in_feature_mask=missing_values_in_feature_mask,
            min_samples_leaf=min_samples_leaf,
            min_weight_leaf=min_weight_leaf,
            max_leaf_nodes=max_leaf_nodes,
            min_samples_split=min_samples_split,
            max_depth=max_depth,
            random_state=random_state,
        )

        return self

    def _build_tree(
        self,
        X,
        y,
        sample_weight,
        missing_values_in_feature_mask,
        min_samples_leaf,
        min_weight_leaf,
        max_leaf_nodes,
        min_samples_split,
        max_depth,
        random_state,
    ):
        """Build the actual tree.

        Parameters
        ----------
        X : Array-like
            X dataset.
        y : Array-like
            Y targets.
        sample_weight : Array-like
            Sample weights
        min_samples_leaf : float
            Number of samples required to be a leaf.
        min_weight_leaf : float
            Weight of samples required to be a leaf.
        max_leaf_nodes : float
            Maximum number of leaf nodes allowed in tree.
        min_samples_split : float
            Minimum number of samples to split on.
        max_depth : int
            The maximum depth of any tree.
        random_state : int
            Random seed.
        """
        n_samples = X.shape[0]

        # Build tree
        criterion = self.criterion
        if not isinstance(criterion, BaseCriterion):
            if is_classifier(self):
                criterion = CRITERIA_CLF[self.criterion](
                    self.n_outputs_, self.n_classes_
                )
            else:
                criterion = CRITERIA_REG[self.criterion](self.n_outputs_, n_samples)
        else:
            # Make a deepcopy in case the criterion has mutable attributes that
            # might be shared and modified concurrently during parallel fitting
            criterion = copy.deepcopy(criterion)

        SPLITTERS = SPARSE_SPLITTERS if issparse(X) else DENSE_SPLITTERS

        if self.monotonic_cst is None:
            monotonic_cst = None
        else:
            if self.n_outputs_ > 1:
                raise ValueError(
                    "Monotonicity constraints are not supported with multiple outputs."
                )
            # Check to correct monotonicity constraint' specification,
            # by applying element-wise logical conjunction
            # Note: we do not cast `np.asarray(self.monotonic_cst, dtype=np.int8)`
            # straight away here so as to generate error messages for invalid
            # values using the original values prior to any dtype related conversion.
            monotonic_cst = np.asarray(self.monotonic_cst)
            if monotonic_cst.shape[0] != X.shape[1]:
                raise ValueError(
                    "monotonic_cst has shape {} but the input data "
                    "X has {} features.".format(monotonic_cst.shape[0], X.shape[1])
                )
            valid_constraints = np.isin(monotonic_cst, (-1, 0, 1))
            if not np.all(valid_constraints):
                unique_constaints_value = np.unique(monotonic_cst)
                raise ValueError(
                    "monotonic_cst must be None or an array-like of -1, 0 or 1, but"
                    f" got {unique_constaints_value}"
                )
            monotonic_cst = np.asarray(monotonic_cst, dtype=np.int8)
            if is_classifier(self):
                if self.n_classes_[0] > 2:
                    raise ValueError(
                        "Monotonicity constraints are not supported with multiclass "
                        "classification"
                    )
                # Binary classification trees are built by constraining probabilities
                # of the *negative class* in order to make the implementation similar
                # to regression trees.
                # Since self.monotonic_cst encodes constraints on probabilities of the
                # *positive class*, all signs must be flipped.
                monotonic_cst *= -1
        self.monotonic_cst_ = monotonic_cst

        if not isinstance(self.splitter, BaseSplitter):
            splitter = SPLITTERS[self.splitter](
                criterion,
                self.max_features_,
                min_samples_leaf,
                min_weight_leaf,
                random_state,
                monotonic_cst,
            )

        if is_classifier(self):
            self.tree_ = Tree(self.n_features_in_, self.n_classes_, self.n_outputs_)
        else:
            self.tree_ = Tree(
                self.n_features_in_,
                # TODO: tree shouldn't need this in this case
                np.array([1] * self.n_outputs_, dtype=np.intp),
                self.n_outputs_,
            )

        # Use BestFirst if max_leaf_nodes given; use DepthFirst otherwise
        if max_leaf_nodes < 0:
            builder = DepthFirstTreeBuilder(
                splitter,
                min_samples_split,
                min_samples_leaf,
                min_weight_leaf,
                max_depth,
                self.min_impurity_decrease,
                self.store_leaf_values,
            )
        else:
            builder = BestFirstTreeBuilder(
                splitter,
                min_samples_split,
                min_samples_leaf,
                min_weight_leaf,
                max_depth,
                max_leaf_nodes,
                self.min_impurity_decrease,
                self.store_leaf_values,
            )
        builder.build(self.tree_, X, y, sample_weight, missing_values_in_feature_mask)

        if self.n_outputs_ == 1 and is_classifier(self):
            self.n_classes_ = self.n_classes_[0]
            self.classes_ = self.classes_[0]

        self._prune_tree()
        return self

    def _update_tree(self, X, y, sample_weight):
        # Update tree
        max_leaf_nodes = -1 if self.max_leaf_nodes is None else self.max_leaf_nodes
        min_samples_split = self.min_samples_split_
        min_samples_leaf = self.min_samples_leaf_
        min_weight_leaf = self.min_weight_leaf_
        # set decision-tree model parameters
        max_depth = np.iinfo(np.int32).max if self.max_depth is None else self.max_depth

        monotonic_cst = self.monotonic_cst_

        # Build tree
        # Note: this reconstructs the builder with the same state it had during the
        # initial fit. This is necessary because the builder is not saved as part
        # of the class, and thus the state may be lost if pickled/unpickled.
        n_samples = X.shape[0]
        criterion = self.criterion
        if not isinstance(criterion, BaseCriterion):
            if is_classifier(self):
                criterion = CRITERIA_CLF[self.criterion](
                    self.n_outputs_, self._n_classes_
                )
            else:
                criterion = CRITERIA_REG[self.criterion](self.n_outputs_, n_samples)
        else:
            # Make a deepcopy in case the criterion has mutable attributes that
            # might be shared and modified concurrently during parallel fitting
            criterion = copy.deepcopy(criterion)

        random_state = check_random_state(self.random_state)

        SPLITTERS = SPARSE_SPLITTERS if issparse(X) else DENSE_SPLITTERS
        splitter = SPLITTERS[self.splitter](
            criterion,
            self.max_features_,
            min_samples_leaf,
            min_weight_leaf,
            random_state,
            monotonic_cst,
        )

        # Use BestFirst if max_leaf_nodes given; use DepthFirst otherwise
        if max_leaf_nodes < 0:
            builder = DepthFirstTreeBuilder(
                splitter,
                min_samples_split,
                min_samples_leaf,
                min_weight_leaf,
                max_depth,
                self.min_impurity_decrease,
                self.store_leaf_values,
            )
        else:
            builder = BestFirstTreeBuilder(
                splitter,
                min_samples_split,
                min_samples_leaf,
                min_weight_leaf,
                max_depth,
                max_leaf_nodes,
                self.min_impurity_decrease,
                self.store_leaf_values,
            )
        builder.initialize_node_queue(self.tree_, X, y, sample_weight)
        builder.build(self.tree_, X, y, sample_weight)

        self._prune_tree()
        return self

    def _validate_X_predict(self, X, check_input):
        """Validate the training data on predict (probabilities)."""
        if check_input:
            if self._support_missing_values(X):
                force_all_finite = "allow-nan"
            else:
                force_all_finite = True
            X = self._validate_data(
                X,
                dtype=DTYPE,
                accept_sparse="csr",
                reset=False,
                force_all_finite=force_all_finite,
            )
            if issparse(X) and (
                X.indices.dtype != np.intc or X.indptr.dtype != np.intc
            ):
                raise ValueError("No support for np.int64 index based sparse matrices")
        else:
            # The number of features is checked regardless of `check_input`
            self._check_n_features(X, reset=False)
        return X

    def predict(self, X, check_input=True):
        """Predict class or regression value for X.

        For a classification model, the predicted class for each sample in X is
        returned. For a regression model, the predicted value based on X is
        returned.

        Parameters
        ----------
        X : {array-like, sparse matrix} of shape (n_samples, n_features)
            The input samples. Internally, it will be converted to
            ``dtype=np.float32`` and if a sparse matrix is provided
            to a sparse ``csr_matrix``.

        check_input : bool, default=True
            Allow to bypass several input checking.
            Don't use this parameter unless you know what you're doing.

        Returns
        -------
        y : array-like of shape (n_samples,) or (n_samples, n_outputs)
            The predicted classes, or the predict values.
        """
        check_is_fitted(self)
        X = self._validate_X_predict(X, check_input)

        # proba is a count matrix of leaves that fall into
        # (n_samples, n_outputs, max_n_classes) array
        proba = self.tree_.predict(X)
        n_samples = X.shape[0]

        # Classification
        if is_classifier(self):
            if self.n_outputs_ == 1:
                return self.classes_.take(np.argmax(proba, axis=1), axis=0)

            else:
                class_type = self.classes_[0].dtype
                predictions = np.zeros((n_samples, self.n_outputs_), dtype=class_type)
                for k in range(self.n_outputs_):
                    predictions[:, k] = self.classes_[k].take(
                        np.argmax(proba[:, k], axis=1), axis=0
                    )

                return predictions

        # Regression
        else:
            if self.n_outputs_ == 1:
                return proba[:, 0]

            else:
                return proba[:, :, 0]

    def get_leaf_node_samples(self, X, check_input=True):
        """For each datapoint x in X, get the training samples in the leaf node.

        Parameters
        ----------
        X : array-like of shape (n_samples, n_features)
            Dataset to apply the forest to.
        check_input : bool, default=True
            Allow to bypass several input checking.

        Returns
        -------
        leaf_nodes_samples : a list of array-like of length (n_samples,)
            Each sample is represented by the indices of the training samples that
            reached the leaf node. The ``n_leaf_node_samples`` may vary between
            samples, since the number of samples that fall in a leaf node is
            variable. Each array has shape (n_leaf_node_samples, n_outputs).
        """
        if not self.store_leaf_values:
            raise RuntimeError(
                "leaf node samples are not stored when store_leaf_values=False"
            )

        # get indices of leaves per sample (n_samples,)
        X_leaves = self.apply(X, check_input=check_input)
        n_samples = X_leaves.shape[0]

        # get array of samples per leaf (n_node_samples, n_outputs)
        leaf_samples = self.tree_.leaf_nodes_samples

        leaf_nodes_samples = []
        for idx in range(n_samples):
            leaf_id = X_leaves[idx]
            leaf_nodes_samples.append(leaf_samples[leaf_id])
        return leaf_nodes_samples

    def predict_quantiles(self, X, quantiles=0.5, method="nearest", check_input=True):
        """Predict class or regression value for X at given quantiles.

        Parameters
        ----------
        X : {array-like, sparse matrix} of shape (n_samples, n_features)
            Input data.
        quantiles : float, optional
            The quantiles at which to evaluate, by default 0.5 (median).
        method : str, optional
            The method to interpolate, by default 'linear'. Can be any keyword
            argument accepted by :func:`~np.quantile`.
        check_input : bool, optional
            Whether or not to check input, by default True.

        Returns
        -------
        predictions : array-like of shape (n_samples, n_outputs, len(quantiles))
            The predicted quantiles.
        """
        if not self.store_leaf_values:
            raise RuntimeError(
                "Predicting quantiles requires that the tree stores leaf node samples."
            )

        check_is_fitted(self)

        # Check data
        X = self._validate_X_predict(X, check_input)

        if not isinstance(quantiles, (np.ndarray, list)):
            quantiles = np.array([quantiles])

        # get indices of leaves per sample
        X_leaves = self.apply(X)

        # get array of samples per leaf (n_node_samples, n_outputs)
        leaf_samples = self.tree_.leaf_nodes_samples

        # compute quantiles (n_samples, n_quantiles, n_outputs)
        n_samples = X.shape[0]
        n_quantiles = len(quantiles)
        proba = np.zeros((n_samples, n_quantiles, self.n_outputs_))
        for idx, leaf_id in enumerate(X_leaves):
            # predict by taking the quantile across the samples in the leaf for
            # each output
            try:
                proba[idx, ...] = np.quantile(
                    leaf_samples[leaf_id], quantiles, axis=0, method=method
                )
            except TypeError:
                proba[idx, ...] = np.quantile(
                    leaf_samples[leaf_id], quantiles, axis=0, interpolation=method
                )

        # Classification
        if is_classifier(self):
            if self.n_outputs_ == 1:
                # return the class with the highest probability for each quantile
                # (n_samples, n_quantiles)
                class_preds = np.zeros(
                    (n_samples, n_quantiles), dtype=self.classes_.dtype
                )
                for i in range(n_quantiles):
                    class_pred_per_sample = (
                        proba[:, i, :].squeeze().astype(self.classes_.dtype)
                    )
                    class_preds[:, i] = self.classes_.take(
                        class_pred_per_sample, axis=0
                    )
                return class_preds
            else:
                class_type = self.classes_[0].dtype
                predictions = np.zeros(
                    (n_samples, n_quantiles, self.n_outputs_), dtype=class_type
                )
                for k in range(self.n_outputs_):
                    for i in range(n_quantiles):
                        class_pred_per_sample = proba[:, i, k].squeeze().astype(int)
                        predictions[:, i, k] = self.classes_[k].take(
                            class_pred_per_sample, axis=0
                        )

                return predictions
        # Regression
        else:
            if self.n_outputs_ == 1:
                return proba[:, :, 0]

            else:
                return proba

    def apply(self, X, check_input=True):
        """Return the index of the leaf that each sample is predicted as.

        .. versionadded:: 0.17

        Parameters
        ----------
        X : {array-like, sparse matrix} of shape (n_samples, n_features)
            The input samples. Internally, it will be converted to
            ``dtype=np.float32`` and if a sparse matrix is provided
            to a sparse ``csr_matrix``.

        check_input : bool, default=True
            Allow to bypass several input checking.
            Don't use this parameter unless you know what you're doing.

        Returns
        -------
        X_leaves : array-like of shape (n_samples,)
            For each datapoint x in X, return the index of the leaf x
            ends up in. Leaves are numbered within
            ``[0; self.tree_.node_count)``, possibly with gaps in the
            numbering.
        """
        check_is_fitted(self)
        X = self._validate_X_predict(X, check_input)
        return self.tree_.apply(X)

    def decision_path(self, X, check_input=True):
        """Return the decision path in the tree.

        .. versionadded:: 0.18

        Parameters
        ----------
        X : {array-like, sparse matrix} of shape (n_samples, n_features)
            The input samples. Internally, it will be converted to
            ``dtype=np.float32`` and if a sparse matrix is provided
            to a sparse ``csr_matrix``.

        check_input : bool, default=True
            Allow to bypass several input checking.
            Don't use this parameter unless you know what you're doing.

        Returns
        -------
        indicator : sparse matrix of shape (n_samples, n_nodes)
            Return a node indicator CSR matrix where non zero elements
            indicates that the samples goes through the nodes.
        """
        X = self._validate_X_predict(X, check_input)
        return self.tree_.decision_path(X)

    def _prune_tree(self):
        """Prune tree using Minimal Cost-Complexity Pruning."""
        check_is_fitted(self)

        if self.ccp_alpha == 0.0:
            return

        # build pruned tree
        if is_classifier(self):
            n_classes = np.atleast_1d(self.n_classes_)
            pruned_tree = Tree(self.n_features_in_, n_classes, self.n_outputs_)
        else:
            pruned_tree = Tree(
                self.n_features_in_,
                # TODO: the tree shouldn't need this param
                np.array([1] * self.n_outputs_, dtype=np.intp),
                self.n_outputs_,
            )
        _build_pruned_tree_ccp(pruned_tree, self.tree_, self.ccp_alpha)

        self.tree_ = pruned_tree

    def cost_complexity_pruning_path(self, X, y, sample_weight=None):
        """Compute the pruning path during Minimal Cost-Complexity Pruning.

        See :ref:`minimal_cost_complexity_pruning` for details on the pruning
        process.

        Parameters
        ----------
        X : {array-like, sparse matrix} of shape (n_samples, n_features)
            The training input samples. Internally, it will be converted to
            ``dtype=np.float32`` and if a sparse matrix is provided
            to a sparse ``csc_matrix``.

        y : array-like of shape (n_samples,) or (n_samples, n_outputs)
            The target values (class labels) as integers or strings.

        sample_weight : array-like of shape (n_samples,), default=None
            Sample weights. If None, then samples are equally weighted. Splits
            that would create child nodes with net zero or negative weight are
            ignored while searching for a split in each node. Splits are also
            ignored if they would result in any single class carrying a
            negative weight in either child node.

        Returns
        -------
        ccp_path : :class:`~sklearn.utils.Bunch`
            Dictionary-like object, with the following attributes.

            ccp_alphas : ndarray
                Effective alphas of subtree during pruning.

            impurities : ndarray
                Sum of the impurities of the subtree leaves for the
                corresponding alpha value in ``ccp_alphas``.
        """
        est = clone(self).set_params(ccp_alpha=0.0)
        est.fit(X, y, sample_weight=sample_weight)
        return Bunch(**ccp_pruning_path(est.tree_))

    @property
    def feature_importances_(self):
        """Return the feature importances.

        The importance of a feature is computed as the (normalized) total
        reduction of the criterion brought by that feature.
        It is also known as the Gini importance.

        Warning: impurity-based feature importances can be misleading for
        high cardinality features (many unique values). See
        :func:`sklearn.inspection.permutation_importance` as an alternative.

        Returns
        -------
        feature_importances_ : ndarray of shape (n_features,)
            Normalized total reduction of criteria by feature
            (Gini importance).
        """
        check_is_fitted(self)

        return self.tree_.compute_feature_importances()


# =============================================================================
# Public estimators
# =============================================================================


class DecisionTreeClassifier(ClassifierMixin, BaseDecisionTree):
    """A decision tree classifier.

    Read more in the :ref:`User Guide <tree>`.

    Parameters
    ----------
    criterion : {"gini", "entropy", "log_loss"}, default="gini"
        The function to measure the quality of a split. Supported criteria are
        "gini" for the Gini impurity and "log_loss" and "entropy" both for the
        Shannon information gain, see :ref:`tree_mathematical_formulation`.

    splitter : {"best", "random"}, default="best"
        The strategy used to choose the split at each node. Supported
        strategies are "best" to choose the best split and "random" to choose
        the best random split.

    max_depth : int, default=None
        The maximum depth of the tree. If None, then nodes are expanded until
        all leaves are pure or until all leaves contain less than
        min_samples_split samples.

    min_samples_split : int or float, default=2
        The minimum number of samples required to split an internal node:

        - If int, then consider `min_samples_split` as the minimum number.
        - If float, then `min_samples_split` is a fraction and
          `ceil(min_samples_split * n_samples)` are the minimum
          number of samples for each split.

        .. versionchanged:: 0.18
           Added float values for fractions.

    min_samples_leaf : int or float, default=1
        The minimum number of samples required to be at a leaf node.
        A split point at any depth will only be considered if it leaves at
        least ``min_samples_leaf`` training samples in each of the left and
        right branches.  This may have the effect of smoothing the model,
        especially in regression.

        - If int, then consider `min_samples_leaf` as the minimum number.
        - If float, then `min_samples_leaf` is a fraction and
          `ceil(min_samples_leaf * n_samples)` are the minimum
          number of samples for each node.

        .. versionchanged:: 0.18
           Added float values for fractions.

    min_weight_fraction_leaf : float, default=0.0
        The minimum weighted fraction of the sum total of weights (of all
        the input samples) required to be at a leaf node. Samples have
        equal weight when sample_weight is not provided.

    max_features : int, float or {"sqrt", "log2"}, default=None
        The number of features to consider when looking for the best split:

            - If int, then consider `max_features` features at each split.
            - If float, then `max_features` is a fraction and
              `max(1, int(max_features * n_features_in_))` features are considered at
              each split.
            - If "sqrt", then `max_features=sqrt(n_features)`.
            - If "log2", then `max_features=log2(n_features)`.
            - If None, then `max_features=n_features`.

        Note: the search for a split does not stop until at least one
        valid partition of the node samples is found, even if it requires to
        effectively inspect more than ``max_features`` features.

    random_state : int, RandomState instance or None, default=None
        Controls the randomness of the estimator. The features are always
        randomly permuted at each split, even if ``splitter`` is set to
        ``"best"``. When ``max_features < n_features``, the algorithm will
        select ``max_features`` at random at each split before finding the best
        split among them. But the best found split may vary across different
        runs, even if ``max_features=n_features``. That is the case, if the
        improvement of the criterion is identical for several splits and one
        split has to be selected at random. To obtain a deterministic behaviour
        during fitting, ``random_state`` has to be fixed to an integer.
        See :term:`Glossary <random_state>` for details.

    max_leaf_nodes : int, default=None
        Grow a tree with ``max_leaf_nodes`` in best-first fashion.
        Best nodes are defined as relative reduction in impurity.
        If None then unlimited number of leaf nodes.

    min_impurity_decrease : float, default=0.0
        A node will be split if this split induces a decrease of the impurity
        greater than or equal to this value.

        The weighted impurity decrease equation is the following::

            N_t / N * (impurity - N_t_R / N_t * right_impurity
                                - N_t_L / N_t * left_impurity)

        where ``N`` is the total number of samples, ``N_t`` is the number of
        samples at the current node, ``N_t_L`` is the number of samples in the
        left child, and ``N_t_R`` is the number of samples in the right child.

        ``N``, ``N_t``, ``N_t_R`` and ``N_t_L`` all refer to the weighted sum,
        if ``sample_weight`` is passed.

        .. versionadded:: 0.19

    class_weight : dict, list of dict or "balanced", default=None
        Weights associated with classes in the form ``{class_label: weight}``.
        If None, all classes are supposed to have weight one. For
        multi-output problems, a list of dicts can be provided in the same
        order as the columns of y.

        Note that for multioutput (including multilabel) weights should be
        defined for each class of every column in its own dict. For example,
        for four-class multilabel classification weights should be
        [{0: 1, 1: 1}, {0: 1, 1: 5}, {0: 1, 1: 1}, {0: 1, 1: 1}] instead of
        [{1:1}, {2:5}, {3:1}, {4:1}].

        The "balanced" mode uses the values of y to automatically adjust
        weights inversely proportional to class frequencies in the input data
        as ``n_samples / (n_classes * np.bincount(y))``

        For multi-output, the weights of each column of y will be multiplied.

        Note that these weights will be multiplied with sample_weight (passed
        through the fit method) if sample_weight is specified.

    ccp_alpha : non-negative float, default=0.0
        Complexity parameter used for Minimal Cost-Complexity Pruning. The
        subtree with the largest cost complexity that is smaller than
        ``ccp_alpha`` will be chosen. By default, no pruning is performed. See
        :ref:`minimal_cost_complexity_pruning` for details.

        .. versionadded:: 0.22

    store_leaf_values : bool, default=False
        Whether to store the samples that fall into leaves in the ``tree_`` attribute.
        Each leaf will store a 2D array corresponding to the samples that fall into it
        keyed by node_id.

        XXX: This is currently experimental and may change without notice.
        Moreover, it can be improved upon since storing the samples twice is not ideal.
        One could instead store the indices in ``y_train`` that fall into each leaf,
        which would lower RAM/diskspace usage.

    monotonic_cst : array-like of int of shape (n_features), default=None
        Indicates the monotonicity constraint to enforce on each feature.
          - 1: monotonic increase
          - 0: no constraint
          - -1: monotonic decrease

        If monotonic_cst is None, no constraints are applied.

        Monotonicity constraints are not supported for:
          - multiclass classifications (i.e. when `n_classes > 2`),
          - multioutput classifications (i.e. when `n_outputs_ > 1`),
          - classifications trained on data with missing values.

        The constraints hold over the probability of the positive class.

        Read more in the :ref:`User Guide <monotonic_cst_gbdt>`.

        .. versionadded:: 1.4

    Attributes
    ----------
    classes_ : ndarray of shape (n_classes,) or list of ndarray
        The classes labels (single output problem),
        or a list of arrays of class labels (multi-output problem).

    feature_importances_ : ndarray of shape (n_features,)
        The impurity-based feature importances.
        The higher, the more important the feature.
        The importance of a feature is computed as the (normalized)
        total reduction of the criterion brought by that feature.  It is also
        known as the Gini importance [4]_.

        Warning: impurity-based feature importances can be misleading for
        high cardinality features (many unique values). See
        :func:`sklearn.inspection.permutation_importance` as an alternative.

    max_features_ : int
        The inferred value of max_features.

    n_classes_ : int or list of int
        The number of classes (for single output problems),
        or a list containing the number of classes for each
        output (for multi-output problems).

    n_features_in_ : int
        Number of features seen during :term:`fit`.

        .. versionadded:: 0.24

    feature_names_in_ : ndarray of shape (`n_features_in_`,)
        Names of features seen during :term:`fit`. Defined only when `X`
        has feature names that are all strings.

        .. versionadded:: 1.0

    n_outputs_ : int
        The number of outputs when ``fit`` is performed.

    tree_ : Tree instance
        The underlying Tree object. Please refer to
        ``help(sklearn.tree._tree.Tree)`` for attributes of Tree object and
        :ref:`sphx_glr_auto_examples_tree_plot_unveil_tree_structure.py`
        for basic usage of these attributes.

    min_samples_split_ : float
        The minimum number of samples needed to split a node in the tree building.

    min_weight_leaf_ : float
        The minimum number of weighted samples in a leaf.

    min_samples_leaf_ : int
        The minimum number of samples needed for a leaf node.

    monotonic_cst_ : array-like of int of shape (n_features,)
        The monotonicity constraints enforced on each feature.

    See Also
    --------
    DecisionTreeRegressor : A decision tree regressor.

    Notes
    -----
    The default values for the parameters controlling the size of the trees
    (e.g. ``max_depth``, ``min_samples_leaf``, etc.) lead to fully grown and
    unpruned trees which can potentially be very large on some data sets. To
    reduce memory consumption, the complexity and size of the trees should be
    controlled by setting those parameter values.

    The :meth:`predict` method operates using the :func:`numpy.argmax`
    function on the outputs of :meth:`predict_proba`. This means that in
    case the highest predicted probabilities are tied, the classifier will
    predict the tied class with the lowest index in :term:`classes_`.

    References
    ----------

    .. [1] https://en.wikipedia.org/wiki/Decision_tree_learning

    .. [2] L. Breiman, J. Friedman, R. Olshen, and C. Stone, "Classification
           and Regression Trees", Wadsworth, Belmont, CA, 1984.

    .. [3] T. Hastie, R. Tibshirani and J. Friedman. "Elements of Statistical
           Learning", Springer, 2009.

    .. [4] L. Breiman, and A. Cutler, "Random Forests",
           https://www.stat.berkeley.edu/~breiman/RandomForests/cc_home.htm

    Examples
    --------
    >>> from sklearn.datasets import load_iris
    >>> from sklearn.model_selection import cross_val_score
    >>> from sklearn.tree import DecisionTreeClassifier
    >>> clf = DecisionTreeClassifier(random_state=0)
    >>> iris = load_iris()
    >>> cross_val_score(clf, iris.data, iris.target, cv=10)
    ...                             # doctest: +SKIP
    ...
    array([ 1.     ,  0.93...,  0.86...,  0.93...,  0.93...,
            0.93...,  0.93...,  1.     ,  0.93...,  1.      ])
    """

    _parameter_constraints: dict = {
        **BaseDecisionTree._parameter_constraints,
        "criterion": [
            StrOptions({"gini", "entropy", "log_loss"}),
            Hidden(BaseCriterion),
        ],
        "class_weight": [dict, list, StrOptions({"balanced"}), None],
    }

    def __init__(
        self,
        *,
        criterion="gini",
        splitter="best",
        max_depth=None,
        min_samples_split=2,
        min_samples_leaf=1,
        min_weight_fraction_leaf=0.0,
        max_features=None,
        random_state=None,
        max_leaf_nodes=None,
        min_impurity_decrease=0.0,
        class_weight=None,
        ccp_alpha=0.0,
        store_leaf_values=False,
        monotonic_cst=None,
    ):
        super().__init__(
            criterion=criterion,
            splitter=splitter,
            max_depth=max_depth,
            min_samples_split=min_samples_split,
            min_samples_leaf=min_samples_leaf,
            min_weight_fraction_leaf=min_weight_fraction_leaf,
            max_features=max_features,
            max_leaf_nodes=max_leaf_nodes,
            class_weight=class_weight,
            random_state=random_state,
            min_impurity_decrease=min_impurity_decrease,
            monotonic_cst=monotonic_cst,
            ccp_alpha=ccp_alpha,
            store_leaf_values=store_leaf_values,
        )

    @_fit_context(prefer_skip_nested_validation=True)
    def fit(
        self,
        X,
        y,
        sample_weight=None,
        check_input=True,
        classes=None,
    ):
        """Build a decision tree classifier from the training set (X, y).

        Parameters
        ----------
        X : {array-like, sparse matrix} of shape (n_samples, n_features)
            The training input samples. Internally, it will be converted to
            ``dtype=np.float32`` and if a sparse matrix is provided
            to a sparse ``csc_matrix``.

        y : array-like of shape (n_samples,) or (n_samples, n_outputs)
            The target values (class labels) as integers or strings.

        sample_weight : array-like of shape (n_samples,), default=None
            Sample weights. If None, then samples are equally weighted. Splits
            that would create child nodes with net zero or negative weight are
            ignored while searching for a split in each node. Splits are also
            ignored if they would result in any single class carrying a
            negative weight in either child node.

        check_input : bool, default=True
            Allow to bypass several input checking.
            Don't use this parameter unless you know what you're doing.

        classes : array-like of shape (n_classes,), default=None
            List of all the classes that can possibly appear in the y vector.

        Returns
        -------
        self : DecisionTreeClassifier
            Fitted estimator.
        """
        super()._fit(
            X,
            y,
            sample_weight=sample_weight,
            check_input=check_input,
            classes=classes,
        )
        return self

    def partial_fit(self, X, y, sample_weight=None, check_input=True, classes=None):
        """Update a decision tree classifier from the training set (X, y).

        Parameters
        ----------
        X : {array-like, sparse matrix} of shape (n_samples, n_features)
            The training input samples. Internally, it will be converted to
            ``dtype=np.float32`` and if a sparse matrix is provided
            to a sparse ``csc_matrix``.

        y : array-like of shape (n_samples,) or (n_samples, n_outputs)
            The target values (class labels) as integers or strings.

        sample_weight : array-like of shape (n_samples,), default=None
            Sample weights. If None, then samples are equally weighted. Splits
            that would create child nodes with net zero or negative weight are
            ignored while searching for a split in each node. Splits are also
            ignored if they would result in any single class carrying a
            negative weight in either child node.

        check_input : bool, default=True
            Allow to bypass several input checking.
            Don't use this parameter unless you know what you do.

        classes : array-like of shape (n_classes,), default=None
            List of all the classes that can possibly appear in the y vector.
            Must be provided at the first call to partial_fit, can be omitted
            in subsequent calls.

        Returns
        -------
        self : DecisionTreeClassifier
            Fitted estimator.
        """
        self._validate_params()

        # validate input parameters
        first_call = _check_partial_fit_first_call(self, classes=classes)

        # Fit if no tree exists yet
        if first_call:
            self.fit(
                X,
                y,
                sample_weight=sample_weight,
                check_input=check_input,
                classes=classes,
            )
            return self

        if check_input:
            # Need to validate separately here.
            # We can't pass multi_ouput=True because that would allow y to be
            # csr.
            check_X_params = dict(dtype=DTYPE, accept_sparse="csc")
            check_y_params = dict(ensure_2d=False, dtype=None)
            X, y = self._validate_data(
                X, y, reset=False, validate_separately=(check_X_params, check_y_params)
            )
            if issparse(X):
                X.sort_indices()

                if X.indices.dtype != np.intc or X.indptr.dtype != np.intc:
                    raise ValueError(
                        "No support for np.int64 index based sparse matrices"
                    )

        if X.shape[1] != self.n_features_in_:
            raise ValueError(
                f"X has {X.shape[1]} features, but {self.__class__.__name__} "
                f"is expecting {self.n_features_in_} features as input."
            )

        y = np.atleast_1d(y)

        if y.ndim == 1:
            # reshape is necessary to preserve the data contiguity against vs
            # [:, np.newaxis] that does not.
            y = np.reshape(y, (-1, 1))

        check_classification_targets(y)
        y = np.copy(y)

        classes = self.classes_
        if self.n_outputs_ == 1:
            classes = [classes]

        y_encoded = np.zeros(y.shape, dtype=int)
        for i in range(X.shape[0]):
            for j in range(self.n_outputs_):
                y_encoded[i, j] = np.where(classes[j] == y[i, j])[0][0]
        y = y_encoded

        if getattr(y, "dtype", None) != DOUBLE or not y.flags.contiguous:
            y = np.ascontiguousarray(y, dtype=DOUBLE)

        self._update_tree(X, y, sample_weight)

        return self

    def predict_proba(self, X, check_input=True):
        """Predict class probabilities of the input samples X.

        The predicted class probability is the fraction of samples of the same
        class in a leaf.

        Parameters
        ----------
        X : {array-like, sparse matrix} of shape (n_samples, n_features)
            The input samples. Internally, it will be converted to
            ``dtype=np.float32`` and if a sparse matrix is provided
            to a sparse ``csr_matrix``.

        check_input : bool, default=True
            Allow to bypass several input checking.
            Don't use this parameter unless you know what you're doing.

        Returns
        -------
        proba : ndarray of shape (n_samples, n_classes) or list of n_outputs \
            such arrays if n_outputs > 1
            The class probabilities of the input samples. The order of the
            classes corresponds to that in the attribute :term:`classes_`.
        """
        check_is_fitted(self)
        X = self._validate_X_predict(X, check_input)
        proba = self.tree_.predict(X)

        if self.n_outputs_ == 1:
            return proba[:, : self.n_classes_]
        else:
            all_proba = []
            for k in range(self.n_outputs_):
                proba_k = proba[:, k, : self.n_classes_[k]]
                all_proba.append(proba_k)
            return all_proba

    def predict_log_proba(self, X):
        """Predict class log-probabilities of the input samples X.

        Parameters
        ----------
        X : {array-like, sparse matrix} of shape (n_samples, n_features)
            The input samples. Internally, it will be converted to
            ``dtype=np.float32`` and if a sparse matrix is provided
            to a sparse ``csr_matrix``.

        Returns
        -------
        proba : ndarray of shape (n_samples, n_classes) or list of n_outputs \
            such arrays if n_outputs > 1
            The class log-probabilities of the input samples. The order of the
            classes corresponds to that in the attribute :term:`classes_`.
        """
        proba = self.predict_proba(X)

        if self.n_outputs_ == 1:
            return np.log(proba)

        else:
            for k in range(self.n_outputs_):
                proba[k] = np.log(proba[k])

            return proba

    def _more_tags(self):
        # XXX: nan is only support for dense arrays, but we set this for common test to
        # pass, specifically: check_estimators_nan_inf
        allow_nan = self.splitter == "best" and self.criterion in {
            "gini",
            "log_loss",
            "entropy",
        }
        return {"multilabel": True, "allow_nan": allow_nan}


class DecisionTreeRegressor(RegressorMixin, BaseDecisionTree):
    """A decision tree regressor.

    Read more in the :ref:`User Guide <tree>`.

    Parameters
    ----------
    criterion : {"squared_error", "friedman_mse", "absolute_error", \
            "poisson"}, default="squared_error"
        The function to measure the quality of a split. Supported criteria
        are "squared_error" for the mean squared error, which is equal to
        variance reduction as feature selection criterion and minimizes the L2
        loss using the mean of each terminal node, "friedman_mse", which uses
        mean squared error with Friedman's improvement score for potential
        splits, "absolute_error" for the mean absolute error, which minimizes
        the L1 loss using the median of each terminal node, and "poisson" which
        uses reduction in Poisson deviance to find splits.

        .. versionadded:: 0.18
           Mean Absolute Error (MAE) criterion.

        .. versionadded:: 0.24
            Poisson deviance criterion.

    splitter : {"best", "random"}, default="best"
        The strategy used to choose the split at each node. Supported
        strategies are "best" to choose the best split and "random" to choose
        the best random split.

    max_depth : int, default=None
        The maximum depth of the tree. If None, then nodes are expanded until
        all leaves are pure or until all leaves contain less than
        min_samples_split samples.

    min_samples_split : int or float, default=2
        The minimum number of samples required to split an internal node:

        - If int, then consider `min_samples_split` as the minimum number.
        - If float, then `min_samples_split` is a fraction and
          `ceil(min_samples_split * n_samples)` are the minimum
          number of samples for each split.

        .. versionchanged:: 0.18
           Added float values for fractions.

    min_samples_leaf : int or float, default=1
        The minimum number of samples required to be at a leaf node.
        A split point at any depth will only be considered if it leaves at
        least ``min_samples_leaf`` training samples in each of the left and
        right branches.  This may have the effect of smoothing the model,
        especially in regression.

        - If int, then consider `min_samples_leaf` as the minimum number.
        - If float, then `min_samples_leaf` is a fraction and
          `ceil(min_samples_leaf * n_samples)` are the minimum
          number of samples for each node.

        .. versionchanged:: 0.18
           Added float values for fractions.

    min_weight_fraction_leaf : float, default=0.0
        The minimum weighted fraction of the sum total of weights (of all
        the input samples) required to be at a leaf node. Samples have
        equal weight when sample_weight is not provided.

    max_features : int, float or {"sqrt", "log2"}, default=None
        The number of features to consider when looking for the best split:

        - If int, then consider `max_features` features at each split.
        - If float, then `max_features` is a fraction and
          `max(1, int(max_features * n_features_in_))` features are considered at each
          split.
        - If "sqrt", then `max_features=sqrt(n_features)`.
        - If "log2", then `max_features=log2(n_features)`.
        - If None, then `max_features=n_features`.

        Note: the search for a split does not stop until at least one
        valid partition of the node samples is found, even if it requires to
        effectively inspect more than ``max_features`` features.

    random_state : int, RandomState instance or None, default=None
        Controls the randomness of the estimator. The features are always
        randomly permuted at each split, even if ``splitter`` is set to
        ``"best"``. When ``max_features < n_features``, the algorithm will
        select ``max_features`` at random at each split before finding the best
        split among them. But the best found split may vary across different
        runs, even if ``max_features=n_features``. That is the case, if the
        improvement of the criterion is identical for several splits and one
        split has to be selected at random. To obtain a deterministic behaviour
        during fitting, ``random_state`` has to be fixed to an integer.
        See :term:`Glossary <random_state>` for details.

    max_leaf_nodes : int, default=None
        Grow a tree with ``max_leaf_nodes`` in best-first fashion.
        Best nodes are defined as relative reduction in impurity.
        If None then unlimited number of leaf nodes.

    min_impurity_decrease : float, default=0.0
        A node will be split if this split induces a decrease of the impurity
        greater than or equal to this value.

        The weighted impurity decrease equation is the following::

            N_t / N * (impurity - N_t_R / N_t * right_impurity
                                - N_t_L / N_t * left_impurity)

        where ``N`` is the total number of samples, ``N_t`` is the number of
        samples at the current node, ``N_t_L`` is the number of samples in the
        left child, and ``N_t_R`` is the number of samples in the right child.

        ``N``, ``N_t``, ``N_t_R`` and ``N_t_L`` all refer to the weighted sum,
        if ``sample_weight`` is passed.

        .. versionadded:: 0.19

    ccp_alpha : non-negative float, default=0.0
        Complexity parameter used for Minimal Cost-Complexity Pruning. The
        subtree with the largest cost complexity that is smaller than
        ``ccp_alpha`` will be chosen. By default, no pruning is performed. See
        :ref:`minimal_cost_complexity_pruning` for details.

        .. versionadded:: 0.22

    store_leaf_values : bool, default=False
        Whether to store the samples that fall into leaves in the ``tree_`` attribute.
        Each leaf will store a 2D array corresponding to the samples that fall into it
        keyed by node_id.

        XXX: This is currently experimental and may change without notice.
        Moreover, it can be improved upon since storing the samples twice is not ideal.
        One could instead store the indices in ``y_train`` that fall into each leaf,
        which would lower RAM/diskspace usage.

    monotonic_cst : array-like of int of shape (n_features), default=None
        Indicates the monotonicity constraint to enforce on each feature.
          - 1: monotonic increase
          - 0: no constraint
          - -1: monotonic decrease

        If monotonic_cst is None, no constraints are applied.

        Monotonicity constraints are not supported for:
          - multioutput regressions (i.e. when `n_outputs_ > 1`),
          - regressions trained on data with missing values.

        Read more in the :ref:`User Guide <monotonic_cst_gbdt>`.

        .. versionadded:: 1.4

    Attributes
    ----------
    feature_importances_ : ndarray of shape (n_features,)
        The feature importances.
        The higher, the more important the feature.
        The importance of a feature is computed as the
        (normalized) total reduction of the criterion brought
        by that feature. It is also known as the Gini importance [4]_.

        Warning: impurity-based feature importances can be misleading for
        high cardinality features (many unique values). See
        :func:`sklearn.inspection.permutation_importance` as an alternative.

    max_features_ : int
        The inferred value of max_features.

    n_features_in_ : int
        Number of features seen during :term:`fit`.

        .. versionadded:: 0.24

    feature_names_in_ : ndarray of shape (`n_features_in_`,)
        Names of features seen during :term:`fit`. Defined only when `X`
        has feature names that are all strings.

        .. versionadded:: 1.0

    n_outputs_ : int
        The number of outputs when ``fit`` is performed.

    tree_ : Tree instance
        The underlying Tree object. Please refer to
        ``help(sklearn.tree._tree.Tree)`` for attributes of Tree object and
        :ref:`sphx_glr_auto_examples_tree_plot_unveil_tree_structure.py`
        for basic usage of these attributes.

    min_samples_split_ : float
        The minimum number of samples needed to split a node in the tree building.

    min_weight_leaf_ : float
        The minimum number of weighted samples in a leaf.

    monotonic_cst_ : array-like of int of shape (n_features,)
        The monotonicity constraints enforced on each feature.

    min_samples_leaf_ : int
        The minimum number of samples needed for a leaf node.

    See Also
    --------
    DecisionTreeClassifier : A decision tree classifier.

    Notes
    -----
    The default values for the parameters controlling the size of the trees
    (e.g. ``max_depth``, ``min_samples_leaf``, etc.) lead to fully grown and
    unpruned trees which can potentially be very large on some data sets. To
    reduce memory consumption, the complexity and size of the trees should be
    controlled by setting those parameter values.

    References
    ----------

    .. [1] https://en.wikipedia.org/wiki/Decision_tree_learning

    .. [2] L. Breiman, J. Friedman, R. Olshen, and C. Stone, "Classification
           and Regression Trees", Wadsworth, Belmont, CA, 1984.

    .. [3] T. Hastie, R. Tibshirani and J. Friedman. "Elements of Statistical
           Learning", Springer, 2009.

    .. [4] L. Breiman, and A. Cutler, "Random Forests",
           https://www.stat.berkeley.edu/~breiman/RandomForests/cc_home.htm

    Examples
    --------
    >>> from sklearn.datasets import load_diabetes
    >>> from sklearn.model_selection import cross_val_score
    >>> from sklearn.tree import DecisionTreeRegressor
    >>> X, y = load_diabetes(return_X_y=True)
    >>> regressor = DecisionTreeRegressor(random_state=0)
    >>> cross_val_score(regressor, X, y, cv=10)
    ...                    # doctest: +SKIP
    ...
    array([-0.39..., -0.46...,  0.02...,  0.06..., -0.50...,
           0.16...,  0.11..., -0.73..., -0.30..., -0.00...])
    """

    _parameter_constraints: dict = {
        **BaseDecisionTree._parameter_constraints,
        "criterion": [
            StrOptions({"squared_error", "friedman_mse", "absolute_error", "poisson"}),
            Hidden(BaseCriterion),
        ],
    }

    def __init__(
        self,
        *,
        criterion="squared_error",
        splitter="best",
        max_depth=None,
        min_samples_split=2,
        min_samples_leaf=1,
        min_weight_fraction_leaf=0.0,
        max_features=None,
        random_state=None,
        max_leaf_nodes=None,
        min_impurity_decrease=0.0,
        ccp_alpha=0.0,
        store_leaf_values=False,
        monotonic_cst=None,
    ):
        super().__init__(
            criterion=criterion,
            splitter=splitter,
            max_depth=max_depth,
            min_samples_split=min_samples_split,
            min_samples_leaf=min_samples_leaf,
            min_weight_fraction_leaf=min_weight_fraction_leaf,
            max_features=max_features,
            max_leaf_nodes=max_leaf_nodes,
            random_state=random_state,
            min_impurity_decrease=min_impurity_decrease,
            ccp_alpha=ccp_alpha,
            store_leaf_values=store_leaf_values,
            monotonic_cst=monotonic_cst,
        )

    @_fit_context(prefer_skip_nested_validation=True)
    def fit(
        self,
        X,
        y,
        sample_weight=None,
        check_input=True,
        classes=None,
    ):
        """Build a decision tree regressor from the training set (X, y).

        Parameters
        ----------
        X : {array-like, sparse matrix} of shape (n_samples, n_features)
            The training input samples. Internally, it will be converted to
            ``dtype=np.float32`` and if a sparse matrix is provided
            to a sparse ``csc_matrix``.

        y : array-like of shape (n_samples,) or (n_samples, n_outputs)
            The target values (real numbers). Use ``dtype=np.float64`` and
            ``order='C'`` for maximum efficiency.

        sample_weight : array-like of shape (n_samples,), default=None
            Sample weights. If None, then samples are equally weighted. Splits
            that would create child nodes with net zero or negative weight are
            ignored while searching for a split in each node.

        check_input : bool, default=True
            Allow to bypass several input checking.
            Don't use this parameter unless you know what you're doing.

        classes : array-like of shape (n_classes,), default=None
            List of all the classes that can possibly appear in the y vector.

        Returns
        -------
        self : DecisionTreeRegressor
            Fitted estimator.
        """

        super()._fit(
            X,
            y,
            sample_weight=sample_weight,
            check_input=check_input,
            classes=classes,
        )
        return self

    def _compute_partial_dependence_recursion(self, grid, target_features):
        """Fast partial dependence computation.

        Parameters
        ----------
        grid : ndarray of shape (n_samples, n_target_features), dtype=np.float32
            The grid points on which the partial dependence should be
            evaluated.
        target_features : ndarray of shape (n_target_features), dtype=np.intp
            The set of target features for which the partial dependence
            should be evaluated.

        Returns
        -------
        averaged_predictions : ndarray of shape (n_samples,), dtype=np.float64
            The value of the partial dependence function on each grid point.
        """
        grid = np.asarray(grid, dtype=DTYPE, order="C")
        averaged_predictions = np.zeros(
            shape=grid.shape[0], dtype=np.float64, order="C"
        )
        target_features = np.asarray(target_features, dtype=np.intp, order="C")

        self.tree_.compute_partial_dependence(
            grid, target_features, averaged_predictions
        )
        return averaged_predictions

    def _more_tags(self):
        # XXX: nan is only support for dense arrays, but we set this for common test to
        # pass, specifically: check_estimators_nan_inf
        allow_nan = self.splitter == "best" and self.criterion in {
            "squared_error",
            "friedman_mse",
            "poisson",
        }
        return {"allow_nan": allow_nan}


class ExtraTreeClassifier(DecisionTreeClassifier):
    """An extremely randomized tree classifier.

    Extra-trees differ from classic decision trees in the way they are built.
    When looking for the best split to separate the samples of a node into two
    groups, random splits are drawn for each of the `max_features` randomly
    selected features and the best split among those is chosen. When
    `max_features` is set 1, this amounts to building a totally random
    decision tree.

    Warning: Extra-trees should only be used within ensemble methods.

    Read more in the :ref:`User Guide <tree>`.

    Parameters
    ----------
    criterion : {"gini", "entropy", "log_loss"}, default="gini"
        The function to measure the quality of a split. Supported criteria are
        "gini" for the Gini impurity and "log_loss" and "entropy" both for the
        Shannon information gain, see :ref:`tree_mathematical_formulation`.

    splitter : {"random", "best"}, default="random"
        The strategy used to choose the split at each node. Supported
        strategies are "best" to choose the best split and "random" to choose
        the best random split.

    max_depth : int, default=None
        The maximum depth of the tree. If None, then nodes are expanded until
        all leaves are pure or until all leaves contain less than
        min_samples_split samples.

    min_samples_split : int or float, default=2
        The minimum number of samples required to split an internal node:

        - If int, then consider `min_samples_split` as the minimum number.
        - If float, then `min_samples_split` is a fraction and
          `ceil(min_samples_split * n_samples)` are the minimum
          number of samples for each split.

        .. versionchanged:: 0.18
           Added float values for fractions.

    min_samples_leaf : int or float, default=1
        The minimum number of samples required to be at a leaf node.
        A split point at any depth will only be considered if it leaves at
        least ``min_samples_leaf`` training samples in each of the left and
        right branches.  This may have the effect of smoothing the model,
        especially in regression.

        - If int, then consider `min_samples_leaf` as the minimum number.
        - If float, then `min_samples_leaf` is a fraction and
          `ceil(min_samples_leaf * n_samples)` are the minimum
          number of samples for each node.

        .. versionchanged:: 0.18
           Added float values for fractions.

    min_weight_fraction_leaf : float, default=0.0
        The minimum weighted fraction of the sum total of weights (of all
        the input samples) required to be at a leaf node. Samples have
        equal weight when sample_weight is not provided.

    max_features : int, float, {"sqrt", "log2"} or None, default="sqrt"
        The number of features to consider when looking for the best split:

        - If int, then consider `max_features` features at each split.
        - If float, then `max_features` is a fraction and
          `max(1, int(max_features * n_features_in_))` features are considered at
          each split.
        - If "sqrt", then `max_features=sqrt(n_features)`.
        - If "log2", then `max_features=log2(n_features)`.
        - If None, then `max_features=n_features`.

        .. versionchanged:: 1.1
            The default of `max_features` changed from `"auto"` to `"sqrt"`.

        Note: the search for a split does not stop until at least one
        valid partition of the node samples is found, even if it requires to
        effectively inspect more than ``max_features`` features.

    random_state : int, RandomState instance or None, default=None
        Used to pick randomly the `max_features` used at each split.
        See :term:`Glossary <random_state>` for details.

    max_leaf_nodes : int, default=None
        Grow a tree with ``max_leaf_nodes`` in best-first fashion.
        Best nodes are defined as relative reduction in impurity.
        If None then unlimited number of leaf nodes.

    min_impurity_decrease : float, default=0.0
        A node will be split if this split induces a decrease of the impurity
        greater than or equal to this value.

        The weighted impurity decrease equation is the following::

            N_t / N * (impurity - N_t_R / N_t * right_impurity
                                - N_t_L / N_t * left_impurity)

        where ``N`` is the total number of samples, ``N_t`` is the number of
        samples at the current node, ``N_t_L`` is the number of samples in the
        left child, and ``N_t_R`` is the number of samples in the right child.

        ``N``, ``N_t``, ``N_t_R`` and ``N_t_L`` all refer to the weighted sum,
        if ``sample_weight`` is passed.

        .. versionadded:: 0.19

    class_weight : dict, list of dict or "balanced", default=None
        Weights associated with classes in the form ``{class_label: weight}``.
        If None, all classes are supposed to have weight one. For
        multi-output problems, a list of dicts can be provided in the same
        order as the columns of y.

        Note that for multioutput (including multilabel) weights should be
        defined for each class of every column in its own dict. For example,
        for four-class multilabel classification weights should be
        [{0: 1, 1: 1}, {0: 1, 1: 5}, {0: 1, 1: 1}, {0: 1, 1: 1}] instead of
        [{1:1}, {2:5}, {3:1}, {4:1}].

        The "balanced" mode uses the values of y to automatically adjust
        weights inversely proportional to class frequencies in the input data
        as ``n_samples / (n_classes * np.bincount(y))``

        For multi-output, the weights of each column of y will be multiplied.

        Note that these weights will be multiplied with sample_weight (passed
        through the fit method) if sample_weight is specified.

    ccp_alpha : non-negative float, default=0.0
        Complexity parameter used for Minimal Cost-Complexity Pruning. The
        subtree with the largest cost complexity that is smaller than
        ``ccp_alpha`` will be chosen. By default, no pruning is performed. See
        :ref:`minimal_cost_complexity_pruning` for details.

        .. versionadded:: 0.22

    store_leaf_values : bool, default=False
        Whether to store the samples that fall into leaves in the ``tree_`` attribute.
        Each leaf will store a 2D array corresponding to the samples that fall into it
        keyed by node_id.

        XXX: This is currently experimental and may change without notice.
        Moreover, it can be improved upon since storing the samples twice is not ideal.
        One could instead store the indices in ``y_train`` that fall into each leaf,
        which would lower RAM/diskspace usage.

    monotonic_cst : array-like of int of shape (n_features), default=None
        Indicates the monotonicity constraint to enforce on each feature.
          - 1: monotonic increase
          - 0: no constraint
          - -1: monotonic decrease

        If monotonic_cst is None, no constraints are applied.

        Monotonicity constraints are not supported for:
          - multiclass classifications (i.e. when `n_classes > 2`),
          - multioutput classifications (i.e. when `n_outputs_ > 1`),
          - classifications trained on data with missing values.

        The constraints hold over the probability of the positive class.

        Read more in the :ref:`User Guide <monotonic_cst_gbdt>`.

        .. versionadded:: 1.4

    Attributes
    ----------
    classes_ : ndarray of shape (n_classes,) or list of ndarray
        The classes labels (single output problem),
        or a list of arrays of class labels (multi-output problem).

    max_features_ : int
        The inferred value of max_features.

    n_classes_ : int or list of int
        The number of classes (for single output problems),
        or a list containing the number of classes for each
        output (for multi-output problems).

    feature_importances_ : ndarray of shape (n_features,)
        The impurity-based feature importances.
        The higher, the more important the feature.
        The importance of a feature is computed as the (normalized)
        total reduction of the criterion brought by that feature.  It is also
        known as the Gini importance.

        Warning: impurity-based feature importances can be misleading for
        high cardinality features (many unique values). See
        :func:`sklearn.inspection.permutation_importance` as an alternative.

    n_features_in_ : int
        Number of features seen during :term:`fit`.

        .. versionadded:: 0.24

    feature_names_in_ : ndarray of shape (`n_features_in_`,)
        Names of features seen during :term:`fit`. Defined only when `X`
        has feature names that are all strings.

        .. versionadded:: 1.0

    n_outputs_ : int
        The number of outputs when ``fit`` is performed.

    tree_ : Tree instance
        The underlying Tree object. Please refer to
        ``help(sklearn.tree._tree.Tree)`` for attributes of Tree object and
        :ref:`sphx_glr_auto_examples_tree_plot_unveil_tree_structure.py`
        for basic usage of these attributes.

    min_samples_split_ : float
        The minimum number of samples needed to split a node in the tree building.

    min_weight_leaf_ : float
        The minimum number of weighted samples in a leaf.

    monotonic_cst_ : array-like of int of shape (n_features,)
        The monotonicity constraints enforced on each feature.

    min_samples_leaf_ : int
        The minimum number of samples needed for a leaf node.

    See Also
    --------
    ExtraTreeRegressor : An extremely randomized tree regressor.
    sklearn.ensemble.ExtraTreesClassifier : An extra-trees classifier.
    sklearn.ensemble.ExtraTreesRegressor : An extra-trees regressor.
    sklearn.ensemble.RandomForestClassifier : A random forest classifier.
    sklearn.ensemble.RandomForestRegressor : A random forest regressor.
    sklearn.ensemble.RandomTreesEmbedding : An ensemble of
        totally random trees.

    Notes
    -----
    The default values for the parameters controlling the size of the trees
    (e.g. ``max_depth``, ``min_samples_leaf``, etc.) lead to fully grown and
    unpruned trees which can potentially be very large on some data sets. To
    reduce memory consumption, the complexity and size of the trees should be
    controlled by setting those parameter values.

    References
    ----------

    .. [1] P. Geurts, D. Ernst., and L. Wehenkel, "Extremely randomized trees",
           Machine Learning, 63(1), 3-42, 2006.

    Examples
    --------
    >>> from sklearn.datasets import load_iris
    >>> from sklearn.model_selection import train_test_split
    >>> from sklearn.ensemble import BaggingClassifier
    >>> from sklearn.tree import ExtraTreeClassifier
    >>> X, y = load_iris(return_X_y=True)
    >>> X_train, X_test, y_train, y_test = train_test_split(
    ...    X, y, random_state=0)
    >>> extra_tree = ExtraTreeClassifier(random_state=0)
    >>> cls = BaggingClassifier(extra_tree, random_state=0).fit(
    ...    X_train, y_train)
    >>> cls.score(X_test, y_test)
    0.8947...
    """

    def __init__(
        self,
        *,
        criterion="gini",
        splitter="random",
        max_depth=None,
        min_samples_split=2,
        min_samples_leaf=1,
        min_weight_fraction_leaf=0.0,
        max_features="sqrt",
        random_state=None,
        max_leaf_nodes=None,
        min_impurity_decrease=0.0,
        class_weight=None,
        ccp_alpha=0.0,
        store_leaf_values=False,
        monotonic_cst=None,
    ):
        super().__init__(
            criterion=criterion,
            splitter=splitter,
            max_depth=max_depth,
            min_samples_split=min_samples_split,
            min_samples_leaf=min_samples_leaf,
            min_weight_fraction_leaf=min_weight_fraction_leaf,
            max_features=max_features,
            max_leaf_nodes=max_leaf_nodes,
            class_weight=class_weight,
            min_impurity_decrease=min_impurity_decrease,
            random_state=random_state,
            ccp_alpha=ccp_alpha,
            store_leaf_values=store_leaf_values,
            monotonic_cst=monotonic_cst,
        )


class ExtraTreeRegressor(DecisionTreeRegressor):
    """An extremely randomized tree regressor.

    Extra-trees differ from classic decision trees in the way they are built.
    When looking for the best split to separate the samples of a node into two
    groups, random splits are drawn for each of the `max_features` randomly
    selected features and the best split among those is chosen. When
    `max_features` is set 1, this amounts to building a totally random
    decision tree.

    Warning: Extra-trees should only be used within ensemble methods.

    Read more in the :ref:`User Guide <tree>`.

    Parameters
    ----------
    criterion : {"squared_error", "friedman_mse", "absolute_error", "poisson"}, \
            default="squared_error"
        The function to measure the quality of a split. Supported criteria
        are "squared_error" for the mean squared error, which is equal to
        variance reduction as feature selection criterion and minimizes the L2
        loss using the mean of each terminal node, "friedman_mse", which uses
        mean squared error with Friedman's improvement score for potential
        splits, "absolute_error" for the mean absolute error, which minimizes
        the L1 loss using the median of each terminal node, and "poisson" which
        uses reduction in Poisson deviance to find splits.

        .. versionadded:: 0.18
           Mean Absolute Error (MAE) criterion.

        .. versionadded:: 0.24
            Poisson deviance criterion.

    splitter : {"random", "best"}, default="random"
        The strategy used to choose the split at each node. Supported
        strategies are "best" to choose the best split and "random" to choose
        the best random split.

    max_depth : int, default=None
        The maximum depth of the tree. If None, then nodes are expanded until
        all leaves are pure or until all leaves contain less than
        min_samples_split samples.

    min_samples_split : int or float, default=2
        The minimum number of samples required to split an internal node:

        - If int, then consider `min_samples_split` as the minimum number.
        - If float, then `min_samples_split` is a fraction and
          `ceil(min_samples_split * n_samples)` are the minimum
          number of samples for each split.

        .. versionchanged:: 0.18
           Added float values for fractions.

    min_samples_leaf : int or float, default=1
        The minimum number of samples required to be at a leaf node.
        A split point at any depth will only be considered if it leaves at
        least ``min_samples_leaf`` training samples in each of the left and
        right branches.  This may have the effect of smoothing the model,
        especially in regression.

        - If int, then consider `min_samples_leaf` as the minimum number.
        - If float, then `min_samples_leaf` is a fraction and
          `ceil(min_samples_leaf * n_samples)` are the minimum
          number of samples for each node.

        .. versionchanged:: 0.18
           Added float values for fractions.

    min_weight_fraction_leaf : float, default=0.0
        The minimum weighted fraction of the sum total of weights (of all
        the input samples) required to be at a leaf node. Samples have
        equal weight when sample_weight is not provided.

    max_features : int, float, {"sqrt", "log2"} or None, default=1.0
        The number of features to consider when looking for the best split:

        - If int, then consider `max_features` features at each split.
        - If float, then `max_features` is a fraction and
          `max(1, int(max_features * n_features_in_))` features are considered at each
          split.
        - If "sqrt", then `max_features=sqrt(n_features)`.
        - If "log2", then `max_features=log2(n_features)`.
        - If None, then `max_features=n_features`.

        .. versionchanged:: 1.1
            The default of `max_features` changed from `"auto"` to `1.0`.

        Note: the search for a split does not stop until at least one
        valid partition of the node samples is found, even if it requires to
        effectively inspect more than ``max_features`` features.

    random_state : int, RandomState instance or None, default=None
        Used to pick randomly the `max_features` used at each split.
        See :term:`Glossary <random_state>` for details.

    min_impurity_decrease : float, default=0.0
        A node will be split if this split induces a decrease of the impurity
        greater than or equal to this value.

        The weighted impurity decrease equation is the following::

            N_t / N * (impurity - N_t_R / N_t * right_impurity
                                - N_t_L / N_t * left_impurity)

        where ``N`` is the total number of samples, ``N_t`` is the number of
        samples at the current node, ``N_t_L`` is the number of samples in the
        left child, and ``N_t_R`` is the number of samples in the right child.

        ``N``, ``N_t``, ``N_t_R`` and ``N_t_L`` all refer to the weighted sum,
        if ``sample_weight`` is passed.

        .. versionadded:: 0.19

    max_leaf_nodes : int, default=None
        Grow a tree with ``max_leaf_nodes`` in best-first fashion.
        Best nodes are defined as relative reduction in impurity.
        If None then unlimited number of leaf nodes.

    ccp_alpha : non-negative float, default=0.0
        Complexity parameter used for Minimal Cost-Complexity Pruning. The
        subtree with the largest cost complexity that is smaller than
        ``ccp_alpha`` will be chosen. By default, no pruning is performed. See
        :ref:`minimal_cost_complexity_pruning` for details.

        .. versionadded:: 0.22

    store_leaf_values : bool, default=False
        Whether to store the samples that fall into leaves in the ``tree_`` attribute.
        Each leaf will store a 2D array corresponding to the samples that fall into it
        keyed by node_id.

        XXX: This is currently experimental and may change without notice.
        Moreover, it can be improved upon since storing the samples twice is not ideal.
        One could instead store the indices in ``y_train`` that fall into each leaf,
        which would lower RAM/diskspace usage.

    monotonic_cst : array-like of int of shape (n_features), default=None
        Indicates the monotonicity constraint to enforce on each feature.
          - 1: monotonic increase
          - 0: no constraint
          - -1: monotonic decrease

        If monotonic_cst is None, no constraints are applied.

        Monotonicity constraints are not supported for:
          - multioutput regressions (i.e. when `n_outputs_ > 1`),
          - regressions trained on data with missing values.

        Read more in the :ref:`User Guide <monotonic_cst_gbdt>`.

        .. versionadded:: 1.4

    Attributes
    ----------
    max_features_ : int
        The inferred value of max_features.

    n_features_in_ : int
        Number of features seen during :term:`fit`.

        .. versionadded:: 0.24

    feature_names_in_ : ndarray of shape (`n_features_in_`,)
        Names of features seen during :term:`fit`. Defined only when `X`
        has feature names that are all strings.

        .. versionadded:: 1.0

    feature_importances_ : ndarray of shape (n_features,)
        Return impurity-based feature importances (the higher, the more
        important the feature).

        Warning: impurity-based feature importances can be misleading for
        high cardinality features (many unique values). See
        :func:`sklearn.inspection.permutation_importance` as an alternative.

    n_outputs_ : int
        The number of outputs when ``fit`` is performed.

    tree_ : Tree instance
        The underlying Tree object. Please refer to
        ``help(sklearn.tree._tree.Tree)`` for attributes of Tree object and
        :ref:`sphx_glr_auto_examples_tree_plot_unveil_tree_structure.py`
        for basic usage of these attributes.

    min_samples_split_ : float
        The minimum number of samples needed to split a node in the tree building.

    min_weight_leaf_ : float
        The minimum number of weighted samples in a leaf.

    monotonic_cst_ : array-like of int of shape (n_features,)
        The monotonicity constraints enforced on each feature.

    min_samples_leaf_ : int
        The minimum number of samples needed for a leaf node.

    See Also
    --------
    ExtraTreeClassifier : An extremely randomized tree classifier.
    sklearn.ensemble.ExtraTreesClassifier : An extra-trees classifier.
    sklearn.ensemble.ExtraTreesRegressor : An extra-trees regressor.

    Notes
    -----
    The default values for the parameters controlling the size of the trees
    (e.g. ``max_depth``, ``min_samples_leaf``, etc.) lead to fully grown and
    unpruned trees which can potentially be very large on some data sets. To
    reduce memory consumption, the complexity and size of the trees should be
    controlled by setting those parameter values.

    References
    ----------

    .. [1] P. Geurts, D. Ernst., and L. Wehenkel, "Extremely randomized trees",
           Machine Learning, 63(1), 3-42, 2006.

    Examples
    --------
    >>> from sklearn.datasets import load_diabetes
    >>> from sklearn.model_selection import train_test_split
    >>> from sklearn.ensemble import BaggingRegressor
    >>> from sklearn.tree import ExtraTreeRegressor
    >>> X, y = load_diabetes(return_X_y=True)
    >>> X_train, X_test, y_train, y_test = train_test_split(
    ...     X, y, random_state=0)
    >>> extra_tree = ExtraTreeRegressor(random_state=0)
    >>> reg = BaggingRegressor(extra_tree, random_state=0).fit(
    ...     X_train, y_train)
    >>> reg.score(X_test, y_test)
    0.33...
    """

    def __init__(
        self,
        *,
        criterion="squared_error",
        splitter="random",
        max_depth=None,
        min_samples_split=2,
        min_samples_leaf=1,
        min_weight_fraction_leaf=0.0,
        max_features=1.0,
        random_state=None,
        min_impurity_decrease=0.0,
        max_leaf_nodes=None,
        ccp_alpha=0.0,
        store_leaf_values=False,
        monotonic_cst=None,
    ):
        super().__init__(
            criterion=criterion,
            splitter=splitter,
            max_depth=max_depth,
            min_samples_split=min_samples_split,
            min_samples_leaf=min_samples_leaf,
            min_weight_fraction_leaf=min_weight_fraction_leaf,
            max_features=max_features,
            max_leaf_nodes=max_leaf_nodes,
            min_impurity_decrease=min_impurity_decrease,
            random_state=random_state,
            ccp_alpha=ccp_alpha,
            store_leaf_values=store_leaf_values,
            monotonic_cst=monotonic_cst,
        )<|MERGE_RESOLUTION|>--- conflicted
+++ resolved
@@ -3,22 +3,8 @@
 randomized trees. Single and multi-output problems are both handled.
 """
 
-<<<<<<< HEAD
-# Authors: Gilles Louppe <g.louppe@gmail.com>
-#          Peter Prettenhofer <peter.prettenhofer@gmail.com>
-#          Brian Holt <bdholt1@gmail.com>
-#          Noel Dawe <noel@dawe.me>
-#          Satrajit Gosh <satrajit.ghosh@gmail.com>
-#          Joly Arnaud <arnaud.v.joly@gmail.com>
-#          Fares Hedayati <fares.hedayati@gmail.com>
-#          Nelson Liu <nelson@nelsonliu.me>
-#          Haoyin Xu <haoyinxu@gmail.com>
-#
-# License: BSD 3 clause
-=======
 # Authors: The scikit-learn developers
 # SPDX-License-Identifier: BSD-3-Clause
->>>>>>> 329a1cf4
 
 import copy
 import numbers
