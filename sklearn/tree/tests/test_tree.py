--- conflicted
+++ resolved
@@ -54,13 +54,9 @@
     ignore_warnings,
     skip_if_32bit,
 )
-<<<<<<< HEAD
 from sklearn.utils.estimator_checks import (
-    check_sample_weights_invariance,
     parametrize_with_checks,
 )
-=======
->>>>>>> 4c78d7cf
 from sklearn.utils.fixes import (
     _IS_32BIT,
     COO_CONTAINERS,
