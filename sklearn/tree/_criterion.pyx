# cython: language_level=3
# cython: boundscheck=False, wraparound=False, initializedcheck=False, cdivision=True

# Authors: Gilles Louppe <g.louppe@gmail.com>
#          Peter Prettenhofer <peter.prettenhofer@gmail.com>
#          Brian Holt <bdholt1@gmail.com>
#          Noel Dawe <noel@dawe.me>
#          Satrajit Gosh <satrajit.ghosh@gmail.com>
#          Lars Buitinck
#          Arnaud Joly <arnaud.v.joly@gmail.com>
#          Joel Nothman <joel.nothman@gmail.com>
#          Fares Hedayati <fares.hedayati@gmail.com>
#          Jacob Schreiber <jmschreiber91@gmail.com>
#          Nelson Liu <nelson@nelsonliu.me>
#          Adam Li <adam2392@gmail.com>
#          Jong Shin <jshinm@gmail.com>
#
# License: BSD 3 clause

from libc.math cimport INFINITY, fabs
from libc.string cimport memcpy, memset

import numpy as np

cimport numpy as cnp

cnp.import_array()

from scipy.special.cython_special cimport xlogy

from ._utils cimport WeightedMedianCalculator, log


# EPSILON is used in the Poisson criterion
cdef float64_t EPSILON = 10 * np.finfo('double').eps

cdef class BaseCriterion:
    """This is an abstract interface for criterion.

    For example, a tree model could
    be either supervisedly, or unsupervisedly computing impurity on samples of
    covariates, or labels, or both. Although scikit-learn currently only contains
    supervised tree methods, this class enables 3rd party packages to leverage
    scikit-learn's Cython code for criteria.

    The downstream classes _must_ implement methods to compute the impurity
    in current node and in children nodes.

    This object stores methods on how to calculate how good a split is using
    a set API.

    Samples in the "current" node are stored in `samples[start:end]` which is
    partitioned around `pos` (an index in `start:end`) so that:
       - the samples of left child node are stored in `samples[start:pos]`
       - the samples of right child node are stored in `samples[pos:end]`
    """
    def __getstate__(self):
        return {}

    def __setstate__(self, d):
        pass

<<<<<<< HEAD
=======
    cdef int init(
        self,
        const float64_t[:, ::1] y,
        const float64_t[:] sample_weight,
        float64_t weighted_n_samples,
        const intp_t[:] sample_indices,
        intp_t start,
        intp_t end,
    ) except -1 nogil:
        """Placeholder for a method which will initialize the criterion.

        Returns -1 in case of failure to allocate memory (and raise MemoryError)
        or 0 otherwise.

        Parameters
        ----------
        y : ndarray, dtype=float64_t
            y is a buffer that can store values for n_outputs target variables
            stored as a Cython memoryview.
        sample_weight : ndarray, dtype=float64_t
            The weight of each sample stored as a Cython memoryview.
        weighted_n_samples : float64_t
            The total weight of the samples being considered
        sample_indices : ndarray, dtype=intp_t
            A mask on the samples. Indices of the samples in X and y we want to use,
            where sample_indices[start:end] correspond to the samples in this node.
        start : intp_t
            The first sample to be used on this node
        end : intp_t
            The last sample used on this node

        """
        pass

    cdef void init_missing(self, intp_t n_missing) noexcept nogil:
        """Initialize sum_missing if there are missing values.

        This method assumes that caller placed the missing samples in
        self.sample_indices[-n_missing:]

        Parameters
        ----------
        n_missing: intp_t
            Number of missing values for specific feature.
        """
        pass

>>>>>>> 10b824a6
    cdef int reset(self) except -1 nogil:
        """Reset the criterion at pos=start.

        This method must be implemented by the subclass.
        """
        pass

    cdef int reverse_reset(self) except -1 nogil:
        """Reset the criterion at pos=end.

        This method must be implemented by the subclass.
        """
        pass

    cdef int update(self, intp_t new_pos) except -1 nogil:
        """Updated statistics by moving sample_indices[pos:new_pos] to the left child.

        This updates the collected statistics by moving sample_indices[pos:new_pos]
        from the right child to the left child. It must be implemented by
        the subclass.

        Parameters
        ----------
        new_pos : intp_t
            New starting index position of the sample_indices in the right child
        """
        pass

    cdef float64_t node_impurity(self) noexcept nogil:
        """Placeholder for calculating the impurity of the node.

        Placeholder for a method which will evaluate the impurity of
        the current node, i.e. the impurity of sample_indices[start:end]. This is the
        primary function of the criterion class. The smaller the impurity the
        better.
        """
        pass

    cdef void children_impurity(self, float64_t* impurity_left,
                                float64_t* impurity_right) noexcept nogil:
        """Placeholder for calculating the impurity of children.

        Placeholder for a method which evaluates the impurity in
        children nodes, i.e. the impurity of sample_indices[start:pos] + the impurity
        of sample_indices[pos:end].

        Parameters
        ----------
        impurity_left : float64_t pointer
            The memory address where the impurity of the left child should be
            stored.
        impurity_right : float64_t pointer
            The memory address where the impurity of the right child should be
            stored
        """
        pass

    cdef void node_value(self, float64_t* dest) noexcept nogil:
        """Placeholder for storing the node value.

        Placeholder for a method which will compute the node value
        of sample_indices[start:end] and save the value into dest.

        Parameters
        ----------
        dest : float64_t pointer
            The memory address where the node value should be stored.
        """
        pass

<<<<<<< HEAD
    cdef double proxy_impurity_improvement(self) noexcept nogil:
=======
    cdef void clip_node_value(self, float64_t* dest, float64_t lower_bound, float64_t upper_bound) noexcept nogil:
        pass

    cdef float64_t middle_value(self) noexcept nogil:
        """Compute the middle value of a split for monotonicity constraints

        This method is implemented in ClassificationCriterion and RegressionCriterion.
        """
        pass

    cdef float64_t proxy_impurity_improvement(self) noexcept nogil:
>>>>>>> 10b824a6
        """Compute a proxy of the impurity reduction.

        This method is used to speed up the search for the best split.
        It is a proxy quantity such that the split that maximizes this value
        also maximizes the impurity improvement. It neglects all constant terms
        of the impurity decrease for a given split.

        The absolute impurity improvement is only computed by the
        impurity_improvement method once the best split has been found.
        """
        cdef float64_t impurity_left
        cdef float64_t impurity_right
        self.children_impurity(&impurity_left, &impurity_right)

        return (- self.weighted_n_right * impurity_right
                - self.weighted_n_left * impurity_left)

    cdef float64_t impurity_improvement(self, float64_t impurity_parent,
                                        float64_t impurity_left,
                                        float64_t impurity_right) noexcept nogil:
        """Compute the improvement in impurity.

        This method computes the improvement in impurity when a split occurs.
        The weighted impurity improvement equation is the following:

            N_t / N * (impurity - N_t_R / N_t * right_impurity
                                - N_t_L / N_t * left_impurity)

        where N is the total number of samples, N_t is the number of samples
        at the current node, N_t_L is the number of samples in the left child,
        and N_t_R is the number of samples in the right child,

        Parameters
        ----------
        impurity_parent : float64_t
            The initial impurity of the parent node before the split

        impurity_left : float64_t
            The impurity of the left child

        impurity_right : float64_t
            The impurity of the right child

        Return
        ------
        float64_t : improvement in impurity after the split occurs
        """
        return ((self.weighted_n_node_samples / self.weighted_n_samples) *
                (impurity_parent - (self.weighted_n_right /
                                    self.weighted_n_node_samples * impurity_right)
                                 - (self.weighted_n_left /
                                    self.weighted_n_node_samples * impurity_left)))

    cdef void set_sample_pointers(
        self,
        SIZE_t start,
        SIZE_t end
    ) noexcept nogil:
        """Abstract method which will set sample pointers in the criterion.

        The dataset array that we compute criteria on is assumed to consist of 'N'
        ordered samples or rows (i.e. sorted). Since we pass this by reference, we
        use sample pointers to move the start and end around to consider only a subset of data.
        This function should also update relevant statistics that the class uses to compute the final criterion.

        Parameters
        ----------
        start : SIZE_t
            The index of the first sample to be used on computation of criteria of the current node.
        end : SIZE_t
            The last sample used on this node
        """
        pass


cdef class Criterion(BaseCriterion):
    """Interface for impurity criteria.

    The supervised criterion computes the impurity of a node and the reduction of
    impurity of a split on that node using the distribution of labels in parent and
    children nodes. It also computes the output statistics such as the mean in regression
    and class probabilities in classification. Instances of this class are responsible
    for compute splits' impurity difference.

    Criterion is the base class for criteria used in supervised tree-based models
    with a homogeneous float64-dtyped y.
    """
    cdef int init(
        self,
        const DOUBLE_t[:, ::1] y,
        const DOUBLE_t[:] sample_weight,
        double weighted_n_samples,
        const SIZE_t[:] sample_indices
    ) except -1 nogil:
        """Placeholder for a method which will initialize the criterion.

        Returns -1 in case of failure to allocate memory (and raise MemoryError)
        or 0 otherwise.

        Parameters
        ----------
        y : ndarray, dtype=DOUBLE_t
            y is a buffer that can store values for n_outputs target variables
            stored as a Cython memoryview.
        sample_weight : ndarray, dtype=DOUBLE_t
            The weight of each sample stored as a Cython memoryview.
        weighted_n_samples : double
            The total weight of the samples being considered
        sample_indices : ndarray, dtype=SIZE_t
            A mask on the samples. Indices of the samples in X and y we want to use,
            where sample_indices[start:end] correspond to the samples in this node.
        """
        pass

    cdef void init_missing(self, SIZE_t n_missing) noexcept nogil:
        """Initialize sum_missing if there are missing values.

        This method assumes that caller placed the missing samples in
        self.sample_indices[-n_missing:]

        Parameters
        ----------
        n_missing: SIZE_t
            Number of missing values for specific feature.
        """
        pass

    cdef void clip_node_value(self, double* dest, double lower_bound, double upper_bound) noexcept nogil:
        pass

    cdef double middle_value(self) noexcept nogil:
        """Compute the middle value of a split for monotonicity constraints

        This method is implemented in ClassificationCriterion and RegressionCriterion.
        """
        pass

    cdef bint check_monotonicity(
        self,
        cnp.int8_t monotonic_cst,
        float64_t lower_bound,
        float64_t upper_bound,
    ) noexcept nogil:
        pass

    cdef inline bint _check_monotonicity(
        self,
        cnp.int8_t monotonic_cst,
        float64_t lower_bound,
        float64_t upper_bound,
        float64_t value_left,
        float64_t value_right,
    ) noexcept nogil:
        cdef:
            bint check_lower_bound = (
                (value_left >= lower_bound) &
                (value_right >= lower_bound)
            )
            bint check_upper_bound = (
                (value_left <= upper_bound) &
                (value_right <= upper_bound)
            )
            bint check_monotonic_cst = (
                (value_left - value_right) * monotonic_cst <= 0
            )
        return check_lower_bound & check_upper_bound & check_monotonic_cst

    cdef void init_sum_missing(self):
        """Init sum_missing to hold sums for missing values."""

    cdef void node_samples(
        self,
        vector[vector[DOUBLE_t]]& dest
    ) noexcept nogil:
        """Copy the samples of the current node into dest.

        Parameters
        ----------
        dest : reference vector[vector[DOUBLE_t]]
            The vector of vectors where the samples should be copied.
            This is passed by reference and modified in place.
        """
        cdef SIZE_t i, j, k

        # Resize the destination vector of vectors
        dest.resize(self.n_node_samples)

        # Loop over the samples
        for i in range(self.n_node_samples):
            # Get the index of the current sample
            j = self.sample_indices[self.start + i]

            # Get the sample values for each output
            for k in range(self.n_outputs):
                dest[i].push_back(self.y[j, k])


cdef inline void _move_sums_classification(
    ClassificationCriterion criterion,
    float64_t[:, ::1] sum_1,
    float64_t[:, ::1] sum_2,
    float64_t* weighted_n_1,
    float64_t* weighted_n_2,
    bint put_missing_in_1,
) noexcept nogil:
    """Distribute sum_total and sum_missing into sum_1 and sum_2.

    If there are missing values and:
    - put_missing_in_1 is True, then missing values to go sum_1. Specifically:
        sum_1 = sum_missing
        sum_2 = sum_total - sum_missing

    - put_missing_in_1 is False, then missing values go to sum_2. Specifically:
        sum_1 = 0
        sum_2 = sum_total
    """
    cdef intp_t k, c, n_bytes
    if criterion.n_missing != 0 and put_missing_in_1:
        for k in range(criterion.n_outputs):
            n_bytes = criterion.n_classes[k] * sizeof(float64_t)
            memcpy(&sum_1[k, 0], &criterion.sum_missing[k, 0], n_bytes)

        for k in range(criterion.n_outputs):
            for c in range(criterion.n_classes[k]):
                sum_2[k, c] = criterion.sum_total[k, c] - criterion.sum_missing[k, c]

        weighted_n_1[0] = criterion.weighted_n_missing
        weighted_n_2[0] = criterion.weighted_n_node_samples - criterion.weighted_n_missing
    else:
        # Assigning sum_2 = sum_total for all outputs.
        for k in range(criterion.n_outputs):
            n_bytes = criterion.n_classes[k] * sizeof(float64_t)
            memset(&sum_1[k, 0], 0, n_bytes)
            memcpy(&sum_2[k, 0], &criterion.sum_total[k, 0], n_bytes)

        weighted_n_1[0] = 0.0
        weighted_n_2[0] = criterion.weighted_n_node_samples


cdef class ClassificationCriterion(Criterion):
    """Abstract criterion for classification."""

    def __cinit__(self, intp_t n_outputs,
                  cnp.ndarray[intp_t, ndim=1] n_classes):
        """Initialize attributes for this criterion.

        Parameters
        ----------
        n_outputs : intp_t
            The number of targets, the dimensionality of the prediction
        n_classes : numpy.ndarray, dtype=intp_t
            The number of unique classes in each target
        """
        self.start = 0
        self.pos = 0
        self.end = 0
        self.missing_go_to_left = 0

        self.n_outputs = n_outputs
        self.n_samples = 0
        self.n_node_samples = 0
        self.weighted_n_node_samples = 0.0
        self.weighted_n_left = 0.0
        self.weighted_n_right = 0.0
        self.weighted_n_missing = 0.0

        self.n_classes = np.empty(n_outputs, dtype=np.intp)

        cdef intp_t k = 0
        cdef intp_t max_n_classes = 0

        # For each target, set the number of unique classes in that target,
        # and also compute the maximal stride of all targets
        for k in range(n_outputs):
            self.n_classes[k] = n_classes[k]

            if n_classes[k] > max_n_classes:
                max_n_classes = n_classes[k]

        self.max_n_classes = max_n_classes

        # Count labels for each output
        self.sum_total = np.zeros((n_outputs, max_n_classes), dtype=np.float64)
        self.sum_left = np.zeros((n_outputs, max_n_classes), dtype=np.float64)
        self.sum_right = np.zeros((n_outputs, max_n_classes), dtype=np.float64)

    def __reduce__(self):
        return (type(self),
                (self.n_outputs, np.asarray(self.n_classes)), self.__getstate__())

    cdef int init(
        self,
<<<<<<< HEAD
        const DOUBLE_t[:, ::1] y,
        const DOUBLE_t[:] sample_weight,
        double weighted_n_samples,
        const SIZE_t[:] sample_indices
=======
        const float64_t[:, ::1] y,
        const float64_t[:] sample_weight,
        float64_t weighted_n_samples,
        const intp_t[:] sample_indices,
        intp_t start,
        intp_t end
>>>>>>> 10b824a6
    ) except -1 nogil:
        """Initialize the criterion.

        Returns -1 in case of failure to allocate memory (and raise MemoryError)
        or 0 otherwise.

        Parameters
        ----------
        y : ndarray, dtype=float64_t
            The target stored as a buffer for memory efficiency.
        sample_weight : ndarray, dtype=float64_t
            The weight of each sample stored as a Cython memoryview.
        weighted_n_samples : float64_t
            The total weight of all samples
        sample_indices : ndarray, dtype=intp_t
            A mask on the samples. Indices of the samples in X and y we want to use,
            where sample_indices[start:end] correspond to the samples in this node.
<<<<<<< HEAD
=======
        start : intp_t
            The first sample to use in the mask
        end : intp_t
            The last sample to use in the mask
>>>>>>> 10b824a6
        """
        self.y = y
        self.sample_weight = sample_weight
        self.sample_indices = sample_indices
        self.weighted_n_samples = weighted_n_samples

        return 0

    cdef void set_sample_pointers(
        self,
        SIZE_t start,
        SIZE_t end
    ) noexcept nogil:
        """Set sample pointers in the criterion."""
        self.n_node_samples = end - start
        self.start = start
        self.end = end

        self.weighted_n_node_samples = 0.0

        cdef intp_t i
        cdef intp_t p
        cdef intp_t k
        cdef intp_t c
        cdef float64_t w = 1.0

        for k in range(self.n_outputs):
            memset(&self.sum_total[k, 0], 0, self.n_classes[k] * sizeof(float64_t))

        for p in range(start, end):
            i = self.sample_indices[p]

            # w is originally set to be 1.0, meaning that if no sample weights
            # are given, the default weight of each sample is 1.0.
            if self.sample_weight is not None:
                w = self.sample_weight[i]

            # Count weighted class frequency for each target
            for k in range(self.n_outputs):
                c = <intp_t> self.y[i, k]
                self.sum_total[k, c] += w

            self.weighted_n_node_samples += w

        # Reset to pos=start
        self.reset()

    cdef void init_sum_missing(self):
        """Init sum_missing to hold sums for missing values."""
        self.sum_missing = np.zeros((self.n_outputs, self.max_n_classes), dtype=np.float64)

    cdef void init_missing(self, intp_t n_missing) noexcept nogil:
        """Initialize sum_missing if there are missing values.

        This method assumes that caller placed the missing samples in
        self.sample_indices[-n_missing:]
        """
        cdef intp_t i, p, k, c
        cdef float64_t w = 1.0

        self.n_missing = n_missing
        if n_missing == 0:
            return

        memset(&self.sum_missing[0, 0], 0, self.max_n_classes * self.n_outputs * sizeof(float64_t))

        self.weighted_n_missing = 0.0

        # The missing samples are assumed to be in self.sample_indices[-n_missing:]
        for p in range(self.end - n_missing, self.end):
            i = self.sample_indices[p]
            if self.sample_weight is not None:
                w = self.sample_weight[i]

            for k in range(self.n_outputs):
                c = <intp_t> self.y[i, k]
                self.sum_missing[k, c] += w

            self.weighted_n_missing += w

    cdef int reset(self) except -1 nogil:
        """Reset the criterion at pos=start.

        Returns -1 in case of failure to allocate memory (and raise MemoryError)
        or 0 otherwise.
        """
        self.pos = self.start
        _move_sums_classification(
            self,
            self.sum_left,
            self.sum_right,
            &self.weighted_n_left,
            &self.weighted_n_right,
            self.missing_go_to_left,
        )
        return 0

    cdef int reverse_reset(self) except -1 nogil:
        """Reset the criterion at pos=end.

        Returns -1 in case of failure to allocate memory (and raise MemoryError)
        or 0 otherwise.
        """
        self.pos = self.end
        _move_sums_classification(
            self,
            self.sum_right,
            self.sum_left,
            &self.weighted_n_right,
            &self.weighted_n_left,
            not self.missing_go_to_left
        )
        return 0

    cdef int update(self, intp_t new_pos) except -1 nogil:
        """Updated statistics by moving sample_indices[pos:new_pos] to the left child.

        Returns -1 in case of failure to allocate memory (and raise MemoryError)
        or 0 otherwise.

        Parameters
        ----------
        new_pos : intp_t
            The new ending position for which to move sample_indices from the right
            child to the left child.
        """
        cdef intp_t pos = self.pos
        # The missing samples are assumed to be in
        # self.sample_indices[-self.n_missing:] that is
        # self.sample_indices[end_non_missing:self.end].
        cdef intp_t end_non_missing = self.end - self.n_missing

        cdef const intp_t[:] sample_indices = self.sample_indices
        cdef const float64_t[:] sample_weight = self.sample_weight

        cdef intp_t i
        cdef intp_t p
        cdef intp_t k
        cdef intp_t c
        cdef float64_t w = 1.0

        # Update statistics up to new_pos
        #
        # Given that
        #   sum_left[x] +  sum_right[x] = sum_total[x]
        # and that sum_total is known, we are going to update
        # sum_left from the direction that require the least amount
        # of computations, i.e. from pos to new_pos or from end to new_po.
        if (new_pos - pos) <= (end_non_missing - new_pos):
            for p in range(pos, new_pos):
                i = sample_indices[p]

                if sample_weight is not None:
                    w = sample_weight[i]

                for k in range(self.n_outputs):
                    self.sum_left[k, <intp_t> self.y[i, k]] += w

                self.weighted_n_left += w

        else:
            self.reverse_reset()

            for p in range(end_non_missing - 1, new_pos - 1, -1):
                i = sample_indices[p]

                if sample_weight is not None:
                    w = sample_weight[i]

                for k in range(self.n_outputs):
                    self.sum_left[k, <intp_t> self.y[i, k]] -= w

                self.weighted_n_left -= w

        # Update right part statistics
        self.weighted_n_right = self.weighted_n_node_samples - self.weighted_n_left
        for k in range(self.n_outputs):
            for c in range(self.n_classes[k]):
                self.sum_right[k, c] = self.sum_total[k, c] - self.sum_left[k, c]

        self.pos = new_pos
        return 0

    cdef float64_t node_impurity(self) noexcept nogil:
        pass

    cdef void children_impurity(self, float64_t* impurity_left,
                                float64_t* impurity_right) noexcept nogil:
        pass

    cdef void node_value(self, float64_t* dest) noexcept nogil:
        """Compute the node value of sample_indices[start:end] and save it into dest.

        Parameters
        ----------
        dest : float64_t pointer
            The memory address which we will save the node value into.
        """
        cdef intp_t k

        for k in range(self.n_outputs):
            memcpy(dest, &self.sum_total[k, 0], self.n_classes[k] * sizeof(float64_t))
            dest += self.max_n_classes

    cdef void clip_node_value(self, float64_t * dest, float64_t lower_bound, float64_t upper_bound) noexcept nogil:
        """Clip the value in dest between lower_bound and upper_bound for monotonic constraints.

        Note that monotonicity constraints are only supported for:
        - single-output trees and
        - binary classifications.
        """
        if dest[0] < lower_bound:
            dest[0] = lower_bound
        elif dest[0] > upper_bound:
            dest[0] = upper_bound

        # Class proportions for binary classification must sum to 1.
        dest[1] = 1 - dest[0]

    cdef inline float64_t middle_value(self) noexcept nogil:
        """Compute the middle value of a split for monotonicity constraints as the simple average
        of the left and right children values.

        Note that monotonicity constraints are only supported for:
        - single-output trees and
        - binary classifications.
        """
        return (
            (self.sum_left[0, 0] / (2 * self.weighted_n_left)) +
            (self.sum_right[0, 0] / (2 * self.weighted_n_right))
        )

    cdef inline bint check_monotonicity(
        self,
        cnp.int8_t monotonic_cst,
        float64_t lower_bound,
        float64_t upper_bound,
    ) noexcept nogil:
        """Check monotonicity constraint is satisfied at the current classification split"""
        cdef:
            float64_t value_left = self.sum_left[0][0] / self.weighted_n_left
            float64_t value_right = self.sum_right[0][0] / self.weighted_n_right

        return self._check_monotonicity(monotonic_cst, lower_bound, upper_bound, value_left, value_right)


cdef class Entropy(ClassificationCriterion):
    r"""Cross Entropy impurity criterion.

    This handles cases where the target is a classification taking values
    0, 1, ... K-2, K-1. If node m represents a region Rm with Nm observations,
    then let

        count_k = 1 / Nm \sum_{x_i in Rm} I(yi = k)

    be the proportion of class k observations in node m.

    The cross-entropy is then defined as

        cross-entropy = -\sum_{k=0}^{K-1} count_k log(count_k)
    """

    cdef float64_t node_impurity(self) noexcept nogil:
        """Evaluate the impurity of the current node.

        Evaluate the cross-entropy criterion as impurity of the current node,
        i.e. the impurity of sample_indices[start:end]. The smaller the impurity the
        better.
        """
        cdef float64_t entropy = 0.0
        cdef float64_t count_k
        cdef intp_t k
        cdef intp_t c

        for k in range(self.n_outputs):
            for c in range(self.n_classes[k]):
                count_k = self.sum_total[k, c]
                if count_k > 0.0:
                    count_k /= self.weighted_n_node_samples
                    entropy -= count_k * log(count_k)

        return entropy / self.n_outputs

    cdef void children_impurity(self, float64_t* impurity_left,
                                float64_t* impurity_right) noexcept nogil:
        """Evaluate the impurity in children nodes.

        i.e. the impurity of the left child (sample_indices[start:pos]) and the
        impurity the right child (sample_indices[pos:end]).

        Parameters
        ----------
        impurity_left : float64_t pointer
            The memory address to save the impurity of the left node
        impurity_right : float64_t pointer
            The memory address to save the impurity of the right node
        """
        cdef float64_t entropy_left = 0.0
        cdef float64_t entropy_right = 0.0
        cdef float64_t count_k
        cdef intp_t k
        cdef intp_t c

        for k in range(self.n_outputs):
            for c in range(self.n_classes[k]):
                count_k = self.sum_left[k, c]
                if count_k > 0.0:
                    count_k /= self.weighted_n_left
                    entropy_left -= count_k * log(count_k)

                count_k = self.sum_right[k, c]
                if count_k > 0.0:
                    count_k /= self.weighted_n_right
                    entropy_right -= count_k * log(count_k)

        impurity_left[0] = entropy_left / self.n_outputs
        impurity_right[0] = entropy_right / self.n_outputs


cdef class Gini(ClassificationCriterion):
    r"""Gini Index impurity criterion.

    This handles cases where the target is a classification taking values
    0, 1, ... K-2, K-1. If node m represents a region Rm with Nm observations,
    then let
        count_k = 1/ Nm \sum_{x_i in Rm} I(yi = k)
    be the proportion of class k observations in node m.

    The Gini Index is then defined as:
        index = \sum_{k=0}^{K-1} count_k (1 - count_k)
              = 1 - \sum_{k=0}^{K-1} count_k ** 2
    """

    cdef float64_t node_impurity(self) noexcept nogil:
        """Evaluate the impurity of the current node.

        Evaluate the Gini criterion as impurity of the current node,
        i.e. the impurity of sample_indices[start:end]. The smaller the impurity the
        better.
        """
        cdef float64_t gini = 0.0
        cdef float64_t sq_count
        cdef float64_t count_k
        cdef intp_t k
        cdef intp_t c

        for k in range(self.n_outputs):
            sq_count = 0.0

            for c in range(self.n_classes[k]):
                count_k = self.sum_total[k, c]
                sq_count += count_k * count_k

            gini += 1.0 - sq_count / (self.weighted_n_node_samples *
                                      self.weighted_n_node_samples)

        return gini / self.n_outputs

    cdef void children_impurity(self, float64_t* impurity_left,
                                float64_t* impurity_right) noexcept nogil:
        """Evaluate the impurity in children nodes.

        i.e. the impurity of the left child (sample_indices[start:pos]) and the
        impurity the right child (sample_indices[pos:end]) using the Gini index.

        Parameters
        ----------
        impurity_left : float64_t pointer
            The memory address to save the impurity of the left node to
        impurity_right : float64_t pointer
            The memory address to save the impurity of the right node to
        """
        cdef float64_t gini_left = 0.0
        cdef float64_t gini_right = 0.0
        cdef float64_t sq_count_left
        cdef float64_t sq_count_right
        cdef float64_t count_k
        cdef intp_t k
        cdef intp_t c

        for k in range(self.n_outputs):
            sq_count_left = 0.0
            sq_count_right = 0.0

            for c in range(self.n_classes[k]):
                count_k = self.sum_left[k, c]
                sq_count_left += count_k * count_k

                count_k = self.sum_right[k, c]
                sq_count_right += count_k * count_k

            gini_left += 1.0 - sq_count_left / (self.weighted_n_left *
                                                self.weighted_n_left)

            gini_right += 1.0 - sq_count_right / (self.weighted_n_right *
                                                  self.weighted_n_right)

        impurity_left[0] = gini_left / self.n_outputs
        impurity_right[0] = gini_right / self.n_outputs


cdef inline void _move_sums_regression(
    RegressionCriterion criterion,
    float64_t[::1] sum_1,
    float64_t[::1] sum_2,
    float64_t* weighted_n_1,
    float64_t* weighted_n_2,
    bint put_missing_in_1,
) noexcept nogil:
    """Distribute sum_total and sum_missing into sum_1 and sum_2.

    If there are missing values and:
    - put_missing_in_1 is True, then missing values to go sum_1. Specifically:
        sum_1 = sum_missing
        sum_2 = sum_total - sum_missing

    - put_missing_in_1 is False, then missing values go to sum_2. Specifically:
        sum_1 = 0
        sum_2 = sum_total
    """
    cdef:
        intp_t i
        intp_t n_bytes = criterion.n_outputs * sizeof(float64_t)
        bint has_missing = criterion.n_missing != 0

    if has_missing and put_missing_in_1:
        memcpy(&sum_1[0], &criterion.sum_missing[0], n_bytes)
        for i in range(criterion.n_outputs):
            sum_2[i] = criterion.sum_total[i] - criterion.sum_missing[i]
        weighted_n_1[0] = criterion.weighted_n_missing
        weighted_n_2[0] = criterion.weighted_n_node_samples - criterion.weighted_n_missing
    else:
        memset(&sum_1[0], 0, n_bytes)
        # Assigning sum_2 = sum_total for all outputs.
        memcpy(&sum_2[0], &criterion.sum_total[0], n_bytes)
        weighted_n_1[0] = 0.0
        weighted_n_2[0] = criterion.weighted_n_node_samples


cdef class RegressionCriterion(Criterion):
    r"""Abstract regression criterion.

    This handles cases where the target is a continuous value, and is
    evaluated by computing the variance of the target values left and right
    of the split point. The computation takes linear time with `n_samples`
    by using ::
        var = \sum_i^n (y_i - y_bar) ** 2
            = (\sum_i^n y_i ** 2) - n_samples * y_bar ** 2
    """

    def __cinit__(self, intp_t n_outputs, intp_t n_samples):
        """Initialize parameters for this criterion.

        Parameters
        ----------
        n_outputs : intp_t
            The number of targets to be predicted
<<<<<<< HEAD
        n_samples : SIZE_t
=======

        n_samples : intp_t
>>>>>>> 10b824a6
            The total number of samples to fit on
        """
        # Default values
        self.start = 0
        self.pos = 0
        self.end = 0

        self.n_outputs = n_outputs
        self.n_samples = n_samples
        self.n_node_samples = 0
        self.weighted_n_node_samples = 0.0
        self.weighted_n_left = 0.0
        self.weighted_n_right = 0.0
        self.weighted_n_missing = 0.0

        self.sq_sum_total = 0.0

        self.sum_total = np.zeros(n_outputs, dtype=np.float64)
        self.sum_left = np.zeros(n_outputs, dtype=np.float64)
        self.sum_right = np.zeros(n_outputs, dtype=np.float64)

    def __reduce__(self):
        return (type(self), (self.n_outputs, self.n_samples), self.__getstate__())

    cdef int init(
        self,
<<<<<<< HEAD
        const DOUBLE_t[:, ::1] y,
        const DOUBLE_t[:] sample_weight,
        double weighted_n_samples,
        const SIZE_t[:] sample_indices
=======
        const float64_t[:, ::1] y,
        const float64_t[:] sample_weight,
        float64_t weighted_n_samples,
        const intp_t[:] sample_indices,
        intp_t start,
        intp_t end,
>>>>>>> 10b824a6
    ) except -1 nogil:
        """Initialize the criterion."""
        # Initialize fields
        self.y = y
        self.sample_weight = sample_weight
        self.sample_indices = sample_indices
        self.weighted_n_samples = weighted_n_samples

        return 0

    cdef void set_sample_pointers(
        self,
        SIZE_t start,
        SIZE_t end
    ) noexcept nogil:
        """Set sample pointers in the criterion."""
        self.start = start
        self.end = end

        self.n_node_samples = end - start

        self.sq_sum_total = 0.0
        self.weighted_n_node_samples = 0.

<<<<<<< HEAD
        cdef SIZE_t i
        cdef SIZE_t p
        cdef SIZE_t k
        cdef DOUBLE_t y_ik
        cdef DOUBLE_t w_y_ik
        cdef DOUBLE_t w = 1.0

        memset(&self.sum_total[0], 0, self.n_outputs * sizeof(double))
=======
        cdef intp_t i
        cdef intp_t p
        cdef intp_t k
        cdef float64_t y_ik
        cdef float64_t w_y_ik
        cdef float64_t w = 1.0
        self.sq_sum_total = 0.0
        memset(&self.sum_total[0], 0, self.n_outputs * sizeof(float64_t))
>>>>>>> 10b824a6

        for p in range(start, end):
            i = self.sample_indices[p]

            if self.sample_weight is not None:
                w = self.sample_weight[i]

            for k in range(self.n_outputs):
                y_ik = self.y[i, k]
                w_y_ik = w * y_ik
                self.sum_total[k] += w_y_ik
                self.sq_sum_total += w_y_ik * y_ik

            self.weighted_n_node_samples += w

        # Reset to pos=start
        self.reset()

    cdef void init_sum_missing(self):
        """Init sum_missing to hold sums for missing values."""
        self.sum_missing = np.zeros(self.n_outputs, dtype=np.float64)

    cdef void init_missing(self, intp_t n_missing) noexcept nogil:
        """Initialize sum_missing if there are missing values.

        This method assumes that caller placed the missing samples in
        self.sample_indices[-n_missing:]
        """
        cdef intp_t i, p, k
        cdef float64_t y_ik
        cdef float64_t w_y_ik
        cdef float64_t w = 1.0

        self.n_missing = n_missing
        if n_missing == 0:
            return

        memset(&self.sum_missing[0], 0, self.n_outputs * sizeof(float64_t))

        self.weighted_n_missing = 0.0

        # The missing samples are assumed to be in self.sample_indices[-n_missing:]
        for p in range(self.end - n_missing, self.end):
            i = self.sample_indices[p]
            if self.sample_weight is not None:
                w = self.sample_weight[i]

            for k in range(self.n_outputs):
                y_ik = self.y[i, k]
                w_y_ik = w * y_ik
                self.sum_missing[k] += w_y_ik

            self.weighted_n_missing += w

    cdef int reset(self) except -1 nogil:
        """Reset the criterion at pos=start."""
        self.pos = self.start
        _move_sums_regression(
            self,
            self.sum_left,
            self.sum_right,
            &self.weighted_n_left,
            &self.weighted_n_right,
            self.missing_go_to_left
        )
        return 0

    cdef int reverse_reset(self) except -1 nogil:
        """Reset the criterion at pos=end."""
        self.pos = self.end
        _move_sums_regression(
            self,
            self.sum_right,
            self.sum_left,
            &self.weighted_n_right,
            &self.weighted_n_left,
            not self.missing_go_to_left
        )
        return 0

    cdef int update(self, intp_t new_pos) except -1 nogil:
        """Updated statistics by moving sample_indices[pos:new_pos] to the left."""
        cdef const float64_t[:] sample_weight = self.sample_weight
        cdef const intp_t[:] sample_indices = self.sample_indices

        cdef intp_t pos = self.pos

        # The missing samples are assumed to be in
        # self.sample_indices[-self.n_missing:] that is
        # self.sample_indices[end_non_missing:self.end].
        cdef intp_t end_non_missing = self.end - self.n_missing
        cdef intp_t i
        cdef intp_t p
        cdef intp_t k
        cdef float64_t w = 1.0

        # Update statistics up to new_pos
        #
        # Given that
        #           sum_left[x] +  sum_right[x] = sum_total[x]
        # and that sum_total is known, we are going to update
        # sum_left from the direction that require the least amount
        # of computations, i.e. from pos to new_pos or from end to new_pos.
        if (new_pos - pos) <= (end_non_missing - new_pos):
            for p in range(pos, new_pos):
                i = sample_indices[p]

                if sample_weight is not None:
                    w = sample_weight[i]

                for k in range(self.n_outputs):
                    self.sum_left[k] += w * self.y[i, k]

                self.weighted_n_left += w
        else:
            self.reverse_reset()

            for p in range(end_non_missing - 1, new_pos - 1, -1):
                i = sample_indices[p]

                if sample_weight is not None:
                    w = sample_weight[i]

                for k in range(self.n_outputs):
                    self.sum_left[k] -= w * self.y[i, k]

                self.weighted_n_left -= w

        self.weighted_n_right = (self.weighted_n_node_samples -
                                 self.weighted_n_left)
        for k in range(self.n_outputs):
            self.sum_right[k] = self.sum_total[k] - self.sum_left[k]

        self.pos = new_pos
        return 0

    cdef float64_t node_impurity(self) noexcept nogil:
        pass

    cdef void children_impurity(self, float64_t* impurity_left,
                                float64_t* impurity_right) noexcept nogil:
        pass

    cdef void node_value(self, float64_t* dest) noexcept nogil:
        """Compute the node value of sample_indices[start:end] into dest."""
        cdef intp_t k

        for k in range(self.n_outputs):
            dest[k] = self.sum_total[k] / self.weighted_n_node_samples

    cdef inline void clip_node_value(self, float64_t* dest, float64_t lower_bound, float64_t upper_bound) noexcept nogil:
        """Clip the value in dest between lower_bound and upper_bound for monotonic constraints."""
        if dest[0] < lower_bound:
            dest[0] = lower_bound
        elif dest[0] > upper_bound:
            dest[0] = upper_bound

    cdef float64_t middle_value(self) noexcept nogil:
        """Compute the middle value of a split for monotonicity constraints as the simple average
        of the left and right children values.

        Monotonicity constraints are only supported for single-output trees we can safely assume
        n_outputs == 1.
        """
        return (
            (self.sum_left[0] / (2 * self.weighted_n_left)) +
            (self.sum_right[0] / (2 * self.weighted_n_right))
        )

    cdef bint check_monotonicity(
        self,
        cnp.int8_t monotonic_cst,
        float64_t lower_bound,
        float64_t upper_bound,
    ) noexcept nogil:
        """Check monotonicity constraint is satisfied at the current regression split"""
        cdef:
            float64_t value_left = self.sum_left[0] / self.weighted_n_left
            float64_t value_right = self.sum_right[0] / self.weighted_n_right

        return self._check_monotonicity(monotonic_cst, lower_bound, upper_bound, value_left, value_right)

cdef class MSE(RegressionCriterion):
    """Mean squared error impurity criterion.
        MSE = var_left + var_right
    """

    cdef float64_t node_impurity(self) noexcept nogil:
        """Evaluate the impurity of the current node.

        Evaluate the MSE criterion as impurity of the current node,
        i.e. the impurity of sample_indices[start:end]. The smaller the impurity the
        better.
        """
        cdef float64_t impurity
        cdef intp_t k

        impurity = self.sq_sum_total / self.weighted_n_node_samples
        for k in range(self.n_outputs):
            impurity -= (self.sum_total[k] / self.weighted_n_node_samples)**2.0

        return impurity / self.n_outputs

    cdef float64_t proxy_impurity_improvement(self) noexcept nogil:
        """Compute a proxy of the impurity reduction.

        This method is used to speed up the search for the best split.
        It is a proxy quantity such that the split that maximizes this value
        also maximizes the impurity improvement. It neglects all constant terms
        of the impurity decrease for a given split.

        The absolute impurity improvement is only computed by the
        impurity_improvement method once the best split has been found.

        The MSE proxy is derived from

            sum_{i left}(y_i - y_pred_L)^2 + sum_{i right}(y_i - y_pred_R)^2
            = sum(y_i^2) - n_L * mean_{i left}(y_i)^2 - n_R * mean_{i right}(y_i)^2

        Neglecting constant terms, this gives:

            - 1/n_L * sum_{i left}(y_i)^2 - 1/n_R * sum_{i right}(y_i)^2
        """
        cdef intp_t k
        cdef float64_t proxy_impurity_left = 0.0
        cdef float64_t proxy_impurity_right = 0.0

        for k in range(self.n_outputs):
            proxy_impurity_left += self.sum_left[k] * self.sum_left[k]
            proxy_impurity_right += self.sum_right[k] * self.sum_right[k]

        return (proxy_impurity_left / self.weighted_n_left +
                proxy_impurity_right / self.weighted_n_right)

    cdef void children_impurity(self, float64_t* impurity_left,
                                float64_t* impurity_right) noexcept nogil:
        """Evaluate the impurity in children nodes.

        i.e. the impurity of the left child (sample_indices[start:pos]) and the
        impurity the right child (sample_indices[pos:end]).
        """
        cdef const float64_t[:] sample_weight = self.sample_weight
        cdef const intp_t[:] sample_indices = self.sample_indices
        cdef intp_t pos = self.pos
        cdef intp_t start = self.start

        cdef float64_t y_ik

        cdef float64_t sq_sum_left = 0.0
        cdef float64_t sq_sum_right

        cdef intp_t i
        cdef intp_t p
        cdef intp_t k
        cdef float64_t w = 1.0

        for p in range(start, pos):
            i = sample_indices[p]

            if sample_weight is not None:
                w = sample_weight[i]

            for k in range(self.n_outputs):
                y_ik = self.y[i, k]
                sq_sum_left += w * y_ik * y_ik

        sq_sum_right = self.sq_sum_total - sq_sum_left

        impurity_left[0] = sq_sum_left / self.weighted_n_left
        impurity_right[0] = sq_sum_right / self.weighted_n_right

        for k in range(self.n_outputs):
            impurity_left[0] -= (self.sum_left[k] / self.weighted_n_left) ** 2.0
            impurity_right[0] -= (self.sum_right[k] / self.weighted_n_right) ** 2.0

        impurity_left[0] /= self.n_outputs
        impurity_right[0] /= self.n_outputs


cdef class MAE(RegressionCriterion):
    r"""Mean absolute error impurity criterion.

       MAE = (1 / n)*(\sum_i |y_i - f_i|), where y_i is the true
       value and f_i is the predicted value."""

    cdef cnp.ndarray left_child
    cdef cnp.ndarray right_child
    cdef void** left_child_ptr
    cdef void** right_child_ptr
    cdef float64_t[::1] node_medians

    def __cinit__(self, intp_t n_outputs, intp_t n_samples):
        """Initialize parameters for this criterion.

        Parameters
        ----------
        n_outputs : intp_t
            The number of targets to be predicted

        n_samples : intp_t
            The total number of samples to fit on
        """
        # Default values
        self.start = 0
        self.pos = 0
        self.end = 0

        self.n_outputs = n_outputs
        self.n_samples = n_samples
        self.n_node_samples = 0
        self.weighted_n_node_samples = 0.0
        self.weighted_n_left = 0.0
        self.weighted_n_right = 0.0

        self.node_medians = np.zeros(n_outputs, dtype=np.float64)

        self.left_child = np.empty(n_outputs, dtype='object')
        self.right_child = np.empty(n_outputs, dtype='object')
        # initialize WeightedMedianCalculators
        for k in range(n_outputs):
            self.left_child[k] = WeightedMedianCalculator(n_samples)
            self.right_child[k] = WeightedMedianCalculator(n_samples)

        self.left_child_ptr = <void**> cnp.PyArray_DATA(self.left_child)
        self.right_child_ptr = <void**> cnp.PyArray_DATA(self.right_child)

    cdef int init(
        self,
<<<<<<< HEAD
        const DOUBLE_t[:, ::1] y,
        const DOUBLE_t[:] sample_weight,
        double weighted_n_samples,
        const SIZE_t[:] sample_indices
    ) except -1 nogil:
        """Initialize the criterion."""
=======
        const float64_t[:, ::1] y,
        const float64_t[:] sample_weight,
        float64_t weighted_n_samples,
        const intp_t[:] sample_indices,
        intp_t start,
        intp_t end,
    ) except -1 nogil:
        """Initialize the criterion.

        This initializes the criterion at node sample_indices[start:end] and children
        sample_indices[start:start] and sample_indices[start:end].
        """
        cdef intp_t i, p, k
        cdef float64_t w = 1.0

>>>>>>> 10b824a6
        # Initialize fields
        self.y = y
        self.sample_weight = sample_weight
        self.sample_indices = sample_indices
        self.weighted_n_samples = weighted_n_samples

        return 0

    cdef void set_sample_pointers(
        self,
        SIZE_t start,
        SIZE_t end
    ) noexcept nogil:
        """Set sample pointers in the criterion."""
        cdef SIZE_t i, p, k
        cdef DOUBLE_t w = 1.0

        self.start = start
        self.end = end

        self.n_node_samples = end - start
        self.weighted_n_node_samples = 0.

        cdef void** left_child = self.left_child_ptr
        cdef void** right_child = self.right_child_ptr

        for k in range(self.n_outputs):
            (<WeightedMedianCalculator> left_child[k]).reset()
            (<WeightedMedianCalculator> right_child[k]).reset()

        for p in range(start, end):
            i = self.sample_indices[p]

            if self.sample_weight is not None:
                w = self.sample_weight[i]

            for k in range(self.n_outputs):
                # push method ends up calling safe_realloc, hence `except -1`
                # push all values to the right side,
                # since pos = start initially anyway
                (<WeightedMedianCalculator> right_child[k]).push(self.y[i, k], w)

            self.weighted_n_node_samples += w
        # calculate the node medians
        for k in range(self.n_outputs):
            self.node_medians[k] = (<WeightedMedianCalculator> right_child[k]).get_median()

        # Reset to pos=start
        self.reset()

    cdef void init_missing(self, intp_t n_missing) noexcept nogil:
        """Raise error if n_missing != 0."""
        if n_missing == 0:
            return
        with gil:
            raise ValueError("missing values is not supported for MAE.")

    cdef int reset(self) except -1 nogil:
        """Reset the criterion at pos=start.

        Returns -1 in case of failure to allocate memory (and raise MemoryError)
        or 0 otherwise.
        """
        cdef intp_t i, k
        cdef float64_t value
        cdef float64_t weight

        cdef void** left_child = self.left_child_ptr
        cdef void** right_child = self.right_child_ptr

        self.weighted_n_left = 0.0
        self.weighted_n_right = self.weighted_n_node_samples
        self.pos = self.start

        # reset the WeightedMedianCalculators, left should have no
        # elements and right should have all elements.

        for k in range(self.n_outputs):
            # if left has no elements, it's already reset
            for i in range((<WeightedMedianCalculator> left_child[k]).size()):
                # remove everything from left and put it into right
                (<WeightedMedianCalculator> left_child[k]).pop(&value,
                                                               &weight)
                # push method ends up calling safe_realloc, hence `except -1`
                (<WeightedMedianCalculator> right_child[k]).push(value,
                                                                 weight)
        return 0

    cdef int reverse_reset(self) except -1 nogil:
        """Reset the criterion at pos=end.

        Returns -1 in case of failure to allocate memory (and raise MemoryError)
        or 0 otherwise.
        """
        self.weighted_n_right = 0.0
        self.weighted_n_left = self.weighted_n_node_samples
        self.pos = self.end

        cdef float64_t value
        cdef float64_t weight
        cdef void** left_child = self.left_child_ptr
        cdef void** right_child = self.right_child_ptr

        # reverse reset the WeightedMedianCalculators, right should have no
        # elements and left should have all elements.
        for k in range(self.n_outputs):
            # if right has no elements, it's already reset
            for i in range((<WeightedMedianCalculator> right_child[k]).size()):
                # remove everything from right and put it into left
                (<WeightedMedianCalculator> right_child[k]).pop(&value,
                                                                &weight)
                # push method ends up calling safe_realloc, hence `except -1`
                (<WeightedMedianCalculator> left_child[k]).push(value,
                                                                weight)
        return 0

    cdef int update(self, intp_t new_pos) except -1 nogil:
        """Updated statistics by moving sample_indices[pos:new_pos] to the left.

        Returns -1 in case of failure to allocate memory (and raise MemoryError)
        or 0 otherwise.
        """
        cdef const float64_t[:] sample_weight = self.sample_weight
        cdef const intp_t[:] sample_indices = self.sample_indices

        cdef void** left_child = self.left_child_ptr
        cdef void** right_child = self.right_child_ptr

        cdef intp_t pos = self.pos
        cdef intp_t end = self.end
        cdef intp_t i, p, k
        cdef float64_t w = 1.0

        # Update statistics up to new_pos
        #
        # We are going to update right_child and left_child
        # from the direction that require the least amount of
        # computations, i.e. from pos to new_pos or from end to new_pos.
        if (new_pos - pos) <= (end - new_pos):
            for p in range(pos, new_pos):
                i = sample_indices[p]

                if sample_weight is not None:
                    w = sample_weight[i]

                for k in range(self.n_outputs):
                    # remove y_ik and its weight w from right and add to left
                    (<WeightedMedianCalculator> right_child[k]).remove(self.y[i, k], w)
                    # push method ends up calling safe_realloc, hence except -1
                    (<WeightedMedianCalculator> left_child[k]).push(self.y[i, k], w)

                self.weighted_n_left += w
        else:
            self.reverse_reset()

            for p in range(end - 1, new_pos - 1, -1):
                i = sample_indices[p]

                if sample_weight is not None:
                    w = sample_weight[i]

                for k in range(self.n_outputs):
                    # remove y_ik and its weight w from left and add to right
                    (<WeightedMedianCalculator> left_child[k]).remove(self.y[i, k], w)
                    (<WeightedMedianCalculator> right_child[k]).push(self.y[i, k], w)

                self.weighted_n_left -= w

        self.weighted_n_right = (self.weighted_n_node_samples -
                                 self.weighted_n_left)
        self.pos = new_pos
        return 0

    cdef void node_value(self, float64_t* dest) noexcept nogil:
        """Computes the node value of sample_indices[start:end] into dest."""
        cdef intp_t k
        for k in range(self.n_outputs):
            dest[k] = <float64_t> self.node_medians[k]

    cdef inline float64_t middle_value(self) noexcept nogil:
        """Compute the middle value of a split for monotonicity constraints as the simple average
        of the left and right children values.

        Monotonicity constraints are only supported for single-output trees we can safely assume
        n_outputs == 1.
        """
        return (
                (<WeightedMedianCalculator> self.left_child_ptr[0]).get_median() +
                (<WeightedMedianCalculator> self.right_child_ptr[0]).get_median()
        ) / 2

    cdef inline bint check_monotonicity(
        self,
        cnp.int8_t monotonic_cst,
        float64_t lower_bound,
        float64_t upper_bound,
    ) noexcept nogil:
        """Check monotonicity constraint is satisfied at the current regression split"""
        cdef:
            float64_t value_left = (<WeightedMedianCalculator> self.left_child_ptr[0]).get_median()
            float64_t value_right = (<WeightedMedianCalculator> self.right_child_ptr[0]).get_median()

        return self._check_monotonicity(monotonic_cst, lower_bound, upper_bound, value_left, value_right)

    cdef float64_t node_impurity(self) noexcept nogil:
        """Evaluate the impurity of the current node.

        Evaluate the MAE criterion as impurity of the current node,
        i.e. the impurity of sample_indices[start:end]. The smaller the impurity the
        better.
        """
        cdef const float64_t[:] sample_weight = self.sample_weight
        cdef const intp_t[:] sample_indices = self.sample_indices
        cdef intp_t i, p, k
        cdef float64_t w = 1.0
        cdef float64_t impurity = 0.0

        for k in range(self.n_outputs):
            for p in range(self.start, self.end):
                i = sample_indices[p]

                if sample_weight is not None:
                    w = sample_weight[i]

                impurity += fabs(self.y[i, k] - self.node_medians[k]) * w

        return impurity / (self.weighted_n_node_samples * self.n_outputs)

    cdef void children_impurity(self, float64_t* p_impurity_left,
                                float64_t* p_impurity_right) noexcept nogil:
        """Evaluate the impurity in children nodes.

        i.e. the impurity of the left child (sample_indices[start:pos]) and the
        impurity the right child (sample_indices[pos:end]).
        """
        cdef const float64_t[:] sample_weight = self.sample_weight
        cdef const intp_t[:] sample_indices = self.sample_indices

        cdef intp_t start = self.start
        cdef intp_t pos = self.pos
        cdef intp_t end = self.end

        cdef intp_t i, p, k
        cdef float64_t median
        cdef float64_t w = 1.0
        cdef float64_t impurity_left = 0.0
        cdef float64_t impurity_right = 0.0

        cdef void** left_child = self.left_child_ptr
        cdef void** right_child = self.right_child_ptr

        for k in range(self.n_outputs):
            median = (<WeightedMedianCalculator> left_child[k]).get_median()
            for p in range(start, pos):
                i = sample_indices[p]

                if sample_weight is not None:
                    w = sample_weight[i]

                impurity_left += fabs(self.y[i, k] - median) * w
        p_impurity_left[0] = impurity_left / (self.weighted_n_left *
                                              self.n_outputs)

        for k in range(self.n_outputs):
            median = (<WeightedMedianCalculator> right_child[k]).get_median()
            for p in range(pos, end):
                i = sample_indices[p]

                if sample_weight is not None:
                    w = sample_weight[i]

                impurity_right += fabs(self.y[i, k] - median) * w
        p_impurity_right[0] = impurity_right / (self.weighted_n_right *
                                                self.n_outputs)


cdef class FriedmanMSE(MSE):
    """Mean squared error impurity criterion with improvement score by Friedman.

    Uses the formula (35) in Friedman's original Gradient Boosting paper:

        diff = mean_left - mean_right
        improvement = n_left * n_right * diff^2 / (n_left + n_right)
    """

    cdef float64_t proxy_impurity_improvement(self) noexcept nogil:
        """Compute a proxy of the impurity reduction.

        This method is used to speed up the search for the best split.
        It is a proxy quantity such that the split that maximizes this value
        also maximizes the impurity improvement. It neglects all constant terms
        of the impurity decrease for a given split.

        The absolute impurity improvement is only computed by the
        impurity_improvement method once the best split has been found.
        """
        cdef float64_t total_sum_left = 0.0
        cdef float64_t total_sum_right = 0.0

        cdef intp_t k
        cdef float64_t diff = 0.0

        for k in range(self.n_outputs):
            total_sum_left += self.sum_left[k]
            total_sum_right += self.sum_right[k]

        diff = (self.weighted_n_right * total_sum_left -
                self.weighted_n_left * total_sum_right)

        return diff * diff / (self.weighted_n_left * self.weighted_n_right)

    cdef float64_t impurity_improvement(self, float64_t impurity_parent, float64_t
                                        impurity_left, float64_t impurity_right) noexcept nogil:
        # Note: none of the arguments are used here
        cdef float64_t total_sum_left = 0.0
        cdef float64_t total_sum_right = 0.0

        cdef intp_t k
        cdef float64_t diff = 0.0

        for k in range(self.n_outputs):
            total_sum_left += self.sum_left[k]
            total_sum_right += self.sum_right[k]

        diff = (self.weighted_n_right * total_sum_left -
                self.weighted_n_left * total_sum_right) / self.n_outputs

        return (diff * diff / (self.weighted_n_left * self.weighted_n_right *
                               self.weighted_n_node_samples))


cdef class Poisson(RegressionCriterion):
    """Half Poisson deviance as impurity criterion.

    Poisson deviance = 2/n * sum(y_true * log(y_true/y_pred) + y_pred - y_true)

    Note that the deviance is >= 0, and since we have `y_pred = mean(y_true)`
    at the leaves, one always has `sum(y_pred - y_true) = 0`. It remains the
    implemented impurity (factor 2 is skipped):

        1/n * sum(y_true * log(y_true/y_pred)
    """
    # FIXME in 1.0:
    # min_impurity_split with default = 0 forces us to use a non-negative
    # impurity like the Poisson deviance. Without this restriction, one could
    # throw away the 'constant' term sum(y_true * log(y_true)) and just use
    # Poisson loss = - 1/n * sum(y_true * log(y_pred))
    #              = - 1/n * sum(y_true * log(mean(y_true))
    #              = - mean(y_true) * log(mean(y_true))
    # With this trick (used in proxy_impurity_improvement()), as for MSE,
    # children_impurity would only need to go over left xor right split, not
    # both. This could be faster.

    cdef float64_t node_impurity(self) noexcept nogil:
        """Evaluate the impurity of the current node.

        Evaluate the Poisson criterion as impurity of the current node,
        i.e. the impurity of sample_indices[start:end]. The smaller the impurity the
        better.
        """
        return self.poisson_loss(self.start, self.end, self.sum_total,
                                 self.weighted_n_node_samples)

    cdef float64_t proxy_impurity_improvement(self) noexcept nogil:
        """Compute a proxy of the impurity reduction.

        This method is used to speed up the search for the best split.
        It is a proxy quantity such that the split that maximizes this value
        also maximizes the impurity improvement. It neglects all constant terms
        of the impurity decrease for a given split.

        The absolute impurity improvement is only computed by the
        impurity_improvement method once the best split has been found.

        The Poisson proxy is derived from:

              sum_{i left }(y_i * log(y_i / y_pred_L))
            + sum_{i right}(y_i * log(y_i / y_pred_R))
            = sum(y_i * log(y_i) - n_L * mean_{i left}(y_i) * log(mean_{i left}(y_i))
                                 - n_R * mean_{i right}(y_i) * log(mean_{i right}(y_i))

        Neglecting constant terms, this gives

            - sum{i left }(y_i) * log(mean{i left}(y_i))
            - sum{i right}(y_i) * log(mean{i right}(y_i))
        """
        cdef intp_t k
        cdef float64_t proxy_impurity_left = 0.0
        cdef float64_t proxy_impurity_right = 0.0
        cdef float64_t y_mean_left = 0.
        cdef float64_t y_mean_right = 0.

        for k in range(self.n_outputs):
            if (self.sum_left[k] <= EPSILON) or (self.sum_right[k] <= EPSILON):
                # Poisson loss does not allow non-positive predictions. We
                # therefore forbid splits that have child nodes with
                # sum(y_i) <= 0.
                # Since sum_right = sum_total - sum_left, it can lead to
                # floating point rounding error and will not give zero. Thus,
                # we relax the above comparison to sum(y_i) <= EPSILON.
                return -INFINITY
            else:
                y_mean_left = self.sum_left[k] / self.weighted_n_left
                y_mean_right = self.sum_right[k] / self.weighted_n_right
                proxy_impurity_left -= self.sum_left[k] * log(y_mean_left)
                proxy_impurity_right -= self.sum_right[k] * log(y_mean_right)

        return - proxy_impurity_left - proxy_impurity_right

    cdef void children_impurity(self, float64_t* impurity_left,
                                float64_t* impurity_right) noexcept nogil:
        """Evaluate the impurity in children nodes.

        i.e. the impurity of the left child (sample_indices[start:pos]) and the
        impurity of the right child (sample_indices[pos:end]) for Poisson.
        """
        cdef intp_t start = self.start
        cdef intp_t pos = self.pos
        cdef intp_t end = self.end

        impurity_left[0] = self.poisson_loss(start, pos, self.sum_left,
                                             self.weighted_n_left)

        impurity_right[0] = self.poisson_loss(pos, end, self.sum_right,
                                              self.weighted_n_right)

    cdef inline float64_t poisson_loss(
        self,
        intp_t start,
        intp_t end,
        const float64_t[::1] y_sum,
        float64_t weight_sum
    ) noexcept nogil:
        """Helper function to compute Poisson loss (~deviance) of a given node.
        """
        cdef const float64_t[:, ::1] y = self.y
        cdef const float64_t[:] sample_weight = self.sample_weight
        cdef const intp_t[:] sample_indices = self.sample_indices

        cdef float64_t y_mean = 0.
        cdef float64_t poisson_loss = 0.
        cdef float64_t w = 1.0
        cdef intp_t i, k, p
        cdef intp_t n_outputs = self.n_outputs

        for k in range(n_outputs):
            if y_sum[k] <= EPSILON:
                # y_sum could be computed from the subtraction
                # sum_right = sum_total - sum_left leading to a potential
                # floating point rounding error.
                # Thus, we relax the comparison y_sum <= 0 to
                # y_sum <= EPSILON.
                return INFINITY

            y_mean = y_sum[k] / weight_sum

            for p in range(start, end):
                i = sample_indices[p]

                if sample_weight is not None:
                    w = sample_weight[i]

                poisson_loss += w * xlogy(y[i, k], y[i, k] / y_mean)
        return poisson_loss / (weight_sum * n_outputs)<|MERGE_RESOLUTION|>--- conflicted
+++ resolved
@@ -60,16 +60,170 @@
     def __setstate__(self, d):
         pass
 
-<<<<<<< HEAD
-=======
-    cdef int init(
+    cdef intp_t reset(self) except -1 nogil:
+        """Reset the criterion at pos=start.
+
+        This method must be implemented by the subclass.
+        """
+        pass
+
+    cdef intp_t reverse_reset(self) except -1 nogil:
+        """Reset the criterion at pos=end.
+
+        This method must be implemented by the subclass.
+        """
+        pass
+
+    cdef intp_t update(self, intp_t new_pos) except -1 nogil:
+        """Updated statistics by moving sample_indices[pos:new_pos] to the left child.
+
+        This updates the collected statistics by moving sample_indices[pos:new_pos]
+        from the right child to the left child. It must be implemented by
+        the subclass.
+
+        Parameters
+        ----------
+        new_pos : intp_t
+            New starting index position of the sample_indices in the right child
+        """
+        pass
+
+    cdef float64_t node_impurity(self) noexcept nogil:
+        """Placeholder for calculating the impurity of the node.
+
+        Placeholder for a method which will evaluate the impurity of
+        the current node, i.e. the impurity of sample_indices[start:end]. This is the
+        primary function of the criterion class. The smaller the impurity the
+        better.
+        """
+        pass
+
+    cdef void children_impurity(self, float64_t* impurity_left,
+                                float64_t* impurity_right) noexcept nogil:
+        """Placeholder for calculating the impurity of children.
+
+        Placeholder for a method which evaluates the impurity in
+        children nodes, i.e. the impurity of sample_indices[start:pos] + the impurity
+        of sample_indices[pos:end].
+
+        Parameters
+        ----------
+        impurity_left : float64_t pointer
+            The memory address where the impurity of the left child should be
+            stored.
+        impurity_right : float64_t pointer
+            The memory address where the impurity of the right child should be
+            stored
+        """
+        pass
+
+    cdef void node_value(self, float64_t* dest) noexcept nogil:
+        """Placeholder for storing the node value.
+
+        Placeholder for a method which will compute the node value
+        of sample_indices[start:end] and save the value into dest.
+
+        Parameters
+        ----------
+        dest : float64_t pointer
+            The memory address where the node value should be stored.
+        """
+        pass
+
+    cdef float64_t proxy_impurity_improvement(self) noexcept nogil:
+        """Compute a proxy of the impurity reduction.
+
+        This method is used to speed up the search for the best split.
+        It is a proxy quantity such that the split that maximizes this value
+        also maximizes the impurity improvement. It neglects all constant terms
+        of the impurity decrease for a given split.
+
+        The absolute impurity improvement is only computed by the
+        impurity_improvement method once the best split has been found.
+        """
+        cdef float64_t impurity_left
+        cdef float64_t impurity_right
+        self.children_impurity(&impurity_left, &impurity_right)
+
+        return (- self.weighted_n_right * impurity_right
+                - self.weighted_n_left * impurity_left)
+
+    cdef float64_t impurity_improvement(self, float64_t impurity_parent,
+                                        float64_t impurity_left,
+                                        float64_t impurity_right) noexcept nogil:
+        """Compute the improvement in impurity.
+
+        This method computes the improvement in impurity when a split occurs.
+        The weighted impurity improvement equation is the following:
+
+            N_t / N * (impurity - N_t_R / N_t * right_impurity
+                                - N_t_L / N_t * left_impurity)
+
+        where N is the total number of samples, N_t is the number of samples
+        at the current node, N_t_L is the number of samples in the left child,
+        and N_t_R is the number of samples in the right child,
+
+        Parameters
+        ----------
+        impurity_parent : float64_t
+            The initial impurity of the parent node before the split
+
+        impurity_left : float64_t
+            The impurity of the left child
+
+        impurity_right : float64_t
+            The impurity of the right child
+
+        Return
+        ------
+        float64_t : improvement in impurity after the split occurs
+        """
+        return ((self.weighted_n_node_samples / self.weighted_n_samples) *
+                (impurity_parent - (self.weighted_n_right /
+                                    self.weighted_n_node_samples * impurity_right)
+                                 - (self.weighted_n_left /
+                                    self.weighted_n_node_samples * impurity_left)))
+
+    cdef void set_sample_pointers(
+        self,
+        intp_t start,
+        intp_t end
+    ) noexcept nogil:
+        """Abstract method which will set sample pointers in the criterion.
+
+        The dataset array that we compute criteria on is assumed to consist of 'N'
+        ordered samples or rows (i.e. sorted). Since we pass this by reference, we
+        use sample pointers to move the start and end around to consider only a subset of data.
+        This function should also update relevant statistics that the class uses to compute the final criterion.
+
+        Parameters
+        ----------
+        start : intp_t
+            The index of the first sample to be used on computation of criteria of the current node.
+        end : intp_t
+            The last sample used on this node
+        """
+        pass
+
+
+cdef class Criterion(BaseCriterion):
+    """Interface for impurity criteria.
+
+    The supervised criterion computes the impurity of a node and the reduction of
+    impurity of a split on that node using the distribution of labels in parent and
+    children nodes. It also computes the output statistics such as the mean in regression
+    and class probabilities in classification. Instances of this class are responsible
+    for compute splits' impurity difference.
+
+    Criterion is the base class for criteria used in supervised tree-based models
+    with a homogeneous float64-dtyped y.
+    """
+    cdef intp_t init(
         self,
         const float64_t[:, ::1] y,
         const float64_t[:] sample_weight,
         float64_t weighted_n_samples,
         const intp_t[:] sample_indices,
-        intp_t start,
-        intp_t end,
     ) except -1 nogil:
         """Placeholder for a method which will initialize the criterion.
 
@@ -88,11 +242,6 @@
         sample_indices : ndarray, dtype=intp_t
             A mask on the samples. Indices of the samples in X and y we want to use,
             where sample_indices[start:end] correspond to the samples in this node.
-        start : intp_t
-            The first sample to be used on this node
-        end : intp_t
-            The last sample used on this node
-
         """
         pass
 
@@ -109,223 +258,15 @@
         """
         pass
 
->>>>>>> 10b824a6
-    cdef int reset(self) except -1 nogil:
-        """Reset the criterion at pos=start.
-
-        This method must be implemented by the subclass.
-        """
+    cdef void clip_node_value(
+        self,
+        float64_t* dest,
+        float64_t lower_bound,
+        float64_t upper_bound
+    ) noexcept nogil:
         pass
 
-    cdef int reverse_reset(self) except -1 nogil:
-        """Reset the criterion at pos=end.
-
-        This method must be implemented by the subclass.
-        """
-        pass
-
-    cdef int update(self, intp_t new_pos) except -1 nogil:
-        """Updated statistics by moving sample_indices[pos:new_pos] to the left child.
-
-        This updates the collected statistics by moving sample_indices[pos:new_pos]
-        from the right child to the left child. It must be implemented by
-        the subclass.
-
-        Parameters
-        ----------
-        new_pos : intp_t
-            New starting index position of the sample_indices in the right child
-        """
-        pass
-
-    cdef float64_t node_impurity(self) noexcept nogil:
-        """Placeholder for calculating the impurity of the node.
-
-        Placeholder for a method which will evaluate the impurity of
-        the current node, i.e. the impurity of sample_indices[start:end]. This is the
-        primary function of the criterion class. The smaller the impurity the
-        better.
-        """
-        pass
-
-    cdef void children_impurity(self, float64_t* impurity_left,
-                                float64_t* impurity_right) noexcept nogil:
-        """Placeholder for calculating the impurity of children.
-
-        Placeholder for a method which evaluates the impurity in
-        children nodes, i.e. the impurity of sample_indices[start:pos] + the impurity
-        of sample_indices[pos:end].
-
-        Parameters
-        ----------
-        impurity_left : float64_t pointer
-            The memory address where the impurity of the left child should be
-            stored.
-        impurity_right : float64_t pointer
-            The memory address where the impurity of the right child should be
-            stored
-        """
-        pass
-
-    cdef void node_value(self, float64_t* dest) noexcept nogil:
-        """Placeholder for storing the node value.
-
-        Placeholder for a method which will compute the node value
-        of sample_indices[start:end] and save the value into dest.
-
-        Parameters
-        ----------
-        dest : float64_t pointer
-            The memory address where the node value should be stored.
-        """
-        pass
-
-<<<<<<< HEAD
-    cdef double proxy_impurity_improvement(self) noexcept nogil:
-=======
-    cdef void clip_node_value(self, float64_t* dest, float64_t lower_bound, float64_t upper_bound) noexcept nogil:
-        pass
-
     cdef float64_t middle_value(self) noexcept nogil:
-        """Compute the middle value of a split for monotonicity constraints
-
-        This method is implemented in ClassificationCriterion and RegressionCriterion.
-        """
-        pass
-
-    cdef float64_t proxy_impurity_improvement(self) noexcept nogil:
->>>>>>> 10b824a6
-        """Compute a proxy of the impurity reduction.
-
-        This method is used to speed up the search for the best split.
-        It is a proxy quantity such that the split that maximizes this value
-        also maximizes the impurity improvement. It neglects all constant terms
-        of the impurity decrease for a given split.
-
-        The absolute impurity improvement is only computed by the
-        impurity_improvement method once the best split has been found.
-        """
-        cdef float64_t impurity_left
-        cdef float64_t impurity_right
-        self.children_impurity(&impurity_left, &impurity_right)
-
-        return (- self.weighted_n_right * impurity_right
-                - self.weighted_n_left * impurity_left)
-
-    cdef float64_t impurity_improvement(self, float64_t impurity_parent,
-                                        float64_t impurity_left,
-                                        float64_t impurity_right) noexcept nogil:
-        """Compute the improvement in impurity.
-
-        This method computes the improvement in impurity when a split occurs.
-        The weighted impurity improvement equation is the following:
-
-            N_t / N * (impurity - N_t_R / N_t * right_impurity
-                                - N_t_L / N_t * left_impurity)
-
-        where N is the total number of samples, N_t is the number of samples
-        at the current node, N_t_L is the number of samples in the left child,
-        and N_t_R is the number of samples in the right child,
-
-        Parameters
-        ----------
-        impurity_parent : float64_t
-            The initial impurity of the parent node before the split
-
-        impurity_left : float64_t
-            The impurity of the left child
-
-        impurity_right : float64_t
-            The impurity of the right child
-
-        Return
-        ------
-        float64_t : improvement in impurity after the split occurs
-        """
-        return ((self.weighted_n_node_samples / self.weighted_n_samples) *
-                (impurity_parent - (self.weighted_n_right /
-                                    self.weighted_n_node_samples * impurity_right)
-                                 - (self.weighted_n_left /
-                                    self.weighted_n_node_samples * impurity_left)))
-
-    cdef void set_sample_pointers(
-        self,
-        SIZE_t start,
-        SIZE_t end
-    ) noexcept nogil:
-        """Abstract method which will set sample pointers in the criterion.
-
-        The dataset array that we compute criteria on is assumed to consist of 'N'
-        ordered samples or rows (i.e. sorted). Since we pass this by reference, we
-        use sample pointers to move the start and end around to consider only a subset of data.
-        This function should also update relevant statistics that the class uses to compute the final criterion.
-
-        Parameters
-        ----------
-        start : SIZE_t
-            The index of the first sample to be used on computation of criteria of the current node.
-        end : SIZE_t
-            The last sample used on this node
-        """
-        pass
-
-
-cdef class Criterion(BaseCriterion):
-    """Interface for impurity criteria.
-
-    The supervised criterion computes the impurity of a node and the reduction of
-    impurity of a split on that node using the distribution of labels in parent and
-    children nodes. It also computes the output statistics such as the mean in regression
-    and class probabilities in classification. Instances of this class are responsible
-    for compute splits' impurity difference.
-
-    Criterion is the base class for criteria used in supervised tree-based models
-    with a homogeneous float64-dtyped y.
-    """
-    cdef int init(
-        self,
-        const DOUBLE_t[:, ::1] y,
-        const DOUBLE_t[:] sample_weight,
-        double weighted_n_samples,
-        const SIZE_t[:] sample_indices
-    ) except -1 nogil:
-        """Placeholder for a method which will initialize the criterion.
-
-        Returns -1 in case of failure to allocate memory (and raise MemoryError)
-        or 0 otherwise.
-
-        Parameters
-        ----------
-        y : ndarray, dtype=DOUBLE_t
-            y is a buffer that can store values for n_outputs target variables
-            stored as a Cython memoryview.
-        sample_weight : ndarray, dtype=DOUBLE_t
-            The weight of each sample stored as a Cython memoryview.
-        weighted_n_samples : double
-            The total weight of the samples being considered
-        sample_indices : ndarray, dtype=SIZE_t
-            A mask on the samples. Indices of the samples in X and y we want to use,
-            where sample_indices[start:end] correspond to the samples in this node.
-        """
-        pass
-
-    cdef void init_missing(self, SIZE_t n_missing) noexcept nogil:
-        """Initialize sum_missing if there are missing values.
-
-        This method assumes that caller placed the missing samples in
-        self.sample_indices[-n_missing:]
-
-        Parameters
-        ----------
-        n_missing: SIZE_t
-            Number of missing values for specific feature.
-        """
-        pass
-
-    cdef void clip_node_value(self, double* dest, double lower_bound, double upper_bound) noexcept nogil:
-        pass
-
-    cdef double middle_value(self) noexcept nogil:
         """Compute the middle value of a split for monotonicity constraints
 
         This method is implemented in ClassificationCriterion and RegressionCriterion.
@@ -367,17 +308,17 @@
 
     cdef void node_samples(
         self,
-        vector[vector[DOUBLE_t]]& dest
+        vector[vector[float64_t]]& dest
     ) noexcept nogil:
         """Copy the samples of the current node into dest.
 
         Parameters
         ----------
-        dest : reference vector[vector[DOUBLE_t]]
+        dest : reference vector[vector[float64_t]]
             The vector of vectors where the samples should be copied.
             This is passed by reference and modified in place.
         """
-        cdef SIZE_t i, j, k
+        cdef intp_t i, j, k
 
         # Resize the destination vector of vectors
         dest.resize(self.n_node_samples)
@@ -485,21 +426,12 @@
         return (type(self),
                 (self.n_outputs, np.asarray(self.n_classes)), self.__getstate__())
 
-    cdef int init(
+    cdef intp_t init(
         self,
-<<<<<<< HEAD
-        const DOUBLE_t[:, ::1] y,
-        const DOUBLE_t[:] sample_weight,
-        double weighted_n_samples,
-        const SIZE_t[:] sample_indices
-=======
         const float64_t[:, ::1] y,
         const float64_t[:] sample_weight,
         float64_t weighted_n_samples,
         const intp_t[:] sample_indices,
-        intp_t start,
-        intp_t end
->>>>>>> 10b824a6
     ) except -1 nogil:
         """Initialize the criterion.
 
@@ -517,13 +449,6 @@
         sample_indices : ndarray, dtype=intp_t
             A mask on the samples. Indices of the samples in X and y we want to use,
             where sample_indices[start:end] correspond to the samples in this node.
-<<<<<<< HEAD
-=======
-        start : intp_t
-            The first sample to use in the mask
-        end : intp_t
-            The last sample to use in the mask
->>>>>>> 10b824a6
         """
         self.y = y
         self.sample_weight = sample_weight
@@ -534,8 +459,8 @@
 
     cdef void set_sample_pointers(
         self,
-        SIZE_t start,
-        SIZE_t end
+        intp_t start,
+        intp_t end
     ) noexcept nogil:
         """Set sample pointers in the criterion."""
         self.n_node_samples = end - start
@@ -604,7 +529,7 @@
 
             self.weighted_n_missing += w
 
-    cdef int reset(self) except -1 nogil:
+    cdef intp_t reset(self) except -1 nogil:
         """Reset the criterion at pos=start.
 
         Returns -1 in case of failure to allocate memory (and raise MemoryError)
@@ -621,7 +546,7 @@
         )
         return 0
 
-    cdef int reverse_reset(self) except -1 nogil:
+    cdef intp_t reverse_reset(self) except -1 nogil:
         """Reset the criterion at pos=end.
 
         Returns -1 in case of failure to allocate memory (and raise MemoryError)
@@ -638,7 +563,7 @@
         )
         return 0
 
-    cdef int update(self, intp_t new_pos) except -1 nogil:
+    cdef intp_t update(self, intp_t new_pos) except -1 nogil:
         """Updated statistics by moving sample_indices[pos:new_pos] to the left child.
 
         Returns -1 in case of failure to allocate memory (and raise MemoryError)
@@ -981,12 +906,8 @@
         ----------
         n_outputs : intp_t
             The number of targets to be predicted
-<<<<<<< HEAD
-        n_samples : SIZE_t
-=======
 
         n_samples : intp_t
->>>>>>> 10b824a6
             The total number of samples to fit on
         """
         # Default values
@@ -1011,21 +932,12 @@
     def __reduce__(self):
         return (type(self), (self.n_outputs, self.n_samples), self.__getstate__())
 
-    cdef int init(
+    cdef intp_t init(
         self,
-<<<<<<< HEAD
-        const DOUBLE_t[:, ::1] y,
-        const DOUBLE_t[:] sample_weight,
-        double weighted_n_samples,
-        const SIZE_t[:] sample_indices
-=======
         const float64_t[:, ::1] y,
         const float64_t[:] sample_weight,
         float64_t weighted_n_samples,
         const intp_t[:] sample_indices,
-        intp_t start,
-        intp_t end,
->>>>>>> 10b824a6
     ) except -1 nogil:
         """Initialize the criterion."""
         # Initialize fields
@@ -1038,8 +950,8 @@
 
     cdef void set_sample_pointers(
         self,
-        SIZE_t start,
-        SIZE_t end
+        intp_t start,
+        intp_t end
     ) noexcept nogil:
         """Set sample pointers in the criterion."""
         self.start = start
@@ -1047,19 +959,8 @@
 
         self.n_node_samples = end - start
 
-        self.sq_sum_total = 0.0
         self.weighted_n_node_samples = 0.
 
-<<<<<<< HEAD
-        cdef SIZE_t i
-        cdef SIZE_t p
-        cdef SIZE_t k
-        cdef DOUBLE_t y_ik
-        cdef DOUBLE_t w_y_ik
-        cdef DOUBLE_t w = 1.0
-
-        memset(&self.sum_total[0], 0, self.n_outputs * sizeof(double))
-=======
         cdef intp_t i
         cdef intp_t p
         cdef intp_t k
@@ -1068,7 +969,6 @@
         cdef float64_t w = 1.0
         self.sq_sum_total = 0.0
         memset(&self.sum_total[0], 0, self.n_outputs * sizeof(float64_t))
->>>>>>> 10b824a6
 
         for p in range(start, end):
             i = self.sample_indices[p]
@@ -1123,7 +1023,7 @@
 
             self.weighted_n_missing += w
 
-    cdef int reset(self) except -1 nogil:
+    cdef intp_t reset(self) except -1 nogil:
         """Reset the criterion at pos=start."""
         self.pos = self.start
         _move_sums_regression(
@@ -1136,7 +1036,7 @@
         )
         return 0
 
-    cdef int reverse_reset(self) except -1 nogil:
+    cdef intp_t reverse_reset(self) except -1 nogil:
         """Reset the criterion at pos=end."""
         self.pos = self.end
         _move_sums_regression(
@@ -1149,7 +1049,7 @@
         )
         return 0
 
-    cdef int update(self, intp_t new_pos) except -1 nogil:
+    cdef intp_t update(self, intp_t new_pos) except -1 nogil:
         """Updated statistics by moving sample_indices[pos:new_pos] to the left."""
         cdef const float64_t[:] sample_weight = self.sample_weight
         cdef const intp_t[:] sample_indices = self.sample_indices
@@ -1395,32 +1295,18 @@
         self.left_child_ptr = <void**> cnp.PyArray_DATA(self.left_child)
         self.right_child_ptr = <void**> cnp.PyArray_DATA(self.right_child)
 
-    cdef int init(
+    cdef intp_t init(
         self,
-<<<<<<< HEAD
-        const DOUBLE_t[:, ::1] y,
-        const DOUBLE_t[:] sample_weight,
-        double weighted_n_samples,
-        const SIZE_t[:] sample_indices
-    ) except -1 nogil:
-        """Initialize the criterion."""
-=======
         const float64_t[:, ::1] y,
         const float64_t[:] sample_weight,
         float64_t weighted_n_samples,
         const intp_t[:] sample_indices,
-        intp_t start,
-        intp_t end,
     ) except -1 nogil:
         """Initialize the criterion.
 
         This initializes the criterion at node sample_indices[start:end] and children
         sample_indices[start:start] and sample_indices[start:end].
         """
-        cdef intp_t i, p, k
-        cdef float64_t w = 1.0
-
->>>>>>> 10b824a6
         # Initialize fields
         self.y = y
         self.sample_weight = sample_weight
@@ -1431,12 +1317,12 @@
 
     cdef void set_sample_pointers(
         self,
-        SIZE_t start,
-        SIZE_t end
+        intp_t start,
+        intp_t end
     ) noexcept nogil:
         """Set sample pointers in the criterion."""
-        cdef SIZE_t i, p, k
-        cdef DOUBLE_t w = 1.0
+        cdef intp_t i, p, k
+        cdef float64_t w = 1.0
 
         self.start = start
         self.end = end
@@ -1478,7 +1364,7 @@
         with gil:
             raise ValueError("missing values is not supported for MAE.")
 
-    cdef int reset(self) except -1 nogil:
+    cdef intp_t reset(self) except -1 nogil:
         """Reset the criterion at pos=start.
 
         Returns -1 in case of failure to allocate memory (and raise MemoryError)
@@ -1509,7 +1395,7 @@
                                                                  weight)
         return 0
 
-    cdef int reverse_reset(self) except -1 nogil:
+    cdef intp_t reverse_reset(self) except -1 nogil:
         """Reset the criterion at pos=end.
 
         Returns -1 in case of failure to allocate memory (and raise MemoryError)
@@ -1537,7 +1423,7 @@
                                                                 weight)
         return 0
 
-    cdef int update(self, intp_t new_pos) except -1 nogil:
+    cdef intp_t update(self, intp_t new_pos) except -1 nogil:
         """Updated statistics by moving sample_indices[pos:new_pos] to the left.
 
         Returns -1 in case of failure to allocate memory (and raise MemoryError)
