# Authors: The scikit-learn developers
# SPDX-License-Identifier: BSD-3-Clause

# See _tree.pyx for details.

import numpy as np

cimport numpy as cnp
from libcpp.unordered_map cimport unordered_map
from libcpp.vector cimport vector

from ..utils._typedefs cimport float32_t, float64_t, intp_t, int32_t, uint8_t, uint32_t

from ._splitter cimport SplitRecord, Splitter


cdef struct Node:
    # Base storage structure for the nodes in a Tree object

    intp_t left_child                    # id of the left child of the node
    intp_t right_child                   # id of the right child of the node
    intp_t feature                       # Feature used for splitting the node
    float64_t threshold                  # Threshold value at the node
    float64_t impurity                   # Impurity of the node (i.e., the value of the criterion)
    intp_t n_node_samples                # Number of samples at the node
    float64_t weighted_n_node_samples    # Weighted number of samples at the node
    uint8_t missing_go_to_left     # Whether features have missing values

cdef struct ParentInfo:
    # Structure to store information about the parent of a node
    # This is passed to the splitter, to provide information about the previous split

    float64_t lower_bound           # the lower bound of the parent's impurity
    float64_t upper_bound           # the upper bound of the parent's impurity
    float64_t impurity              # the impurity of the parent
    intp_t n_constant_features      # the number of constant features found in parent

cdef class BaseTree:

    # Inner structures: values are stored separately from node structure,
    # since size is determined at runtime.
    cdef public intp_t max_depth         # Max depth of the tree
    cdef public intp_t node_count        # Counter for node IDs
    cdef public intp_t capacity          # Capacity of tree, in terms of nodes
    cdef Node* nodes                     # Array of nodes
    cdef float64_t* value                # (capacity, n_outputs, max_n_classes) array of values
    cdef intp_t value_stride             # = n_outputs * max_n_classes

    # Methods
    cdef intp_t _add_node(
        self,
        intp_t parent,
        bint is_left,
        bint is_leaf,
        SplitRecord* split_node,
        float64_t impurity,
        intp_t n_node_samples,
        float64_t weighted_n_node_samples,
        uint8_t missing_go_to_left
    ) except -1 nogil
    cdef int _resize(self, intp_t capacity) except -1 nogil
    cdef int _resize_c(self, intp_t capacity=*) except -1 nogil

    cdef intp_t _update_node(
        self,
        intp_t parent,
        bint is_left,
        bint is_leaf,
        SplitRecord* split_node,
        float64_t impurity,
        intp_t n_node_samples,
        float64_t weighted_n_node_samples,
        uint8_t missing_go_to_left
    ) except -1 nogil

    # Python API methods: These are methods exposed to Python
    cpdef cnp.ndarray apply(self, object X)
    cdef cnp.ndarray _apply_dense(self, object X)
    cdef cnp.ndarray _apply_sparse_csr(self, object X)

    cpdef object decision_path(self, object X)
    cdef object _decision_path_dense(self, object X)
    cdef object _decision_path_sparse_csr(self, object X)

    cpdef compute_node_depths(self)
    cpdef compute_feature_importances(self, normalize=*)

    # Abstract methods: these functions must be implemented by any decision tree
    cdef int _set_split_node(
        self,
        SplitRecord* split_node,
        Node* node,
        intp_t node_id,
    ) except -1 nogil
    cdef int _set_leaf_node(
        self,
        SplitRecord* split_node,
        Node* node,
        intp_t node_id,
    ) except -1 nogil
    cdef float32_t _compute_feature(
        self,
        const float32_t[:, :] X_ndarray,
        intp_t sample_index,
        Node *node
    ) noexcept nogil
    cdef void _compute_feature_importances(
        self,
        float64_t[:] importances,
        Node* node,
    ) noexcept nogil

cdef class Tree(BaseTree):
    # The Tree object is a binary tree structure constructed by the
    # TreeBuilder. The tree structure is used for predictions and
    # feature importances.

    # The Supervised Tree object is a binary tree structure constructed by the
    # TreeBuilder. The tree structure is used for predictions and
    # feature importances.
    #
    # Value of upstream properties:
    # - value_stride = n_outputs * max_n_classes
    # - value = (capacity, n_outputs, max_n_classes) array of values

    # Input/Output layout
    cdef public intp_t n_features        # Number of features in X
    cdef intp_t* n_classes               # Number of classes in y[:, k]
    cdef public intp_t n_outputs         # Number of outputs in y
    cdef public intp_t max_n_classes     # max(n_classes)

    # Enables the use of tree to store distributions of the output to allow
    # arbitrary usage of the the leaves. This is used in the quantile
    # estimators for example.
    # for storing samples at each leaf node with leaf's node ID as the key and
    # the sample values as the value
    cdef unordered_map[intp_t, vector[vector[float64_t]]] value_samples

    # Methods
    cdef cnp.ndarray _get_value_ndarray(self)
    cdef cnp.ndarray _get_node_ndarray(self)
    cdef cnp.ndarray _get_value_samples_ndarray(self, intp_t node_id)
    cdef cnp.ndarray _get_value_samples_keys(self)

    cpdef cnp.ndarray predict(self, object X)

# =============================================================================
# Tree builder
# =============================================================================

cdef class TreeBuilder:
    # The TreeBuilder recursively builds a Tree object from training samples,
    # using a Splitter object for splitting internal nodes and assigning
    # values to leaves.
    #
    # This class controls the various stopping criteria and the node splitting
    # evaluation order, e.g. depth-first or best-first.

    cdef Splitter splitter              # Splitting algorithm

    cdef intp_t min_samples_split           # Minimum number of samples in an internal node
    cdef intp_t min_samples_leaf            # Minimum number of samples in a leaf
    cdef float64_t min_weight_leaf          # Minimum weight in a leaf
    cdef intp_t max_depth                   # Maximal tree depth
    cdef float64_t min_impurity_decrease    # Impurity threshold for early stopping
    cdef cnp.ndarray initial_roots          # Leaf nodes for streaming updates

    cdef uint8_t store_leaf_values    # Whether to store leaf values

    cpdef initialize_node_queue(
      self,
      Tree tree,
      object X,
      const float64_t[:, ::1] y,
      const float64_t[:] sample_weight=*,
      const uint8_t[::1] missing_values_in_feature_mask=*,
    )

    cpdef build(
        self,
        Tree tree,
        object X,
        const float64_t[:, ::1] y,
        const float64_t[:] sample_weight=*,
        const uint8_t[::1] missing_values_in_feature_mask=*,
    )

    cdef _check_input(
        self,
        object X,
        const float64_t[:, ::1] y,
        const float64_t[:] sample_weight,
    )


<<<<<<< HEAD
cdef _build_pruned_tree(
=======
# =============================================================================
# Tree pruning
# =============================================================================

# The private function allows any external caller to prune the tree and return
# a new tree with the pruned nodes. The pruned tree is a new tree object.
#
# .. warning:: this function is not backwards compatible and may change without
#              notice.
cdef void _build_pruned_tree(
>>>>>>> 151cb2dc
    Tree tree,  # OUT
    Tree orig_tree,
    const uint8_t[:] leaves_in_subtree,
    intp_t capacity
)<|MERGE_RESOLUTION|>--- conflicted
+++ resolved
@@ -193,9 +193,6 @@
     )
 
 
-<<<<<<< HEAD
-cdef _build_pruned_tree(
-=======
 # =============================================================================
 # Tree pruning
 # =============================================================================
@@ -206,7 +203,6 @@
 # .. warning:: this function is not backwards compatible and may change without
 #              notice.
 cdef void _build_pruned_tree(
->>>>>>> 151cb2dc
     Tree tree,  # OUT
     Tree orig_tree,
     const uint8_t[:] leaves_in_subtree,
