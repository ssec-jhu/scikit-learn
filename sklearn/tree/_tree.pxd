# Authors: Gilles Louppe <g.louppe@gmail.com>
#          Peter Prettenhofer <peter.prettenhofer@gmail.com>
#          Brian Holt <bdholt1@gmail.com>
#          Joel Nothman <joel.nothman@gmail.com>
#          Arnaud Joly <arnaud.v.joly@gmail.com>
#          Jacob Schreiber <jmschreiber91@gmail.com>
#          Nelson Liu <nelson@nelsonliu.me>
#          Haoyin Xu <haoyinxu@gmail.com>
#          Samuel Carliles <scarlil1@jhu.edu>
#
# License: BSD 3 clause
# SPDX-License-Identifier: BSD-3-Clause


# See _tree.pyx for details.

import numpy as np

cimport numpy as cnp
from libcpp.unordered_map cimport unordered_map
from libcpp.vector cimport vector

from ..utils._typedefs cimport float32_t, float64_t, intp_t, int32_t, uint8_t, uint32_t

from ._events cimport EventBroker, EventHandler

from ._splitter cimport SplitRecord, Splitter


cdef struct Node:
    # Base storage structure for the nodes in a Tree object

    intp_t left_child                    # id of the left child of the node
    intp_t right_child                   # id of the right child of the node
    intp_t feature                       # Feature used for splitting the node
    float64_t threshold                  # Threshold value at the node
    float64_t impurity                   # Impurity of the node (i.e., the value of the criterion)
    intp_t n_node_samples                # Number of samples at the node
    float64_t weighted_n_node_samples    # Weighted number of samples at the node
    uint8_t missing_go_to_left     # Whether features have missing values

cdef struct ParentInfo:
    # Structure to store information about the parent of a node
    # This is passed to the splitter, to provide information about the previous split

    float64_t lower_bound           # the lower bound of the parent's impurity
    float64_t upper_bound           # the upper bound of the parent's impurity
    float64_t impurity              # the impurity of the parent
    intp_t n_constant_features      # the number of constant features found in parent

# A record on the stack for depth-first tree growing
cdef struct StackRecord:
    intp_t start
    intp_t end
    intp_t depth
    intp_t parent
    bint is_left
    float64_t impurity
    intp_t n_constant_features
    float64_t lower_bound
    float64_t upper_bound

cdef extern from "<stack>" namespace "std" nogil:
    cdef cppclass stack[T]:
        ctypedef T value_type
        stack() except +
        bint empty()
        void pop()
        void push(T&) except +  # Raise c++ exception for bad_alloc -> MemoryError
        T& top()

# A large portion of the tree build function was duplicated almost verbatim in the
# neurodata fork of sklearn. We refactor that out into its own function, and it's
# most convenient to encapsulate all the tree build state into its own env struct.
cdef enum TreeBuildStatus:
    OK = 0
    EXCEPTION_OR_MEMORY_ERROR = -1
    EVENT_ERROR = -2

cdef struct BuildEnv:
    # Parameters
    intp_t max_depth
    intp_t min_samples_leaf
    float64_t min_weight_leaf
    intp_t min_samples_split
    float64_t min_impurity_decrease

    unsigned char store_leaf_values

    # Initial capacity
    intp_t init_capacity
    bint first

    intp_t start
    intp_t end
    intp_t depth
    intp_t parent
    bint is_left
    intp_t n_node_samples
    float64_t weighted_n_node_samples
    intp_t node_id
    float64_t right_child_min, left_child_min, right_child_max, left_child_max

    SplitRecord* split

    float64_t middle_value
    bint is_leaf
    intp_t max_depth_seen

    TreeBuildStatus rc

    stack[StackRecord] builder_stack
    stack[StackRecord] update_stack
    stack[StackRecord]* target_stack
    StackRecord stack_record

    ParentInfo parent_record


# We add tree build events to notify interested parties of tree build state.
# Only current relevant events are implemented.
cdef enum TreeBuildEvent:
    ADD_NODE = 1
    UPDATE_NODE = 2
    SET_ACTIVE_PARENT = 3

cdef struct TreeBuildSetActiveParentEventData:
    intp_t parent_node_id
    bint child_is_left

cdef struct TreeBuildAddNodeEventData:
    intp_t parent_node_id
    intp_t node_id
    bint is_leaf
    bint is_left
    intp_t feature
    float64_t split_point


cdef class BaseTree:

    # Inner structures: values are stored separately from node structure,
    # since size is determined at runtime.
    cdef public intp_t max_depth         # Max depth of the tree
    cdef public intp_t node_count        # Counter for node IDs
    cdef public intp_t capacity          # Capacity of tree, in terms of nodes
    cdef Node* nodes                     # Array of nodes
    cdef float64_t* value                # (capacity, n_outputs, max_n_classes) array of values
    cdef intp_t value_stride             # = n_outputs * max_n_classes

    # Methods
    cdef intp_t _add_node(
        self,
        intp_t parent,
        bint is_left,
        bint is_leaf,
        SplitRecord* split_node,
        float64_t impurity,
        intp_t n_node_samples,
        float64_t weighted_n_node_samples,
        uint8_t missing_go_to_left
    ) except -1 nogil
    cdef int _resize(self, intp_t capacity) except -1 nogil
    cdef int _resize_c(self, intp_t capacity=*) except -1 nogil

    cdef intp_t _update_node(
        self,
        intp_t parent,
        bint is_left,
        bint is_leaf,
        SplitRecord* split_node,
        float64_t impurity,
        intp_t n_node_samples,
        float64_t weighted_n_node_samples,
        uint8_t missing_go_to_left
    ) except -1 nogil

    # Python API methods: These are methods exposed to Python
    cpdef cnp.ndarray apply(self, object X)
    cdef cnp.ndarray _apply_dense(self, object X)
    cdef cnp.ndarray _apply_sparse_csr(self, object X)

    cpdef object decision_path(self, object X)
    cdef object _decision_path_dense(self, object X)
    cdef object _decision_path_sparse_csr(self, object X)

    cpdef compute_node_depths(self)
    cpdef compute_feature_importances(self, normalize=*)

    # Abstract methods: these functions must be implemented by any decision tree
    cdef int _set_split_node(
        self,
        SplitRecord* split_node,
        Node* node,
        intp_t node_id,
    ) except -1 nogil
    cdef int _set_leaf_node(
        self,
        SplitRecord* split_node,
        Node* node,
        intp_t node_id,
    ) except -1 nogil
    cdef float32_t _compute_feature(
        self,
        const float32_t[:, :] X_ndarray,
        intp_t sample_index,
        Node *node
    ) noexcept nogil
    cdef void _compute_feature_importances(
        self,
        float64_t[:] importances,
        Node* node,
    ) noexcept nogil

cdef class Tree(BaseTree):
    # The Tree object is a binary tree structure constructed by the
    # TreeBuilder. The tree structure is used for predictions and
    # feature importances.

    # The Supervised Tree object is a binary tree structure constructed by the
    # TreeBuilder. The tree structure is used for predictions and
    # feature importances.
    #
    # Value of upstream properties:
    # - value_stride = n_outputs * max_n_classes
    # - value = (capacity, n_outputs, max_n_classes) array of values

    # Input/Output layout
    cdef public intp_t n_features        # Number of features in X
    cdef intp_t* n_classes               # Number of classes in y[:, k]
    cdef public intp_t n_outputs         # Number of outputs in y
    cdef public intp_t max_n_classes     # max(n_classes)

    # Enables the use of tree to store distributions of the output to allow
    # arbitrary usage of the the leaves. This is used in the quantile
    # estimators for example.
    # for storing samples at each leaf node with leaf's node ID as the key and
    # the sample values as the value
    cdef unordered_map[intp_t, vector[vector[float64_t]]] value_samples

    # Methods
    cdef cnp.ndarray _get_value_ndarray(self)
    cdef cnp.ndarray _get_node_ndarray(self)
    cdef cnp.ndarray _get_value_samples_ndarray(self, intp_t node_id)
    cdef cnp.ndarray _get_value_samples_keys(self)

    cpdef cnp.ndarray predict(self, object X)

# =============================================================================
# Tree builder
# =============================================================================

cdef class TreeBuilder:
    # The TreeBuilder recursively builds a Tree object from training samples,
    # using a Splitter object for splitting internal nodes and assigning
    # values to leaves.
    #
    # This class controls the various stopping criteria and the node splitting
    # evaluation order, e.g. depth-first or best-first.

    cdef Splitter splitter              # Splitting algorithm

    cdef intp_t min_samples_split           # Minimum number of samples in an internal node
    cdef intp_t min_samples_leaf            # Minimum number of samples in a leaf
    cdef float64_t min_weight_leaf          # Minimum weight in a leaf
    cdef intp_t max_depth                   # Maximal tree depth
    cdef float64_t min_impurity_decrease    # Impurity threshold for early stopping
    cdef cnp.ndarray initial_roots          # Leaf nodes for streaming updates

    cdef uint8_t store_leaf_values    # Whether to store leaf values

    # event broker for distributing tree build events
    cdef EventBroker event_broker


    cpdef initialize_node_queue(
      self,
      Tree tree,
      object X,
      const float64_t[:, ::1] y,
      const float64_t[:] sample_weight=*,
      const uint8_t[::1] missing_values_in_feature_mask=*,
    )

    cpdef build(
        self,
        Tree tree,
        object X,
        const float64_t[:, ::1] y,
        const float64_t[:] sample_weight=*,
<<<<<<< HEAD
        const unsigned char[::1] missing_values_in_feature_mask=*
=======
        const uint8_t[::1] missing_values_in_feature_mask=*,
>>>>>>> bd1dd044
    )

    cdef _check_input(
        self,
        object X,
        const float64_t[:, ::1] y,
        const float64_t[:] sample_weight,
    )


# =============================================================================
# Tree pruning
# =============================================================================

# The private function allows any external caller to prune the tree and return
# a new tree with the pruned nodes. The pruned tree is a new tree object.
#
# .. warning:: this function is not backwards compatible and may change without
#              notice.
cdef void _build_pruned_tree(
    Tree tree,  # OUT
    Tree orig_tree,
    const uint8_t[:] leaves_in_subtree,
    intp_t capacity
)<|MERGE_RESOLUTION|>--- conflicted
+++ resolved
@@ -20,7 +20,7 @@
 from libcpp.unordered_map cimport unordered_map
 from libcpp.vector cimport vector
 
-from ..utils._typedefs cimport float32_t, float64_t, intp_t, int32_t, uint8_t, uint32_t
+from ..utils._typedefs cimport float32_t, float64_t, intp_t, uint8_t, int32_t, uint32_t
 
 from ._events cimport EventBroker, EventHandler
 
@@ -85,7 +85,7 @@
     intp_t min_samples_split
     float64_t min_impurity_decrease
 
-    unsigned char store_leaf_values
+    uint8_t store_leaf_values
 
     # Initial capacity
     intp_t init_capacity
@@ -267,7 +267,7 @@
     cdef float64_t min_impurity_decrease    # Impurity threshold for early stopping
     cdef cnp.ndarray initial_roots          # Leaf nodes for streaming updates
 
-    cdef uint8_t store_leaf_values    # Whether to store leaf values
+    cdef uint8_t store_leaf_values          # Whether to store leaf values
 
     # event broker for distributing tree build events
     cdef EventBroker event_broker
@@ -288,11 +288,7 @@
         object X,
         const float64_t[:, ::1] y,
         const float64_t[:] sample_weight=*,
-<<<<<<< HEAD
-        const unsigned char[::1] missing_values_in_feature_mask=*
-=======
-        const uint8_t[::1] missing_values_in_feature_mask=*,
->>>>>>> bd1dd044
+        const uint8_t[::1] missing_values_in_feature_mask=*
     )
 
     cdef _check_input(
