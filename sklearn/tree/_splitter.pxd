# Authors: The scikit-learn developers
# SPDX-License-Identifier: BSD-3-Clause

# See _splitter.pyx for details.
<<<<<<< HEAD
from libcpp.vector cimport vector

from ._criterion cimport BaseCriterion, Criterion
from ._tree cimport ParentInfo
from ..utils._typedefs cimport float32_t, float64_t, intp_t, int8_t, int32_t, uint32_t

=======

from ..utils._typedefs cimport (
    float32_t, float64_t, int8_t, int32_t, intp_t, uint8_t, uint32_t
)
from ._criterion cimport Criterion
from ._tree cimport ParentInfo

>>>>>>> 63e15846

cdef struct SplitRecord:
    # Data to track sample split
    intp_t feature         # Which feature to split on.
    intp_t pos             # Split samples array at the given position,
    #                      # i.e. count of samples below threshold for feature.
    #                      # pos is >= end if the node is a leaf.
    float64_t threshold       # Threshold to split at.
    float64_t improvement     # Impurity improvement given parent node.
    float64_t impurity_left   # Impurity of the left split.
    float64_t impurity_right  # Impurity of the right split.
<<<<<<< HEAD
    unsigned char missing_go_to_left  # Controls if missing values go to the left node.
=======
    float64_t lower_bound     # Lower bound on value of both children for monotonicity
    float64_t upper_bound     # Upper bound on value of both children for monotonicity
    uint8_t missing_go_to_left  # Controls if missing values go to the left node.
>>>>>>> 63e15846
    intp_t n_missing            # Number of missing values for the feature being split on

cdef class BaseSplitter:
    """Abstract interface for splitter."""

    # The splitter searches in the input space for a feature and a threshold
    # to split the samples samples[start:end].
    #
    # The impurity computations are delegated to a criterion object.

    # Internal structures
    cdef public intp_t max_features         # Number of features to test
    cdef public intp_t min_samples_leaf     # Min samples in a leaf
    cdef public float64_t min_weight_leaf   # Minimum weight in a leaf

    cdef object random_state             # Random state
    cdef uint32_t rand_r_state           # sklearn_rand_r random number state

    cdef intp_t[::1] samples             # Sample indices in X, y
    cdef intp_t n_samples                # X.shape[0]
    cdef float64_t weighted_n_samples       # Weighted number of samples
    cdef intp_t[::1] features            # Feature indices in X
    cdef intp_t[::1] constant_features   # Constant features indices
    cdef intp_t n_features               # X.shape[1]
    cdef float32_t[::1] feature_values   # temp. array holding feature values

    cdef intp_t start                    # Start position for the current node
    cdef intp_t end                      # End position for the current node

    cdef const float64_t[:] sample_weight

    # The samples vector `samples` is maintained by the Splitter object such
    # that the samples contained in a node are contiguous. With this setting,
    # `node_split` reorganizes the node samples `samples[start:end]` in two
    # subsets `samples[start:pos]` and `samples[pos:end]`.

    # The 1-d  `features` array of size n_features contains the features
    # indices and allows fast sampling without replacement of features.

    # The 1-d `constant_features` array of size n_features holds in
    # `constant_features[:n_constant_features]` the feature ids with
    # constant values for all the samples that reached a specific node.
    # The value `n_constant_features` is given by the parent node to its
    # child nodes.  The content of the range `[n_constant_features:]` is left
    # undefined, but preallocated for performance reasons
    # This allows optimization with depth-based tree building.

    # Methods
<<<<<<< HEAD
=======
    cdef int init(
        self,
        object X,
        const float64_t[:, ::1] y,
        const float64_t[:] sample_weight,
        const uint8_t[::1] missing_values_in_feature_mask,
    ) except -1

>>>>>>> 63e15846
    cdef int node_reset(
        self,
        intp_t start,
        intp_t end,
        float64_t* weighted_n_node_samples
    ) except -1 nogil
    cdef int node_split(
        self,
        ParentInfo* parent,
        SplitRecord* split,
    ) except -1 nogil
    cdef void node_value(self, float64_t* dest) noexcept nogil
    cdef float64_t node_impurity(self) noexcept nogil
    cdef intp_t pointer_size(self) noexcept nogil

cdef class Splitter(BaseSplitter):
    """Base class for supervised splitters."""

    cdef public Criterion criterion      # Impurity criterion
    cdef const float64_t[:, ::1] y

    # Monotonicity constraints for each feature.
    # The encoding is as follows:
    #   -1: monotonic decrease
    #    0: no constraint
    #   +1: monotonic increase
    cdef const int8_t[:] monotonic_cst
    cdef bint with_monotonic_cst

    cdef int init(
        self,
        object X,
        const float64_t[:, ::1] y,
        const float64_t[:] sample_weight,
        const unsigned char[::1] missing_values_in_feature_mask,
    ) except -1

    cdef void node_samples(self, vector[vector[float64_t]]& dest) noexcept nogil

    # Methods that allow modifications to stopping conditions
    cdef bint check_presplit_conditions(
        self,
        SplitRecord* current_split,
        intp_t n_missing,
        bint missing_go_to_left,
    ) noexcept nogil

    cdef bint check_postsplit_conditions(
        self
    ) noexcept nogil

    cdef void clip_node_value(
        self,
        float64_t* dest,
        float64_t lower_bound,
        float64_t upper_bound
    ) noexcept nogil

cdef void shift_missing_values_to_left_if_required(
    SplitRecord* best,
    intp_t[::1] samples,
    intp_t end,
) noexcept nogil<|MERGE_RESOLUTION|>--- conflicted
+++ resolved
@@ -2,22 +2,12 @@
 # SPDX-License-Identifier: BSD-3-Clause
 
 # See _splitter.pyx for details.
-<<<<<<< HEAD
 from libcpp.vector cimport vector
 
 from ._criterion cimport BaseCriterion, Criterion
 from ._tree cimport ParentInfo
-from ..utils._typedefs cimport float32_t, float64_t, intp_t, int8_t, int32_t, uint32_t
+from ..utils._typedefs cimport float32_t, float64_t, intp_t, int8_t, int32_t, uint8_t, uint32_t
 
-=======
-
-from ..utils._typedefs cimport (
-    float32_t, float64_t, int8_t, int32_t, intp_t, uint8_t, uint32_t
-)
-from ._criterion cimport Criterion
-from ._tree cimport ParentInfo
-
->>>>>>> 63e15846
 
 cdef struct SplitRecord:
     # Data to track sample split
@@ -29,13 +19,9 @@
     float64_t improvement     # Impurity improvement given parent node.
     float64_t impurity_left   # Impurity of the left split.
     float64_t impurity_right  # Impurity of the right split.
-<<<<<<< HEAD
-    unsigned char missing_go_to_left  # Controls if missing values go to the left node.
-=======
     float64_t lower_bound     # Lower bound on value of both children for monotonicity
     float64_t upper_bound     # Upper bound on value of both children for monotonicity
     uint8_t missing_go_to_left  # Controls if missing values go to the left node.
->>>>>>> 63e15846
     intp_t n_missing            # Number of missing values for the feature being split on
 
 cdef class BaseSplitter:
@@ -84,17 +70,6 @@
     # This allows optimization with depth-based tree building.
 
     # Methods
-<<<<<<< HEAD
-=======
-    cdef int init(
-        self,
-        object X,
-        const float64_t[:, ::1] y,
-        const float64_t[:] sample_weight,
-        const uint8_t[::1] missing_values_in_feature_mask,
-    ) except -1
-
->>>>>>> 63e15846
     cdef int node_reset(
         self,
         intp_t start,
@@ -129,7 +104,7 @@
         object X,
         const float64_t[:, ::1] y,
         const float64_t[:] sample_weight,
-        const unsigned char[::1] missing_values_in_feature_mask,
+        const uint8_t[::1] missing_values_in_feature_mask,
     ) except -1
 
     cdef void node_samples(self, vector[vector[float64_t]]& dest) noexcept nogil
@@ -151,10 +126,4 @@
         float64_t* dest,
         float64_t lower_bound,
         float64_t upper_bound
-    ) noexcept nogil
-
-cdef void shift_missing_values_to_left_if_required(
-    SplitRecord* best,
-    intp_t[::1] samples,
-    intp_t end,
-) noexcept nogil+    ) noexcept nogil