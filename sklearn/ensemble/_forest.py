--- conflicted
+++ resolved
@@ -791,7 +791,6 @@
         all_importances = np.mean(all_importances, axis=0, dtype=np.float64)
         return all_importances / np.sum(all_importances)
 
-<<<<<<< HEAD
     def _bin_data(self, X, is_training_data):
         """Bin data X.
 
@@ -959,7 +958,7 @@
             for i, node_samples in enumerate(result_):
                 leaf_nodes_samples[i] = np.vstack((leaf_nodes_samples[i], node_samples))
         return leaf_nodes_samples
-=======
+
     def _get_estimators_indices(self):
         # Get drawn indices along both sample and feature axes
         for tree in self.estimators_:
@@ -989,7 +988,6 @@
         data. Thus fetching the property may be slower than expected.
         """
         return [sample_indices for sample_indices in self._get_estimators_indices()]
->>>>>>> 3737909f
 
     def _more_tags(self):
         # Only the criterion is required to determine if the tree supports
