# cython: language_level=3
# cython: boundscheck=False, wraparound=False, initializedcheck=False, cdivision=True

# Authors: Gilles Louppe <g.louppe@gmail.com>
#          Peter Prettenhofer <peter.prettenhofer@gmail.com>
#          Brian Holt <bdholt1@gmail.com>
#          Noel Dawe <noel@dawe.me>
#          Satrajit Gosh <satrajit.ghosh@gmail.com>
#          Lars Buitinck
#          Arnaud Joly <arnaud.v.joly@gmail.com>
#          Joel Nothman <joel.nothman@gmail.com>
#          Fares Hedayati <fares.hedayati@gmail.com>
#          Jacob Schreiber <jmschreiber91@gmail.com>
#          Nelson Liu <nelson@nelsonliu.me>
#          Haoyin Xu <haoyinxu@gmail.com>
#
# License: BSD 3 clause

from cpython cimport Py_INCREF, PyObject, PyTypeObject
from cython.operator cimport dereference as deref
from libc.math cimport isnan
<<<<<<< HEAD
from libc.stdint cimport INTPTR_MAX
from libc.stdlib cimport free, malloc
from libc.string cimport memcpy, memset
=======
from libcpp.vector cimport vector
from libcpp.algorithm cimport pop_heap
from libcpp.algorithm cimport push_heap
from libcpp.stack cimport stack
>>>>>>> 7e8ad632
from libcpp cimport bool
from libcpp.algorithm cimport pop_heap, push_heap
from libcpp.vector cimport vector

import struct

import numpy as np

cimport numpy as cnp

cnp.import_array()

from scipy.sparse import issparse
from scipy.sparse import csr_matrix

from ._utils cimport safe_realloc
from ._utils cimport sizet_ptr_to_ndarray


cdef extern from "numpy/arrayobject.h":
    object PyArray_NewFromDescr(PyTypeObject* subtype, cnp.dtype descr,
                                intp_t nd, cnp.npy_intp* dims,
                                cnp.npy_intp* strides,
                                void* data, intp_t flags, object obj)
    intp_t PyArray_SetBaseObject(cnp.ndarray arr, PyObject* obj)

# =============================================================================
# Types and constants
# =============================================================================

from numpy import float32 as DTYPE
from numpy import float64 as DOUBLE

cdef float64_t INFINITY = np.inf
cdef float64_t EPSILON = np.finfo('double').eps

# Some handy constants (BestFirstTreeBuilder)
cdef bint IS_FIRST = 1
cdef bint IS_NOT_FIRST = 0
cdef bint IS_LEFT = 1
cdef bint IS_NOT_LEFT = 0

TREE_LEAF = -1
TREE_UNDEFINED = -2
cdef intp_t _TREE_LEAF = TREE_LEAF
cdef intp_t _TREE_UNDEFINED = TREE_UNDEFINED

# Build the corresponding numpy dtype for Node.
# This works by casting `dummy` to an array of Node of length 1, which numpy
# can construct a `dtype`-object for. See https://stackoverflow.com/q/62448946
# for a more detailed explanation.
cdef Node dummy
NODE_DTYPE = np.asarray(<Node[:1]>(&dummy)).dtype

cdef inline void _init_parent_record(ParentInfo* record) noexcept nogil:
    record.n_constant_features = 0
    record.impurity = INFINITY
    record.lower_bound = -INFINITY
    record.upper_bound = INFINITY

# =============================================================================
# TreeBuilder
# =============================================================================

cdef class TreeBuilder:
    """Interface for different tree building strategies."""

    cpdef initialize_node_queue(
        self,
        Tree tree,
        object X,
        const float64_t[:, ::1] y,
        const float64_t[:] sample_weight=None,
        const unsigned char[::1] missing_values_in_feature_mask=None,
    ):
        """Build a decision tree from the training set (X, y)."""
        pass

    cpdef build(
        self,
        Tree tree,
        object X,
        const float64_t[:, ::1] y,
        const float64_t[:] sample_weight=None,
        const unsigned char[::1] missing_values_in_feature_mask=None,
    ):
        """Build a decision tree from the training set (X, y)."""
        pass

    cdef inline _check_input(
        self,
        object X,
        const float64_t[:, ::1] y,
        const float64_t[:] sample_weight,
    ):
        """Check input dtype, layout and format"""
        if issparse(X):
            X = X.tocsc()
            X.sort_indices()

            if X.data.dtype != DTYPE:
                X.data = np.ascontiguousarray(X.data, dtype=DTYPE)

            if X.indices.dtype != np.int32 or X.indptr.dtype != np.int32:
                raise ValueError("No support for np.int64 index based "
                                 "sparse matrices")

        elif X.dtype != DTYPE:
            # since we have to copy we will make it fortran for efficiency
            X = np.asfortranarray(X, dtype=DTYPE)

        # TODO: This check for y seems to be redundant, as it is also
        #  present in the BaseDecisionTree's fit method, and therefore
        #  can be removed.
        if y.base.dtype != DOUBLE or not y.base.flags.contiguous:
            y = np.ascontiguousarray(y, dtype=DOUBLE)

        if (
            sample_weight is not None and
            (
                sample_weight.base.dtype != DOUBLE or
                not sample_weight.base.flags.contiguous
            )
        ):
            sample_weight = np.asarray(sample_weight, dtype=DOUBLE, order="C")

        return X, y, sample_weight


# Depth first builder ---------------------------------------------------------
# A record on the stack for depth-first tree growing
cdef struct StackRecord:
    intp_t start
    intp_t end
    intp_t depth
    intp_t parent
    bint is_left
    float64_t impurity
    intp_t n_constant_features
    float64_t lower_bound
    float64_t upper_bound


cdef class DepthFirstTreeBuilder(TreeBuilder):
    """Build a decision tree in depth-first fashion."""

    def __cinit__(
        self,
        Splitter splitter,
        intp_t min_samples_split,
        intp_t min_samples_leaf,
        float64_t min_weight_leaf,
        intp_t max_depth,
        float64_t min_impurity_decrease,
        unsigned char store_leaf_values=False,
        cnp.ndarray initial_roots=None,
    ):
        self.splitter = splitter
        self.min_samples_split = min_samples_split
        self.min_samples_leaf = min_samples_leaf
        self.min_weight_leaf = min_weight_leaf
        self.max_depth = max_depth
        self.min_impurity_decrease = min_impurity_decrease
        self.store_leaf_values = store_leaf_values
        self.initial_roots = initial_roots

    def __reduce__(self):
        """Reduce re-implementation, for pickling."""
        return(DepthFirstTreeBuilder, (self.splitter,
                                       self.min_samples_split,
                                       self.min_samples_leaf,
                                       self.min_weight_leaf,
                                       self.max_depth,
                                       self.min_impurity_decrease,
                                       self.store_leaf_values,
                                       self.initial_roots))

    cpdef initialize_node_queue(
        self,
        Tree tree,
        object X,
        const float64_t[:, ::1] y,
        const float64_t[:] sample_weight=None,
        const unsigned char[::1] missing_values_in_feature_mask=None,
    ):
        """Initialize a list of roots"""
        X, y, sample_weight = self._check_input(X, y, sample_weight)

        # organize samples by decision paths
        paths = tree.decision_path(X)
        cdef intp_t PARENT
        cdef intp_t CHILD
        cdef intp_t i
        false_roots = {}
        X_copy = {}
        y_copy = {}
        for i in range(X.shape[0]):
            # collect depths from the node paths
            depth_i = paths[i].indices.shape[0] - 1
            PARENT = depth_i - 1
            CHILD = depth_i

            # find leaf node's & their parent node's IDs
            if PARENT < 0:
                parent_i = 0
            else:
                parent_i = paths[i].indices[PARENT]
            child_i = paths[i].indices[CHILD]
            left = 0
            if tree.children_left[parent_i] == child_i:
                left = 1  # leaf node is left child

            # organize samples by the leaf they fall into (false root)
            # leaf nodes are marked by parent node and
            # their relative position (left or right child)
            if (parent_i, left) in false_roots:
                false_roots[(parent_i, left)][0] += 1
                X_copy[(parent_i, left)].append(X[i])
                y_copy[(parent_i, left)].append(y[i])
            else:
                false_roots[(parent_i, left)] = [1, depth_i]
                X_copy[(parent_i, left)] = [X[i]]
                y_copy[(parent_i, left)] = [y[i]]

        X_list = []
        y_list = []

        # reorder the samples according to parent node IDs
        for key, value in reversed(sorted(X_copy.items())):
            X_list = X_list + value
            y_list = y_list + y_copy[key]
        cdef object X_new = np.array(X_list)
        cdef cnp.ndarray y_new = np.array(y_list)

        # initialize the splitter using sorted samples
        cdef Splitter splitter = self.splitter
        splitter.init(X_new, y_new, sample_weight, missing_values_in_feature_mask)

        # convert dict to numpy array and store value
        self.initial_roots = np.array(list(false_roots.items()))

    cpdef build(
        self,
        Tree tree,
        object X,
        const float64_t[:, ::1] y,
        const float64_t[:] sample_weight=None,
        const unsigned char[::1] missing_values_in_feature_mask=None,
    ):
        """Build a decision tree from the training set (X, y)."""

        # check input
        X, y, sample_weight = self._check_input(X, y, sample_weight)

        # Parameters
        cdef Splitter splitter = self.splitter
        cdef intp_t max_depth = self.max_depth
        cdef intp_t min_samples_leaf = self.min_samples_leaf
        cdef float64_t min_weight_leaf = self.min_weight_leaf
        cdef intp_t min_samples_split = self.min_samples_split
        cdef float64_t min_impurity_decrease = self.min_impurity_decrease

        cdef unsigned char store_leaf_values = self.store_leaf_values
        cdef cnp.ndarray initial_roots = self.initial_roots

        # Initial capacity
        cdef intp_t init_capacity
        cdef bint first = 0
        if initial_roots is None:
            # Recursive partition (without actual recursion)
            splitter.init(X, y, sample_weight, missing_values_in_feature_mask)

            if tree.max_depth <= 10:
                init_capacity = <intp_t> (2 ** (tree.max_depth + 1)) - 1
            else:
                init_capacity = 2047

            tree._resize(init_capacity)
            first = 1
        else:
            # convert numpy array back to dict
            false_roots = {}
            for key_value_pair in initial_roots:
                false_roots[tuple(key_value_pair[0])] = key_value_pair[1]

            # reset the root array
            self.initial_roots = None

        cdef intp_t start = 0
        cdef intp_t end = 0
        cdef intp_t depth
        cdef intp_t parent
        cdef bint is_left
        cdef intp_t n_node_samples = splitter.n_samples
        cdef float64_t weighted_n_node_samples
        cdef intp_t node_id
        cdef float64_t right_child_min, left_child_min, right_child_max, left_child_max

        cdef SplitRecord split
        cdef SplitRecord* split_ptr = <SplitRecord *>malloc(splitter.pointer_size())

        cdef float64_t middle_value
        cdef bint is_leaf
        cdef intp_t max_depth_seen = -1 if first else tree.max_depth

        cdef intp_t rc = 0

        cdef stack[StackRecord] builder_stack
        cdef stack[StackRecord] update_stack
        cdef StackRecord stack_record

        cdef ParentInfo parent_record
        _init_parent_record(&parent_record)

        if not first:
            # push reached leaf nodes onto stack
            for key, value in reversed(sorted(false_roots.items())):
                end += value[0]
                update_stack.push({
                    "start": start,
                    "end": end,
                    "depth": value[1],
                    "parent": key[0],
                    "is_left": key[1],
                    "impurity": tree.impurity[key[0]],
                    "n_constant_features": 0,
                    "lower_bound": -INFINITY,
                    "upper_bound": INFINITY,
                })
                start += value[0]
        else:
            # push root node onto stack
            builder_stack.push({
                "start": 0,
                "end": n_node_samples,
                "depth": 0,
                "parent": _TREE_UNDEFINED,
                "is_left": 0,
                "impurity": INFINITY,
                "n_constant_features": 0,
                "lower_bound": -INFINITY,
                "upper_bound": INFINITY,
            })

        with nogil:
            while not update_stack.empty():
                stack_record = update_stack.top()
                update_stack.pop()

                start = stack_record.start
                end = stack_record.end
                depth = stack_record.depth
                parent = stack_record.parent
                is_left = stack_record.is_left
                parent_record.impurity = stack_record.impurity
                parent_record.n_constant_features = stack_record.n_constant_features
                parent_record.lower_bound = stack_record.lower_bound
                parent_record.upper_bound = stack_record.upper_bound

                n_node_samples = end - start
                splitter.node_reset(start, end, &weighted_n_node_samples)

                is_leaf = (depth >= max_depth or
                           n_node_samples < min_samples_split or
                           n_node_samples < 2 * min_samples_leaf or
                           weighted_n_node_samples < 2 * min_weight_leaf)

                if first:
                    parent_record.impurity = splitter.node_impurity()
                    first = 0

                # impurity == 0 with tolerance due to rounding errors
                is_leaf = is_leaf or parent_record.impurity <= EPSILON

                if not is_leaf:
                    splitter.node_split(
                        &parent_record,
                        split_ptr,
                    )

                    # assign local copy of SplitRecord to assign
                    # pos, improvement, and impurity scores
                    split = deref(split_ptr)

                    # If EPSILON=0 in the below comparison, float precision
                    # issues stop splitting, producing trees that are
                    # dissimilar to v0.18
                    is_leaf = (is_leaf or split.pos >= end or
                               (split.improvement + EPSILON <
                                min_impurity_decrease))

                node_id = tree._update_node(parent, is_left, is_leaf, split_ptr,
                                            parent_record.impurity,
                                            n_node_samples, weighted_n_node_samples,
                                            split.missing_go_to_left)

                if node_id == INTPTR_MAX:
                    rc = -1
                    break

                # Store value for all nodes, to facilitate tree/model
                # inspection and interpretation
                splitter.node_value(tree.value + node_id * tree.value_stride)
                if splitter.with_monotonic_cst:
                    splitter.clip_node_value(
                        tree.value + node_id * tree.value_stride,
                        parent_record.lower_bound,
                        parent_record.upper_bound
                    )

                if not is_leaf:
                    if (
                        not splitter.with_monotonic_cst or
                        splitter.monotonic_cst[split.feature] == 0
                    ):
                        # Split on a feature with no monotonicity constraint

                        # Current bounds must always be propagated to both children.
                        # If a monotonic constraint is active, bounds are used in
                        # node value clipping.
                        left_child_min = right_child_min = parent_record.lower_bound
                        left_child_max = right_child_max = parent_record.upper_bound
                    elif splitter.monotonic_cst[split.feature] == 1:
                        # Split on a feature with monotonic increase constraint
                        left_child_min = parent_record.lower_bound
                        right_child_max = parent_record.upper_bound

                        # Lower bound for right child and upper bound for left child
                        # are set to the same value.
                        middle_value = splitter.criterion.middle_value()
                        right_child_min = middle_value
                        left_child_max = middle_value
                    else:  # i.e. splitter.monotonic_cst[split.feature] == -1
                        # Split on a feature with monotonic decrease constraint
                        right_child_min = parent_record.lower_bound
                        left_child_max = parent_record.upper_bound

                        # Lower bound for left child and upper bound for right child
                        # are set to the same value.
                        middle_value = splitter.criterion.middle_value()
                        left_child_min = middle_value
                        right_child_max = middle_value

                    # Push right child on stack
                    builder_stack.push({
                        "start": split.pos,
                        "end": end,
                        "depth": depth + 1,
                        "parent": node_id,
                        "is_left": 0,
                        "impurity": split.impurity_right,
                        "n_constant_features": parent_record.n_constant_features,
                        "lower_bound": right_child_min,
                        "upper_bound": right_child_max,
                    })

                    # Push left child on stack
                    builder_stack.push({
                        "start": start,
                        "end": split.pos,
                        "depth": depth + 1,
                        "parent": node_id,
                        "is_left": 1,
                        "impurity": split.impurity_left,
                        "n_constant_features": parent_record.n_constant_features,
                        "lower_bound": left_child_min,
                        "upper_bound": left_child_max,
                    })
                elif store_leaf_values and is_leaf:
                    # copy leaf values to leaf_values array
                    splitter.node_samples(tree.value_samples[node_id])

                if depth > max_depth_seen:
                    max_depth_seen = depth

            while not builder_stack.empty():
                stack_record = builder_stack.top()
                builder_stack.pop()

                start = stack_record.start
                end = stack_record.end
                depth = stack_record.depth
                parent = stack_record.parent
                is_left = stack_record.is_left
                parent_record.impurity = stack_record.impurity
                parent_record.n_constant_features = stack_record.n_constant_features
                parent_record.lower_bound = stack_record.lower_bound
                parent_record.upper_bound = stack_record.upper_bound

                n_node_samples = end - start
                splitter.node_reset(start, end, &weighted_n_node_samples)

                is_leaf = (depth >= max_depth or
                           n_node_samples < min_samples_split or
                           n_node_samples < 2 * min_samples_leaf or
                           weighted_n_node_samples < 2 * min_weight_leaf)

                if first:
                    parent_record.impurity = splitter.node_impurity()
                    first=0

                # impurity == 0 with tolerance due to rounding errors
                is_leaf = is_leaf or parent_record.impurity <= EPSILON

                if not is_leaf:
                    splitter.node_split(
                        &parent_record,
                        split_ptr,
                    )

                    # assign local copy of SplitRecord to assign
                    # pos, improvement, and impurity scores
                    split = deref(split_ptr)

                    # If EPSILON=0 in the below comparison, float precision
                    # issues stop splitting, producing trees that are
                    # dissimilar to v0.18
                    is_leaf = (is_leaf or split.pos >= end or
                               (split.improvement + EPSILON <
                                min_impurity_decrease))

                node_id = tree._add_node(parent, is_left, is_leaf, split_ptr,
                                         parent_record.impurity, n_node_samples,
                                         weighted_n_node_samples, split.missing_go_to_left)

                if node_id == INTPTR_MAX:
                    rc = -1
                    break

                # Store value for all nodes, to facilitate tree/model
                # inspection and interpretation
                splitter.node_value(tree.value + node_id * tree.value_stride)
                if splitter.with_monotonic_cst:
                    splitter.clip_node_value(
                        tree.value + node_id * tree.value_stride,
                        parent_record.lower_bound,
                        parent_record.upper_bound
                    )

                if not is_leaf:
                    if (
                        not splitter.with_monotonic_cst or
                        splitter.monotonic_cst[split.feature] == 0
                    ):
                        # Split on a feature with no monotonicity constraint

                        # Current bounds must always be propagated to both children.
                        # If a monotonic constraint is active, bounds are used in
                        # node value clipping.
                        left_child_min = right_child_min = parent_record.lower_bound
                        left_child_max = right_child_max = parent_record.upper_bound
                    elif splitter.monotonic_cst[split.feature] == 1:
                        # Split on a feature with monotonic increase constraint
                        left_child_min = parent_record.lower_bound
                        right_child_max = parent_record.upper_bound

                        # Lower bound for right child and upper bound for left child
                        # are set to the same value.
                        middle_value = splitter.criterion.middle_value()
                        right_child_min = middle_value
                        left_child_max = middle_value
                    else:  # i.e. splitter.monotonic_cst[split.feature] == -1
                        # Split on a feature with monotonic decrease constraint
                        right_child_min = parent_record.lower_bound
                        left_child_max = parent_record.upper_bound

                        # Lower bound for left child and upper bound for right child
                        # are set to the same value.
                        middle_value = splitter.criterion.middle_value()
                        left_child_min = middle_value
                        right_child_max = middle_value

                    # Push right child on stack
                    builder_stack.push({
                        "start": split.pos,
                        "end": end,
                        "depth": depth + 1,
                        "parent": node_id,
                        "is_left": 0,
                        "impurity": split.impurity_right,
                        "n_constant_features": parent_record.n_constant_features,
                        "lower_bound": right_child_min,
                        "upper_bound": right_child_max,
                    })

                    # Push left child on stack
                    builder_stack.push({
                        "start": start,
                        "end": split.pos,
                        "depth": depth + 1,
                        "parent": node_id,
                        "is_left": 1,
                        "impurity": split.impurity_left,
                        "n_constant_features": parent_record.n_constant_features,
                        "lower_bound": left_child_min,
                        "upper_bound": left_child_max,
                    })
                elif store_leaf_values and is_leaf:
                    # copy leaf values to leaf_values array
                    splitter.node_samples(tree.value_samples[node_id])

                if depth > max_depth_seen:
                    max_depth_seen = depth

            if rc >= 0:
                rc = tree._resize_c(tree.node_count)

            if rc >= 0:
                tree.max_depth = max_depth_seen

        # free the memory created for the SplitRecord pointer
        free(split_ptr)

        if rc == -1:
            raise MemoryError()

# Best first builder ----------------------------------------------------------
cdef struct FrontierRecord:
    # Record of information of a Node, the frontier for a split. Those records are
    # maintained in a heap to access the Node with the best improvement in impurity,
    # allowing growing trees greedily on this improvement.
    intp_t node_id
    intp_t start
    intp_t end
    intp_t pos
    intp_t depth
    bint is_leaf
    float64_t impurity
    float64_t impurity_left
    float64_t impurity_right
    float64_t improvement
    float64_t lower_bound
    float64_t upper_bound
    float64_t middle_value

cdef inline bool _compare_records(
    const FrontierRecord& left,
    const FrontierRecord& right,
):
    return left.improvement < right.improvement

cdef inline void _add_to_frontier(
    FrontierRecord rec,
    vector[FrontierRecord]& frontier,
) noexcept nogil:
    """Adds record `rec` to the priority queue `frontier`."""
    frontier.push_back(rec)
    push_heap(frontier.begin(), frontier.end(), &_compare_records)


cdef class BestFirstTreeBuilder(TreeBuilder):
    """Build a decision tree in best-first fashion.

    The best node to expand is given by the node at the frontier that has the
    highest impurity improvement.
    """
    cdef intp_t max_leaf_nodes

    def __cinit__(
        self,
        Splitter splitter,
        intp_t min_samples_split,
        intp_t min_samples_leaf,
        float64_t min_weight_leaf,
        intp_t max_depth,
        intp_t max_leaf_nodes,
        float64_t min_impurity_decrease,
        unsigned char store_leaf_values=False,
        cnp.ndarray initial_roots=None,
    ):
        self.splitter = splitter
        self.min_samples_split = min_samples_split
        self.min_samples_leaf = min_samples_leaf
        self.min_weight_leaf = min_weight_leaf
        self.max_depth = max_depth
        self.max_leaf_nodes = max_leaf_nodes
        self.min_impurity_decrease = min_impurity_decrease
        self.store_leaf_values = store_leaf_values
        self.initial_roots = initial_roots

    def __reduce__(self):
        """Reduce re-implementation, for pickling."""
        return(BestFirstTreeBuilder, (self.splitter,
                                      self.min_samples_split,
                                      self.min_samples_leaf,
                                      self.min_weight_leaf,
                                      self.max_depth,
                                      self.max_leaf_nodes,
                                      self.min_impurity_decrease,
                                      self.store_leaf_values,
                                      self.initial_roots))

    cpdef build(
        self,
        Tree tree,
        object X,
        const float64_t[:, ::1] y,
        const float64_t[:] sample_weight=None,
        const unsigned char[::1] missing_values_in_feature_mask=None,
    ):
        """Build a decision tree from the training set (X, y)."""

        # check input
        X, y, sample_weight = self._check_input(X, y, sample_weight)

        # Parameters
        cdef Splitter splitter = self.splitter
        cdef intp_t max_leaf_nodes = self.max_leaf_nodes

        cdef unsigned char store_leaf_values = self.store_leaf_values

        # Recursive partition (without actual recursion)
        splitter.init(X, y, sample_weight, missing_values_in_feature_mask)

        cdef vector[FrontierRecord] frontier
        cdef FrontierRecord record
        cdef FrontierRecord split_node_left
        cdef FrontierRecord split_node_right
        cdef float64_t left_child_min
        cdef float64_t left_child_max
        cdef float64_t right_child_min
        cdef float64_t right_child_max

        cdef intp_t n_node_samples = splitter.n_samples
        cdef intp_t max_split_nodes = max_leaf_nodes - 1
        cdef bint is_leaf
        cdef intp_t max_depth_seen = -1
        cdef intp_t rc = 0
        cdef Node* node

        cdef ParentInfo parent_record
        _init_parent_record(&parent_record)

        # Initial capacity
        cdef intp_t init_capacity = max_split_nodes + max_leaf_nodes
        tree._resize(init_capacity)

        with nogil:
            # add root to frontier
            rc = self._add_split_node(
                splitter=splitter,
                tree=tree,
                start=0,
                end=n_node_samples,
                is_first=IS_FIRST,
                is_left=IS_LEFT,
                parent=NULL,
                depth=0,
                parent_record=&parent_record,
                res=&split_node_left,
            )
            if rc >= 0:
                _add_to_frontier(split_node_left, frontier)

            while not frontier.empty():
                pop_heap(frontier.begin(), frontier.end(), &_compare_records)
                record = frontier.back()
                frontier.pop_back()

                node = &tree.nodes[record.node_id]
                is_leaf = (record.is_leaf or max_split_nodes <= 0)

                if is_leaf:
                    # Node is not expandable; set node as leaf
                    node.left_child = _TREE_LEAF
                    node.right_child = _TREE_LEAF
                    node.feature = _TREE_UNDEFINED
                    node.threshold = _TREE_UNDEFINED

                    if store_leaf_values:
                        # copy leaf values to leaf_values array
                        splitter.node_samples(tree.value_samples[record.node_id])
                else:
                    # Node is expandable

                    if (
                        not splitter.with_monotonic_cst or
                        splitter.monotonic_cst[node.feature] == 0
                    ):
                        # Split on a feature with no monotonicity constraint

                        # Current bounds must always be propagated to both children.
                        # If a monotonic constraint is active, bounds are used in
                        # node value clipping.
                        left_child_min = right_child_min = record.lower_bound
                        left_child_max = right_child_max = record.upper_bound
                    elif splitter.monotonic_cst[node.feature] == 1:
                        # Split on a feature with monotonic increase constraint
                        left_child_min = record.lower_bound
                        right_child_max = record.upper_bound

                        # Lower bound for right child and upper bound for left child
                        # are set to the same value.
                        right_child_min = record.middle_value
                        left_child_max = record.middle_value
                    else:  # i.e. splitter.monotonic_cst[split.feature] == -1
                        # Split on a feature with monotonic decrease constraint
                        right_child_min = record.lower_bound
                        left_child_max = record.upper_bound

                        # Lower bound for left child and upper bound for right child
                        # are set to the same value.
                        left_child_min = record.middle_value
                        right_child_max = record.middle_value

                    # Decrement number of split nodes available
                    max_split_nodes -= 1

                    # Compute left split node
                    parent_record.lower_bound = left_child_min
                    parent_record.upper_bound = left_child_max
                    parent_record.impurity = record.impurity_left
                    rc = self._add_split_node(
                        splitter=splitter,
                        tree=tree,
                        start=record.start,
                        end=record.pos,
                        is_first=IS_NOT_FIRST,
                        is_left=IS_LEFT,
                        parent=node,
                        depth=record.depth + 1,
                        parent_record=&parent_record,
                        res=&split_node_left,
                    )
                    if rc == -1:
                        break

                    # tree.nodes may have changed
                    node = &tree.nodes[record.node_id]

                    # Compute right split node
                    parent_record.lower_bound = right_child_min
                    parent_record.upper_bound = right_child_max
                    parent_record.impurity = record.impurity_right
                    rc = self._add_split_node(
                        splitter=splitter,
                        tree=tree,
                        start=record.pos,
                        end=record.end,
                        is_first=IS_NOT_FIRST,
                        is_left=IS_NOT_LEFT,
                        parent=node,
                        depth=record.depth + 1,
                        parent_record=&parent_record,
                        res=&split_node_right,
                    )
                    if rc == -1:
                        break

                    # Add nodes to queue
                    _add_to_frontier(split_node_left, frontier)
                    _add_to_frontier(split_node_right, frontier)

                if record.depth > max_depth_seen:
                    max_depth_seen = record.depth

            if rc >= 0:
                rc = tree._resize_c(tree.node_count)

            if rc >= 0:
                tree.max_depth = max_depth_seen

        if rc == -1:
            raise MemoryError()

    cdef inline intp_t _add_split_node(
        self,
        Splitter splitter,
        Tree tree,
        intp_t start,
        intp_t end,
        bint is_first,
        bint is_left,
        Node* parent,
        intp_t depth,
        ParentInfo* parent_record,
        FrontierRecord* res
    ) except -1 nogil:
        """Adds node w/ partition ``[start, end)`` to the frontier. """
        cdef SplitRecord split

        # Note: we create a <*SplitRecord> pointer here in order to allow subclasses
        # to know what kind of SplitRecord to use. In some cases, ObliqueSplitRecord
        # might be used. The split pointer here knows the size of the underlying Record
        # because the subclassed splitter will define "pointer_size" accordingly.
        cdef SplitRecord* split_ptr = <SplitRecord *>malloc(splitter.pointer_size())

        cdef intp_t node_id
        cdef intp_t n_node_samples
        cdef float64_t min_impurity_decrease = self.min_impurity_decrease
        cdef float64_t weighted_n_node_samples
        cdef bint is_leaf

        splitter.node_reset(start, end, &weighted_n_node_samples)

        # reset n_constant_features for this specific split before beginning split search
        parent_record.n_constant_features = 0

        if is_first:
            parent_record.impurity = splitter.node_impurity()

        n_node_samples = end - start
        is_leaf = (depth >= self.max_depth or
                   n_node_samples < self.min_samples_split or
                   n_node_samples < 2 * self.min_samples_leaf or
                   weighted_n_node_samples < 2 * self.min_weight_leaf or
                   parent_record.impurity <= EPSILON  # impurity == 0 with tolerance
                   )

        if not is_leaf:
            splitter.node_split(
                parent_record,
                split_ptr,
            )
            # assign local copy of SplitRecord to assign
            # pos, improvement, and impurity scores
            split = deref(split_ptr)

            # If EPSILON=0 in the below comparison, float precision issues stop
            # splitting early, producing trees that are dissimilar to v0.18
            is_leaf = (is_leaf or split.pos >= end or
                       split.improvement + EPSILON < min_impurity_decrease)

        node_id = tree._add_node(parent - tree.nodes
                                 if parent != NULL
                                 else _TREE_UNDEFINED,
                                 is_left, is_leaf,
                                 split_ptr, parent_record.impurity,
                                 n_node_samples, weighted_n_node_samples,
                                 split.missing_go_to_left)
        if node_id == INTPTR_MAX:
            return -1

        # compute values also for split nodes (might become leafs later).
        splitter.node_value(tree.value + node_id * tree.value_stride)
        if splitter.with_monotonic_cst:
            splitter.clip_node_value(tree.value + node_id * tree.value_stride, parent_record.lower_bound, parent_record.upper_bound)

        res.node_id = node_id
        res.start = start
        res.end = end
        res.depth = depth
        res.impurity = parent_record.impurity
        res.lower_bound = parent_record.lower_bound
        res.upper_bound = parent_record.upper_bound
        res.middle_value = splitter.criterion.middle_value()

        if not is_leaf:
            # is split node
            res.pos = split.pos
            res.is_leaf = 0
            res.improvement = split.improvement
            res.impurity_left = split.impurity_left
            res.impurity_right = split.impurity_right

        else:
            # is leaf => 0 improvement
            res.pos = end
            res.is_leaf = 1
            res.improvement = 0.0
            res.impurity_left = parent_record.impurity
            res.impurity_right = parent_record.impurity

        free(split_ptr)
        return 0


# =============================================================================
# Tree
# =============================================================================
cdef class BaseTree:
    """Base class for Cython tree models.

    Downstream classes must implement methods to actually traverse the tree.
    """
    cdef int _resize(
        self,
        intp_t capacity
    ) except -1 nogil:
        """Resize all inner arrays to `capacity`, if `capacity` == -1, then
            double the size of the inner arrays.

        Returns -1 in case of failure to allocate memory (and raise MemoryError)
        or 0 otherwise.
        """
        if self._resize_c(capacity) != 0:
            # Acquire gil only if we need to raise
            with gil:
                raise MemoryError()

    cdef int _resize_c(self, intp_t capacity=INTPTR_MAX) except -1 nogil:
        """Guts of _resize

        Returns -1 in case of failure to allocate memory (and raise MemoryError)
        or 0 otherwise.
        """
        if capacity == self.capacity and self.nodes != NULL:
            return 0

        if capacity == INTPTR_MAX:
            if self.capacity == 0:
                capacity = 3  # default initial value
            else:
                capacity = 2 * self.capacity

        safe_realloc(&self.nodes, capacity)
        safe_realloc(&self.value, capacity * self.value_stride)

        if capacity > self.capacity:
            # value memory is initialised to 0 to enable classifier argmax
            memset(<void*>(self.value + self.capacity * self.value_stride), 0,
                   (capacity - self.capacity) * self.value_stride *
                   sizeof(float64_t))
            # node memory is initialised to 0 to ensure deterministic pickle (padding in Node struct)
            memset(<void*>(self.nodes + self.capacity), 0, (capacity - self.capacity) * sizeof(Node))

        # if capacity smaller than node_count, adjust the counter
        if capacity < self.node_count:
            self.node_count = capacity

        self.capacity = capacity
        return 0

    cdef int _set_split_node(
        self,
        SplitRecord* split_node,
        Node* node,
        intp_t node_id,
    ) except -1 nogil:
        """Set split node data.

        Parameters
        ----------
        split_node : SplitRecord*
            The pointer to the record of the split node data.
        node : Node*
            The pointer to the node that will hold the split node.
        node_id : intp_t
            The index of the node.
        """
        # left_child and right_child will be set later for a split node
        node.feature = split_node.feature
        node.threshold = split_node.threshold
        return 1

    cdef int _set_leaf_node(
        self,
        SplitRecord* split_node,
        Node* node,
        intp_t node_id,
    ) except -1 nogil:
        """Set leaf node data.

        Parameters
        ----------
        split_node : SplitRecord*
            The pointer to the record of the leaf node data.
        node : Node*
            The pointer to the node that will hold the leaf node.
        node_id : intp_t
            The index of the node.
        """
        node.left_child = _TREE_LEAF
        node.right_child = _TREE_LEAF
        node.feature = _TREE_UNDEFINED
        node.threshold = _TREE_UNDEFINED
        return 1

    cdef float32_t _compute_feature(
        self,
        const float32_t[:, :] X_ndarray,
        intp_t sample_index,
        Node *node
    ) noexcept nogil:
        """Compute feature from a given data matrix, X.

        In axis-aligned trees, this is simply the value in the column of X
        for this specific feature.
        """
        # the feature index
        cdef float32_t feature = X_ndarray[sample_index, node.feature]
        return feature

    cdef int _add_node(
        self,
        intp_t parent,
        bint is_left,
        bint is_leaf,
        SplitRecord* split_node,
        float64_t impurity,
        intp_t n_node_samples,
        float64_t weighted_n_node_samples,
        unsigned char missing_go_to_left
    ) except -1 nogil:
        """Add a node to the tree.

        The new node registers itself as the child of its parent.

        Parameters
        ----------
        parent : intp_t
            The index of the parent. If '_TREE_UNDEFINED', then the current
            node is a root node.
        is_left : bint
            Whether or not the current node is to the left of the parent node.
        is_leaf : bint
            Whether or not the current node is a leaf node.
        split_node : SplitRecord*
            A pointer to a SplitRecord pointer address.
        impurity : float64_t
            The impurity of the node to be added.
        n_node_samples : intp_t
            The number of samples in the node.
        weighted_n_node_samples : float64_t
            The weight of the samples in the node.

        Returns (intp_t)(-1) on error.
        """
        cdef intp_t node_id = self.node_count

        if node_id >= self.capacity:
            if self._resize_c() != 0:
                return INTPTR_MAX

        cdef Node* node = &self.nodes[node_id]
        node.impurity = impurity
        node.n_node_samples = n_node_samples
        node.weighted_n_node_samples = weighted_n_node_samples

        if parent != _TREE_UNDEFINED:
            if is_left:
                self.nodes[parent].left_child = node_id
            else:
                self.nodes[parent].right_child = node_id

        if is_leaf:
            if self._set_leaf_node(split_node, node, node_id) != 1:
                with gil:
                    raise RuntimeError
        else:
            if self._set_split_node(split_node, node, node_id) != 1:
                with gil:
                    raise RuntimeError
            node.missing_go_to_left = missing_go_to_left

        self.node_count += 1

        return node_id

    cdef inline int _update_node(
        self,
        intp_t parent,
        bint is_left,
        bint is_leaf,
        SplitRecord* split_node,
        float64_t impurity,
        intp_t n_node_samples,
        float64_t weighted_n_node_samples,
        unsigned char missing_go_to_left
    ) except -1 nogil:
        """Update a node on the tree.

        The updated node remains on the same position.

        Returns (intp_t)(-1) on error.
        """
        cdef intp_t node_id
        if is_left:
            node_id = self.nodes[parent].left_child
        else:
            node_id = self.nodes[parent].right_child

        if node_id >= self.capacity:
            if self._resize_c() != 0:
                return INTPTR_MAX

        cdef Node* node = &self.nodes[node_id]
        node.impurity = impurity
        node.n_node_samples = n_node_samples
        node.weighted_n_node_samples = weighted_n_node_samples

        if is_leaf:
            if self._set_leaf_node(split_node, node, node_id) != 1:
                with gil:
                    raise RuntimeError
        else:
            if self._set_split_node(split_node, node, node_id) != 1:
                with gil:
                    raise RuntimeError
            node.missing_go_to_left = missing_go_to_left

        return node_id

    cpdef cnp.ndarray apply(self, object X):
        """Finds the terminal region (=leaf node) for each sample in X."""
        if issparse(X):
            return self._apply_sparse_csr(X)
        else:
            return self._apply_dense(X)

    cdef inline cnp.ndarray _apply_dense(self, object X):
        """Finds the terminal region (=leaf node) for each sample in X."""

        # Check input
        if not isinstance(X, np.ndarray):
            raise ValueError("X should be in np.ndarray format, got %s"
                             % type(X))

        if X.dtype != DTYPE:
            raise ValueError("X.dtype should be np.float32, got %s" % X.dtype)

        # Extract input
        cdef const float32_t[:, :] X_ndarray = X
        cdef intp_t n_samples = X.shape[0]
        cdef float32_t X_i_node_feature

        # Initialize output
        cdef intp_t[:] out = np.zeros(n_samples, dtype=np.intp)

        # Initialize auxiliary data-structure
        cdef Node* node = NULL
        cdef intp_t i = 0

        with nogil:
            for i in range(n_samples):
                node = self.nodes

                # While node not a leaf
                while node.left_child != _TREE_LEAF:
                    X_i_node_feature = self._compute_feature(X_ndarray, i, node)
                    # ... and node.right_child != _TREE_LEAF:
                    if isnan(X_i_node_feature):
                        if node.missing_go_to_left:
                            node = &self.nodes[node.left_child]
                        else:
                            node = &self.nodes[node.right_child]
                    elif X_i_node_feature <= node.threshold:
                        node = &self.nodes[node.left_child]
                    else:
                        node = &self.nodes[node.right_child]

                out[i] = <intp_t>(node - self.nodes)  # node offset

        return np.asarray(out)

    cdef inline cnp.ndarray _apply_sparse_csr(self, object X):
        """Finds the terminal region (=leaf node) for each sample in sparse X.
        """
        # Check input
        if not (issparse(X) and X.format == 'csr'):
            raise ValueError("X should be in csr_matrix format, got %s"
                             % type(X))

        if X.dtype != DTYPE:
            raise ValueError("X.dtype should be np.float32, got %s" % X.dtype)

        # Extract input
        cdef const float32_t[:] X_data = X.data
        cdef const int32_t[:] X_indices = X.indices
        cdef const int32_t[:] X_indptr = X.indptr

        cdef intp_t n_samples = X.shape[0]
        cdef intp_t n_features = X.shape[1]

        # Initialize output
        cdef intp_t[:] out = np.zeros(n_samples, dtype=np.intp)

        # Initialize auxiliary data-structure
        cdef float32_t feature_value = 0.
        cdef Node* node = NULL
        cdef float32_t* X_sample = NULL
        cdef intp_t i = 0
        cdef int32_t k = 0

        # feature_to_sample as a data structure records the last seen sample
        # for each feature; functionally, it is an efficient way to identify
        # which features are nonzero in the present sample.
        cdef intp_t* feature_to_sample = NULL

        safe_realloc(&X_sample, n_features)
        safe_realloc(&feature_to_sample, n_features)

        with nogil:
            memset(feature_to_sample, -1, n_features * sizeof(intp_t))

            for i in range(n_samples):
                node = self.nodes

                for k in range(X_indptr[i], X_indptr[i + 1]):
                    feature_to_sample[X_indices[k]] = i
                    X_sample[X_indices[k]] = X_data[k]

                # While node not a leaf
                while node.left_child != _TREE_LEAF:
                    # ... and node.right_child != _TREE_LEAF:
                    if feature_to_sample[node.feature] == i:
                        feature_value = X_sample[node.feature]
                    else:
                        feature_value = 0.

                    if feature_value <= node.threshold:
                        node = &self.nodes[node.left_child]
                    else:
                        node = &self.nodes[node.right_child]

                out[i] = <intp_t>(node - self.nodes)  # node offset

            # Free auxiliary arrays
            free(X_sample)
            free(feature_to_sample)

        return np.asarray(out)

    cpdef object decision_path(self, object X):
        """Finds the decision path (=node) for each sample in X."""
        if issparse(X):
            return self._decision_path_sparse_csr(X)
        else:
            return self._decision_path_dense(X)

    cdef inline object _decision_path_dense(self, object X):
        """Finds the decision path (=node) for each sample in X."""

        # Check input
        if not isinstance(X, np.ndarray):
            raise ValueError("X should be in np.ndarray format, got %s"
                             % type(X))

        if X.dtype != DTYPE:
            raise ValueError("X.dtype should be np.float32, got %s" % X.dtype)

        # Extract input
        cdef const float32_t[:, :] X_ndarray = X
        cdef intp_t n_samples = X.shape[0]

        # Initialize output
        cdef intp_t[:] indptr = np.zeros(n_samples + 1, dtype=np.intp)
        cdef intp_t[:] indices = np.zeros(
            n_samples * (1 + self.max_depth), dtype=np.intp
        )

        # Initialize auxiliary data-structure
        cdef Node* node = NULL
        cdef intp_t i = 0

        # the feature index
        cdef float64_t feature

        with nogil:
            for i in range(n_samples):
                node = self.nodes
                indptr[i + 1] = indptr[i]

                # Add all external nodes
                while node.left_child != _TREE_LEAF:
                    # ... and node.right_child != _TREE_LEAF:
                    indices[indptr[i + 1]] = <intp_t>(node - self.nodes)
                    indptr[i + 1] += 1

                    # compute the feature value to compare against threshold
                    feature = self._compute_feature(X_ndarray, i, node)
                    if feature <= node.threshold:
                        node = &self.nodes[node.left_child]
                    else:
                        node = &self.nodes[node.right_child]

                # Add the leave node
                indices[indptr[i + 1]] = <intp_t>(node - self.nodes)
                indptr[i + 1] += 1

        indices = indices[:indptr[n_samples]]
        cdef intp_t[:] data = np.ones(shape=len(indices), dtype=np.intp)
        out = csr_matrix((data, indices, indptr),
                         shape=(n_samples, self.node_count))

        return out

    cdef inline object _decision_path_sparse_csr(self, object X):
        """Finds the decision path (=node) for each sample in X."""

        # Check input
        if not (issparse(X) and X.format == "csr"):
            raise ValueError("X should be in csr_matrix format, got %s"
                             % type(X))

        if X.dtype != DTYPE:
            raise ValueError("X.dtype should be np.float32, got %s" % X.dtype)

        # Extract input
        cdef const float32_t[:] X_data = X.data
        cdef const int32_t[:] X_indices = X.indices
        cdef const int32_t[:] X_indptr = X.indptr

        cdef intp_t n_samples = X.shape[0]
        cdef intp_t n_features = X.shape[1]

        # Initialize output
        cdef intp_t[:] indptr = np.zeros(n_samples + 1, dtype=np.intp)
        cdef intp_t[:] indices = np.zeros(
            n_samples * (1 + self.max_depth), dtype=np.intp
        )

        # Initialize auxiliary data-structure
        cdef float32_t feature_value = 0.
        cdef Node* node = NULL
        cdef float32_t* X_sample = NULL
        cdef intp_t i = 0
        cdef int32_t k = 0

        # feature_to_sample as a data structure records the last seen sample
        # for each feature; functionally, it is an efficient way to identify
        # which features are nonzero in the present sample.
        cdef intp_t* feature_to_sample = NULL

        safe_realloc(&X_sample, n_features)
        safe_realloc(&feature_to_sample, n_features)

        with nogil:
            memset(feature_to_sample, -1, n_features * sizeof(intp_t))

            for i in range(n_samples):
                node = self.nodes
                indptr[i + 1] = indptr[i]

                for k in range(X_indptr[i], X_indptr[i + 1]):
                    feature_to_sample[X_indices[k]] = i
                    X_sample[X_indices[k]] = X_data[k]

                # While node not a leaf
                while node.left_child != _TREE_LEAF:
                    # ... and node.right_child != _TREE_LEAF:

                    indices[indptr[i + 1]] = <intp_t>(node - self.nodes)
                    indptr[i + 1] += 1

                    if feature_to_sample[node.feature] == i:
                        feature_value = X_sample[node.feature]

                    else:
                        feature_value = 0.

                    if feature_value <= node.threshold:
                        node = &self.nodes[node.left_child]
                    else:
                        node = &self.nodes[node.right_child]

                # Add the leave node
                indices[indptr[i + 1]] = <intp_t>(node - self.nodes)
                indptr[i + 1] += 1

            # Free auxiliary arrays
            free(X_sample)
            free(feature_to_sample)

        indices = indices[:indptr[n_samples]]
        cdef intp_t[:] data = np.ones(shape=len(indices), dtype=np.intp)
        out = csr_matrix((data, indices, indptr),
                         shape=(n_samples, self.node_count))

        return out

    cpdef compute_node_depths(self):
        """Compute the depth of each node in a tree.

        .. versionadded:: 1.3

        Returns
        -------
        depths : ndarray of shape (self.node_count,), dtype=np.int64
            The depth of each node in the tree.
        """
        cdef:
            cnp.int64_t[::1] depths = np.empty(self.node_count, dtype=np.int64)
            cnp.npy_intp[:] children_left = self.children_left
            cnp.npy_intp[:] children_right = self.children_right
            cnp.npy_intp node_id
            cnp.npy_intp node_count = self.node_count
            cnp.int64_t depth

        depths[0] = 1  # init root node
        for node_id in range(node_count):
            if children_left[node_id] != _TREE_LEAF:
                depth = depths[node_id] + 1
                depths[children_left[node_id]] = depth
                depths[children_right[node_id]] = depth

        return depths.base

    cpdef compute_feature_importances(self, normalize=True):
        """Computes the importance of each feature (aka variable)."""
        cdef Node* nodes = self.nodes
        cdef Node* node = nodes
        cdef Node* end_node = node + self.node_count

        cdef float64_t normalizer = 0.
        cdef intp_t i = 0

        cdef float64_t[:] importances = np.zeros(self.n_features)

        with nogil:
            while node != end_node:
                if node.left_child != _TREE_LEAF:
                    # ... and node.right_child != _TREE_LEAF:
                    self._compute_feature_importances(
                        importances, node)

                node += 1

        for i in range(self.n_features):
            importances[i] /= nodes[0].weighted_n_node_samples

        if normalize:
            normalizer = np.sum(importances)

            if normalizer > 0.0:
                # Avoid dividing by zero (e.g., when root is pure)
                for i in range(self.n_features):
                    importances[i] /= normalizer

        return np.asarray(importances)

    cdef void _compute_feature_importances(
        self,
        float64_t[:] importances,
        Node* node
    ) noexcept nogil:
        """Compute feature importances from a Node in the Tree.

        Wrapped in a private function to allow subclassing that
        computes feature importances.
        """
        cdef Node* nodes = self.nodes
        cdef Node* left
        cdef Node* right

        left = &nodes[node.left_child]
        right = &nodes[node.right_child]

        importances[node.feature] += (
                        node.weighted_n_node_samples * node.impurity -
                        left.weighted_n_node_samples * left.impurity -
                        right.weighted_n_node_samples * right.impurity)

    def compute_partial_dependence(self, float32_t[:, ::1] X,
                                   const intp_t[::1] target_features,
                                   float64_t[::1] out):
        """Partial dependence of the response on the ``target_feature`` set.

        For each sample in ``X`` a tree traversal is performed.
        Each traversal starts from the root with weight 1.0.

        At each non-leaf node that splits on a target feature, either
        the left child or the right child is visited based on the feature
        value of the current sample, and the weight is not modified.
        At each non-leaf node that splits on a complementary feature,
        both children are visited and the weight is multiplied by the fraction
        of training samples which went to each child.

        At each leaf, the value of the node is multiplied by the current
        weight (weights sum to 1 for all visited terminal nodes).

        Parameters
        ----------
        X : view on 2d ndarray, shape (n_samples, n_target_features)
            The grid points on which the partial dependence should be
            evaluated.
        target_features : view on 1d ndarray, shape (n_target_features)
            The set of target features for which the partial dependence
            should be evaluated.
        out : view on 1d ndarray, shape (n_samples)
            The value of the partial dependence function on each grid
            point.
        """
        cdef:
            float64_t[::1] weight_stack = np.zeros(self.node_count,
                                                   dtype=np.float64)
            intp_t[::1] node_idx_stack = np.zeros(self.node_count,
                                                  dtype=np.intp)
            intp_t sample_idx
            intp_t feature_idx
            intp_t stack_size
            float64_t left_sample_frac
            float64_t current_weight
            float64_t total_weight  # used for sanity check only
            Node *current_node  # use a pointer to avoid copying attributes
            intp_t current_node_idx
            bint is_target_feature
            intp_t _TREE_LEAF = TREE_LEAF  # to avoid python interactions

        for sample_idx in range(X.shape[0]):
            # init stacks for current sample
            stack_size = 1
            node_idx_stack[0] = 0  # root node
            weight_stack[0] = 1  # all the samples are in the root node
            total_weight = 0

            while stack_size > 0:
                # pop the stack
                stack_size -= 1
                current_node_idx = node_idx_stack[stack_size]
                current_node = &self.nodes[current_node_idx]

                if current_node.left_child == _TREE_LEAF:
                    # leaf node
                    out[sample_idx] += (weight_stack[stack_size] *
                                        self.value[current_node_idx])
                    total_weight += weight_stack[stack_size]
                else:
                    # non-leaf node

                    # determine if the split feature is a target feature
                    is_target_feature = False
                    for feature_idx in range(target_features.shape[0]):
                        if target_features[feature_idx] == current_node.feature:
                            is_target_feature = True
                            break

                    if is_target_feature:
                        # In this case, we push left or right child on stack
                        if X[sample_idx, feature_idx] <= current_node.threshold:
                            node_idx_stack[stack_size] = current_node.left_child
                        else:
                            node_idx_stack[stack_size] = current_node.right_child
                        stack_size += 1
                    else:
                        # In this case, we push both children onto the stack,
                        # and give a weight proportional to the number of
                        # samples going through each branch.

                        # push left child
                        node_idx_stack[stack_size] = current_node.left_child
                        left_sample_frac = (
                            self.nodes[current_node.left_child].weighted_n_node_samples /
                            current_node.weighted_n_node_samples)
                        current_weight = weight_stack[stack_size]
                        weight_stack[stack_size] = current_weight * left_sample_frac
                        stack_size += 1

                        # push right child
                        node_idx_stack[stack_size] = current_node.right_child
                        weight_stack[stack_size] = (
                            current_weight * (1 - left_sample_frac))
                        stack_size += 1

            # Sanity check. Should never happen.
            if not (0.999 < total_weight < 1.001):
                raise ValueError("Total weight should be 1.0 but was %.9f" %
                                 total_weight)


cdef class Tree(BaseTree):
    """Array-based representation of a binary decision tree.

    The binary tree is represented as a number of parallel arrays. The i-th
    element of each array holds information about the node `i`. Node 0 is the
    tree's root. You can find a detailed description of all arrays in
    `_tree.pxd`. NOTE: Some of the arrays only apply to either leaves or split
    nodes, resp. In this case the values of nodes of the other type are
    arbitrary!

    Attributes
    ----------
    node_count : intp_t
        The number of nodes (internal nodes + leaves) in the tree.

    capacity : intp_t
        The current capacity (i.e., size) of the arrays, which is at least as
        great as `node_count`.

    max_depth : intp_t
        The depth of the tree, i.e. the maximum depth of its leaves.

    children_left : array of intp_t, shape [node_count]
        children_left[i] holds the node id of the left child of node i.
        For leaves, children_left[i] == TREE_LEAF. Otherwise,
        children_left[i] > i. This child handles the case where
        X[:, feature[i]] <= threshold[i].

    children_right : array of intp_t, shape [node_count]
        children_right[i] holds the node id of the right child of node i.
        For leaves, children_right[i] == TREE_LEAF. Otherwise,
        children_right[i] > i. This child handles the case where
        X[:, feature[i]] > threshold[i].

    feature : array of intp_t, shape [node_count]
        feature[i] holds the feature to split on, for the internal node i.

    threshold : array of float64_t, shape [node_count]
        threshold[i] holds the threshold for the internal node i.

    value : array of float64_t, shape [node_count, n_outputs, max_n_classes]
        Contains the constant prediction value of each node.

    impurity : array of float64_t, shape [node_count]
        impurity[i] holds the impurity (i.e., the value of the splitting
        criterion) at node i.

    n_node_samples : array of intp_t, shape [node_count]
        n_node_samples[i] holds the number of training samples reaching node i.

    weighted_n_node_samples : array of float64_t, shape [node_count]
        weighted_n_node_samples[i] holds the weighted number of training samples
        reaching node i.

    leaf_node_samples : dict of node id to numpy array of shapes (n_samples_node, n_features)
        A dictionary mapping leaf nodes to the samples of data that are used
        to fit the prediction at each leaf.
    """
    # Wrap for outside world.
    # WARNING: these reference the current `nodes` and `value` buffers, which
    # must not be freed by a subsequent memory allocation.
    # (i.e. through `_resize` or `__setstate__`)
    @property
    def n_classes(self):
        return sizet_ptr_to_ndarray(self.n_classes, self.n_outputs)

    @property
    def children_left(self):
        return self._get_node_ndarray()['left_child'][:self.node_count]

    @property
    def children_right(self):
        return self._get_node_ndarray()['right_child'][:self.node_count]

    @property
    def n_leaves(self):
        return np.sum(np.logical_and(
            self.children_left == -1,
            self.children_right == -1))

    @property
    def feature(self):
        return self._get_node_ndarray()['feature'][:self.node_count]

    @property
    def threshold(self):
        return self._get_node_ndarray()['threshold'][:self.node_count]

    @property
    def impurity(self):
        return self._get_node_ndarray()['impurity'][:self.node_count]

    @property
    def n_node_samples(self):
        return self._get_node_ndarray()['n_node_samples'][:self.node_count]

    @property
    def weighted_n_node_samples(self):
        return self._get_node_ndarray()['weighted_n_node_samples'][:self.node_count]

    @property
    def missing_go_to_left(self):
        return self._get_node_ndarray()['missing_go_to_left'][:self.node_count]

    @property
    def value(self):
        return self._get_value_ndarray()[:self.node_count]

    @property
    def leaf_nodes_samples(self):
        leaf_node_samples = dict()
        keys = self._get_value_samples_keys()
        for node_id in keys:
            leaf_node_samples[node_id] = self._get_value_samples_ndarray(node_id)
        return leaf_node_samples

    # TODO: Convert n_classes to cython.integral memory view once
    #  https://github.com/cython/cython/issues/5243 is fixed
    def __cinit__(self, intp_t n_features, cnp.ndarray n_classes, intp_t n_outputs, *args):
        """Constructor."""
        cdef intp_t dummy = 0
        size_t_dtype = np.array(dummy).dtype

        n_classes = _check_n_classes(n_classes, size_t_dtype)

        # Input/Output layout
        self.n_features = n_features
        self.n_outputs = n_outputs
        self.n_classes = NULL
        safe_realloc(&self.n_classes, n_outputs)

        self.max_n_classes = np.max(n_classes)
        self.value_stride = n_outputs * self.max_n_classes

        cdef intp_t k
        for k in range(n_outputs):
            self.n_classes[k] = n_classes[k]

        # Inner structures
        self.max_depth = 0
        self.node_count = 0
        self.capacity = 0
        self.value = NULL
        self.nodes = NULL

        # initialize the hash map for the value samples
        self.value_samples = unordered_map[intp_t, vector[vector[float64_t]]]()

    def __dealloc__(self):
        """Destructor."""
        # Free all inner structures
        free(self.n_classes)
        free(self.value)
        free(self.nodes)

    def __reduce__(self):
        """Reduce re-implementation, for pickling."""
        return (Tree, (self.n_features,
                       sizet_ptr_to_ndarray(self.n_classes, self.n_outputs),
                       self.n_outputs), self.__getstate__())

    def __getstate__(self):
        """Getstate re-implementation, for pickling."""
        d = {}
        # capacity is inferred during the __setstate__ using nodes
        d["max_depth"] = self.max_depth
        d["node_count"] = self.node_count
        d["nodes"] = self._get_node_ndarray()
        d["values"] = self._get_value_ndarray()
        d['value_samples'] = self.leaf_nodes_samples
        return d

    def __setstate__(self, d):
        """Setstate re-implementation, for unpickling."""
        self.max_depth = d["max_depth"]
        self.node_count = d["node_count"]

        if 'nodes' not in d:
            raise ValueError('You have loaded Tree version which '
                             'cannot be imported')

        node_ndarray = d['nodes']
        value_ndarray = d['values']

        value_shape = (node_ndarray.shape[0], self.n_outputs,
                       self.max_n_classes)

        node_ndarray = _check_node_ndarray(node_ndarray, expected_dtype=NODE_DTYPE)
        value_ndarray = _check_value_ndarray(
            value_ndarray,
            expected_dtype=np.dtype(np.float64),
            expected_shape=value_shape
        )

        self.capacity = node_ndarray.shape[0]
        if self._resize_c(self.capacity) != 0:
            raise MemoryError("resizing tree to %d" % self.capacity)

        memcpy(self.nodes, cnp.PyArray_DATA(node_ndarray),
               self.capacity * sizeof(Node))
        memcpy(self.value, cnp.PyArray_DATA(value_ndarray),
               self.capacity * self.value_stride * sizeof(float64_t))

        # store the leaf node samples if they exist
        value_samples_dict = d['value_samples']
        for node_id, leaf_samples in value_samples_dict.items():
            self.value_samples[node_id].resize(leaf_samples.shape[0])
            for idx in range(leaf_samples.shape[0]):
                for jdx in range(leaf_samples.shape[1]):
                    self.value_samples[node_id][idx].push_back(leaf_samples[idx, jdx])

    cdef cnp.ndarray _get_value_samples_ndarray(self, intp_t node_id):
        """Wraps value_samples as a 2-d NumPy array per node_id."""
        cdef intp_t i, j
        cdef intp_t n_samples = self.value_samples[node_id].size()
        cdef cnp.ndarray[float64_t, ndim=2, mode='c'] leaf_node_samples = np.empty(shape=(n_samples, self.n_outputs), dtype=np.float64)

        for i in range(n_samples):
            for j in range(self.n_outputs):
                leaf_node_samples[i, j] = self.value_samples[node_id][i][j]
        return leaf_node_samples

    cdef cnp.ndarray _get_value_samples_keys(self):
        """Wraps value_samples keys as a 1-d NumPy array of keys."""
        cdef cnp.ndarray[intp_t, ndim=1, mode='c'] keys = np.empty(len(self.value_samples), dtype=np.intp)
        cdef intp_t i = 0

        for key in self.value_samples:
            keys[i] = key.first
            i += 1
        return keys

    cdef cnp.ndarray _get_value_ndarray(self):
        """Wraps value as a 3-d NumPy array.

        The array keeps a reference to this Tree, which manages the underlying
        memory.
        """
        cdef cnp.npy_intp shape[3]
        shape[0] = <cnp.npy_intp> self.node_count
        shape[1] = <cnp.npy_intp> self.n_outputs
        shape[2] = <cnp.npy_intp> self.max_n_classes
        cdef cnp.ndarray arr
        arr = cnp.PyArray_SimpleNewFromData(3, shape, cnp.NPY_DOUBLE, self.value)
        Py_INCREF(self)
        if PyArray_SetBaseObject(arr, <PyObject*> self) < 0:
            raise ValueError("Can't initialize array.")
        return arr

    cdef cnp.ndarray _get_node_ndarray(self):
        """Wraps nodes as a NumPy struct array.

        The array keeps a reference to this Tree, which manages the underlying
        memory. Individual fields are publicly accessible as properties of the
        Tree.
        """
        cdef cnp.npy_intp shape[1]
        shape[0] = <cnp.npy_intp> self.node_count
        cdef cnp.npy_intp strides[1]
        strides[0] = sizeof(Node)
        cdef cnp.ndarray arr
        Py_INCREF(NODE_DTYPE)
        arr = PyArray_NewFromDescr(<PyTypeObject *> cnp.ndarray,
                                   <cnp.dtype> NODE_DTYPE, 1, shape,
                                   strides, <void*> self.nodes,
                                   cnp.NPY_ARRAY_DEFAULT, None)
        Py_INCREF(self)
        if PyArray_SetBaseObject(arr, <PyObject*> self) < 0:
            raise ValueError("Can't initialize array.")
        return arr

    cpdef cnp.ndarray predict(self, object X):
        """Predict target for X."""
        out = self._get_value_ndarray().take(self.apply(X), axis=0,
                                             mode='clip')
        if self.n_outputs == 1:
            out = out.reshape(X.shape[0], self.max_n_classes)
        return out


def _check_n_classes(n_classes, expected_dtype):
    if n_classes.ndim != 1:
        raise ValueError(
            f"Wrong dimensions for n_classes from the pickle: "
            f"expected 1, got {n_classes.ndim}"
        )

    if n_classes.dtype == expected_dtype:
        return n_classes

    # Handles both different endianness and different bitness
    if n_classes.dtype.kind == "i" and n_classes.dtype.itemsize in [4, 8]:
        return n_classes.astype(expected_dtype, casting="same_kind")

    raise ValueError(
        "n_classes from the pickle has an incompatible dtype:\n"
        f"- expected: {expected_dtype}\n"
        f"- got:      {n_classes.dtype}"
    )


def _check_value_ndarray(value_ndarray, expected_dtype, expected_shape):
    if value_ndarray.shape != expected_shape:
        raise ValueError(
            "Wrong shape for value array from the pickle: "
            f"expected {expected_shape}, got {value_ndarray.shape}"
        )

    if not value_ndarray.flags.c_contiguous:
        raise ValueError(
            "value array from the pickle should be a C-contiguous array"
        )

    if value_ndarray.dtype == expected_dtype:
        return value_ndarray

    # Handles different endianness
    if value_ndarray.dtype.str.endswith('f8'):
        return value_ndarray.astype(expected_dtype, casting='equiv')

    raise ValueError(
        "value array from the pickle has an incompatible dtype:\n"
        f"- expected: {expected_dtype}\n"
        f"- got:      {value_ndarray.dtype}"
    )


def _dtype_to_dict(dtype):
    return {name: dt.str for name, (dt, *rest) in dtype.fields.items()}


def _dtype_dict_with_modified_bitness(dtype_dict):
    # field names in Node struct with intp_t types (see sklearn/tree/_tree.pxd)
    indexing_field_names = ["left_child", "right_child", "feature", "n_node_samples"]

    expected_dtype_size = str(struct.calcsize("P"))
    allowed_dtype_size = "8" if expected_dtype_size == "4" else "4"

    allowed_dtype_dict = dtype_dict.copy()
    for name in indexing_field_names:
        allowed_dtype_dict[name] = allowed_dtype_dict[name].replace(
            expected_dtype_size, allowed_dtype_size
        )

    return allowed_dtype_dict


def _all_compatible_dtype_dicts(dtype):
    # The Cython code for decision trees uses platform-specific intp_t
    # typed indexing fields that correspond to either i4 or i8 dtypes for
    # the matching fields in the numpy array depending on the bitness of
    # the platform (32 bit or 64 bit respectively).
    #
    # We need to cast the indexing fields of the NODE_DTYPE-dtyped array at
    # pickle load time to enable cross-bitness deployment scenarios. We
    # typically want to make it possible to run the expensive fit method of
    # a tree estimator on a 64 bit server platform, pickle the estimator
    # for deployment and run the predict method of a low power 32 bit edge
    # platform.
    #
    # A similar thing happens for endianness, the machine where the pickle was
    # saved can have a different endianness than the machine where the pickle
    # is loaded

    dtype_dict = _dtype_to_dict(dtype)
    dtype_dict_with_modified_bitness = _dtype_dict_with_modified_bitness(dtype_dict)
    dtype_dict_with_modified_endianness = _dtype_to_dict(dtype.newbyteorder())
    dtype_dict_with_modified_bitness_and_endianness = _dtype_dict_with_modified_bitness(
        dtype_dict_with_modified_endianness
    )

    return [
        dtype_dict,
        dtype_dict_with_modified_bitness,
        dtype_dict_with_modified_endianness,
        dtype_dict_with_modified_bitness_and_endianness,
    ]


def _check_node_ndarray(node_ndarray, expected_dtype):
    if node_ndarray.ndim != 1:
        raise ValueError(
            "Wrong dimensions for node array from the pickle: "
            f"expected 1, got {node_ndarray.ndim}"
        )

    if not node_ndarray.flags.c_contiguous:
        raise ValueError(
            "node array from the pickle should be a C-contiguous array"
        )

    node_ndarray_dtype = node_ndarray.dtype
    if node_ndarray_dtype == expected_dtype:
        return node_ndarray

    node_ndarray_dtype_dict = _dtype_to_dict(node_ndarray_dtype)
    all_compatible_dtype_dicts = _all_compatible_dtype_dicts(expected_dtype)

    if node_ndarray_dtype_dict not in all_compatible_dtype_dicts:
        raise ValueError(
            "node array from the pickle has an incompatible dtype:\n"
            f"- expected: {expected_dtype}\n"
            f"- got     : {node_ndarray_dtype}"
        )

    return node_ndarray.astype(expected_dtype, casting="same_kind")


# =============================================================================
# Build Pruned Tree
# =============================================================================


cdef class _CCPPruneController:
    """Base class used by build_pruned_tree_ccp and ccp_pruning_path
    to control pruning.
    """
    cdef bint stop_pruning(self, float64_t effective_alpha) noexcept nogil:
        """Return 1 to stop pruning and 0 to continue pruning"""
        return 0

    cdef void save_metrics(self, float64_t effective_alpha,
                           float64_t subtree_impurities) noexcept nogil:
        """Save metrics when pruning"""
        pass

    cdef void after_pruning(self, unsigned char[:] in_subtree) noexcept nogil:
        """Called after pruning"""
        pass


cdef class _AlphaPruner(_CCPPruneController):
    """Use alpha to control when to stop pruning."""
    cdef float64_t ccp_alpha
    cdef intp_t capacity

    def __cinit__(self, float64_t ccp_alpha):
        self.ccp_alpha = ccp_alpha
        self.capacity = 0

    cdef bint stop_pruning(self, float64_t effective_alpha) noexcept nogil:
        # The subtree on the previous iteration has the greatest ccp_alpha
        # less than or equal to self.ccp_alpha
        return self.ccp_alpha < effective_alpha

    cdef void after_pruning(self, unsigned char[:] in_subtree) noexcept nogil:
        """Updates the number of leaves in subtree"""
        for i in range(in_subtree.shape[0]):
            if in_subtree[i]:
                self.capacity += 1


cdef class _PathFinder(_CCPPruneController):
    """Record metrics used to return the cost complexity path."""
    cdef float64_t[:] ccp_alphas
    cdef float64_t[:] impurities
    cdef uint32_t count

    def __cinit__(self, intp_t node_count):
        self.ccp_alphas = np.zeros(shape=(node_count), dtype=np.float64)
        self.impurities = np.zeros(shape=(node_count), dtype=np.float64)
        self.count = 0

    cdef void save_metrics(self,
                           float64_t effective_alpha,
                           float64_t subtree_impurities) noexcept nogil:
        self.ccp_alphas[self.count] = effective_alpha
        self.impurities[self.count] = subtree_impurities
        self.count += 1


cdef struct CostComplexityPruningRecord:
    intp_t node_idx
    intp_t parent

cdef _cost_complexity_prune(unsigned char[:] leaves_in_subtree,  # OUT
                            Tree orig_tree,
                            _CCPPruneController controller):
    """Perform cost complexity pruning.

    This function takes an already grown tree, `orig_tree` and outputs a
    boolean mask `leaves_in_subtree` which are the leaves in the pruned tree.
    During the pruning process, the controller is passed the effective alpha and
    the subtree impurities. Furthermore, the controller signals when to stop
    pruning.

    Parameters
    ----------
    leaves_in_subtree : unsigned char[:]
        Output for leaves of subtree
    orig_tree : Tree
        Original tree
    ccp_controller : _CCPPruneController
        Cost complexity controller
    """

    cdef:
        intp_t i
        intp_t n_nodes = orig_tree.node_count
        # prior probability using weighted samples
        float64_t[:] weighted_n_node_samples = orig_tree.weighted_n_node_samples
        float64_t total_sum_weights = weighted_n_node_samples[0]
        float64_t[:] impurity = orig_tree.impurity
        # weighted impurity of each node
        float64_t[:] r_node = np.empty(shape=n_nodes, dtype=np.float64)

        intp_t[:] child_l = orig_tree.children_left
        intp_t[:] child_r = orig_tree.children_right
        intp_t[:] parent = np.zeros(shape=n_nodes, dtype=np.intp)

        stack[CostComplexityPruningRecord] ccp_stack
        CostComplexityPruningRecord stack_record
        intp_t node_idx
        stack[intp_t] node_indices_stack

        intp_t[:] n_leaves = np.zeros(shape=n_nodes, dtype=np.intp)
        float64_t[:] r_branch = np.zeros(shape=n_nodes, dtype=np.float64)
        float64_t current_r
        intp_t leaf_idx
        intp_t parent_idx

        # candidate nodes that can be pruned
        unsigned char[:] candidate_nodes = np.zeros(shape=n_nodes,
                                                    dtype=np.uint8)
        # nodes in subtree
        unsigned char[:] in_subtree = np.ones(shape=n_nodes, dtype=np.uint8)
        intp_t pruned_branch_node_idx
        float64_t subtree_alpha
        float64_t effective_alpha
        intp_t n_pruned_leaves
        float64_t r_diff
        float64_t max_float64 = np.finfo(np.float64).max

    # find parent node ids and leaves
    with nogil:

        for i in range(r_node.shape[0]):
            r_node[i] = (
                weighted_n_node_samples[i] * impurity[i] / total_sum_weights)

        # Push the root node
        ccp_stack.push({"node_idx": 0, "parent": _TREE_UNDEFINED})

        while not ccp_stack.empty():
            stack_record = ccp_stack.top()
            ccp_stack.pop()

            node_idx = stack_record.node_idx
            parent[node_idx] = stack_record.parent

            if child_l[node_idx] == _TREE_LEAF:
                # ... and child_r[node_idx] == _TREE_LEAF:
                leaves_in_subtree[node_idx] = 1
            else:
                ccp_stack.push({"node_idx": child_l[node_idx], "parent": node_idx})
                ccp_stack.push({"node_idx": child_r[node_idx], "parent": node_idx})

        # computes number of leaves in all branches and the overall impurity of
        # the branch. The overall impurity is the sum of r_node in its leaves.
        for leaf_idx in range(leaves_in_subtree.shape[0]):
            if not leaves_in_subtree[leaf_idx]:
                continue
            r_branch[leaf_idx] = r_node[leaf_idx]

            # bubble up values to ancestor nodes
            current_r = r_node[leaf_idx]
            while leaf_idx != 0:
                parent_idx = parent[leaf_idx]
                r_branch[parent_idx] += current_r
                n_leaves[parent_idx] += 1
                leaf_idx = parent_idx

        for i in range(leaves_in_subtree.shape[0]):
            candidate_nodes[i] = not leaves_in_subtree[i]

        # save metrics before pruning
        controller.save_metrics(0.0, r_branch[0])

        # while root node is not a leaf
        while candidate_nodes[0]:

            # computes ccp_alpha for subtrees and finds the minimal alpha
            effective_alpha = max_float64
            for i in range(n_nodes):
                if not candidate_nodes[i]:
                    continue
                subtree_alpha = (r_node[i] - r_branch[i]) / (n_leaves[i] - 1)
                if subtree_alpha < effective_alpha:
                    effective_alpha = subtree_alpha
                    pruned_branch_node_idx = i

            if controller.stop_pruning(effective_alpha):
                break

            node_indices_stack.push(pruned_branch_node_idx)

            # descendants of branch are not in subtree
            while not node_indices_stack.empty():
                node_idx = node_indices_stack.top()
                node_indices_stack.pop()

                if not in_subtree[node_idx]:
                    continue  # branch has already been marked for pruning
                candidate_nodes[node_idx] = 0
                leaves_in_subtree[node_idx] = 0
                in_subtree[node_idx] = 0

                if child_l[node_idx] != _TREE_LEAF:
                    # ... and child_r[node_idx] != _TREE_LEAF:
                    node_indices_stack.push(child_l[node_idx])
                    node_indices_stack.push(child_r[node_idx])
            leaves_in_subtree[pruned_branch_node_idx] = 1
            in_subtree[pruned_branch_node_idx] = 1

            # updates number of leaves
            n_pruned_leaves = n_leaves[pruned_branch_node_idx] - 1
            n_leaves[pruned_branch_node_idx] = 0

            # computes the increase in r_branch to bubble up
            r_diff = r_node[pruned_branch_node_idx] - r_branch[pruned_branch_node_idx]
            r_branch[pruned_branch_node_idx] = r_node[pruned_branch_node_idx]

            # bubble up values to ancestors
            node_idx = parent[pruned_branch_node_idx]
            while node_idx != _TREE_UNDEFINED:
                n_leaves[node_idx] -= n_pruned_leaves
                r_branch[node_idx] += r_diff
                node_idx = parent[node_idx]

            controller.save_metrics(effective_alpha, r_branch[0])

        controller.after_pruning(in_subtree)


def _build_pruned_tree_ccp(
    Tree tree,  # OUT
    Tree orig_tree,
    float64_t ccp_alpha
):
    """Build a pruned tree from the original tree using cost complexity
    pruning.

    The values and nodes from the original tree are copied into the pruned
    tree.

    Parameters
    ----------
    tree : Tree
        Location to place the pruned tree
    orig_tree : Tree
        Original tree
    ccp_alpha : positive float64_t
        Complexity parameter. The subtree with the largest cost complexity
        that is smaller than ``ccp_alpha`` will be chosen. By default,
        no pruning is performed.
    """

    cdef:
        intp_t n_nodes = orig_tree.node_count
        unsigned char[:] leaves_in_subtree = np.zeros(
            shape=n_nodes, dtype=np.uint8)

    pruning_controller = _AlphaPruner(ccp_alpha=ccp_alpha)

    _cost_complexity_prune(leaves_in_subtree, orig_tree, pruning_controller)

    _build_pruned_tree(tree, orig_tree, leaves_in_subtree,
                       pruning_controller.capacity)


def ccp_pruning_path(Tree orig_tree):
    """Computes the cost complexity pruning path.

    Parameters
    ----------
    tree : Tree
        Original tree.

    Returns
    -------
    path_info : dict
        Information about pruning path with attributes:

        ccp_alphas : ndarray
            Effective alphas of subtree during pruning.

        impurities : ndarray
            Sum of the impurities of the subtree leaves for the
            corresponding alpha value in ``ccp_alphas``.
    """
    cdef:
        unsigned char[:] leaves_in_subtree = np.zeros(
            shape=orig_tree.node_count, dtype=np.uint8)

    path_finder = _PathFinder(orig_tree.node_count)

    _cost_complexity_prune(leaves_in_subtree, orig_tree, path_finder)

    cdef:
        uint32_t total_items = path_finder.count
        float64_t[:] ccp_alphas = np.empty(shape=total_items, dtype=np.float64)
        float64_t[:] impurities = np.empty(shape=total_items, dtype=np.float64)
        uint32_t count = 0

    while count < total_items:
        ccp_alphas[count] = path_finder.ccp_alphas[count]
        impurities[count] = path_finder.impurities[count]
        count += 1

    return {
        'ccp_alphas': np.asarray(ccp_alphas),
        'impurities': np.asarray(impurities),
    }


cdef struct BuildPrunedRecord:
    intp_t start
    intp_t depth
    intp_t parent
    bint is_left

cdef _build_pruned_tree(
    Tree tree,  # OUT
    Tree orig_tree,
    const unsigned char[:] leaves_in_subtree,
    intp_t capacity
):
    """Build a pruned tree.

    Build a pruned tree from the original tree by transforming the nodes in
    ``leaves_in_subtree`` into leaves.

    Parameters
    ----------
    tree : Tree
        Location to place the pruned tree
    orig_tree : Tree
        Original tree
    leaves_in_subtree : unsigned char memoryview, shape=(node_count, )
        Boolean mask for leaves to include in subtree
    capacity : intp_t
        Number of nodes to initially allocate in pruned tree
    """
    tree._resize(capacity)

    cdef:
        intp_t orig_node_id
        intp_t new_node_id
        intp_t depth
        intp_t parent
        bint is_left
        bint is_leaf

        # value_stride for original tree and new tree are the same
        intp_t value_stride = orig_tree.value_stride
        intp_t max_depth_seen = -1
        intp_t rc = 0
        Node* node
        float64_t* orig_value_ptr
        float64_t* new_value_ptr

        stack[BuildPrunedRecord] prune_stack
        BuildPrunedRecord stack_record

        SplitRecord split

    with nogil:
        # push root node onto stack
        prune_stack.push({"start": 0, "depth": 0, "parent": _TREE_UNDEFINED, "is_left": 0})

        while not prune_stack.empty():
            stack_record = prune_stack.top()
            prune_stack.pop()

            orig_node_id = stack_record.start
            depth = stack_record.depth
            parent = stack_record.parent
            is_left = stack_record.is_left

            is_leaf = leaves_in_subtree[orig_node_id]
            node = &orig_tree.nodes[orig_node_id]

            # redefine to a SplitRecord to pass into _add_node
            split.feature = node.feature
            split.threshold = node.threshold

            new_node_id = tree._add_node(
                parent, is_left, is_leaf, &split,
                node.impurity, node.n_node_samples,
                node.weighted_n_node_samples, node.missing_go_to_left)

            if new_node_id == INTPTR_MAX:
                rc = -1
                break

            # copy value from original tree to new tree
            orig_value_ptr = orig_tree.value + value_stride * orig_node_id
            new_value_ptr = tree.value + value_stride * new_node_id
            memcpy(new_value_ptr, orig_value_ptr, sizeof(float64_t) * value_stride)

            if not is_leaf:
                # Push right child on stack
                prune_stack.push({"start": node.right_child, "depth": depth + 1,
                                  "parent": new_node_id, "is_left": 0})
                # push left child on stack
                prune_stack.push({"start": node.left_child, "depth": depth + 1,
                                  "parent": new_node_id, "is_left": 1})

            if depth > max_depth_seen:
                max_depth_seen = depth

        if rc >= 0:
            tree.max_depth = max_depth_seen
    if rc == -1:
        raise MemoryError("pruning tree")<|MERGE_RESOLUTION|>--- conflicted
+++ resolved
@@ -19,16 +19,11 @@
 from cpython cimport Py_INCREF, PyObject, PyTypeObject
 from cython.operator cimport dereference as deref
 from libc.math cimport isnan
-<<<<<<< HEAD
 from libc.stdint cimport INTPTR_MAX
 from libc.stdlib cimport free, malloc
 from libc.string cimport memcpy, memset
-=======
 from libcpp.vector cimport vector
-from libcpp.algorithm cimport pop_heap
-from libcpp.algorithm cimport push_heap
 from libcpp.stack cimport stack
->>>>>>> 7e8ad632
 from libcpp cimport bool
 from libcpp.algorithm cimport pop_heap, push_heap
 from libcpp.vector cimport vector
