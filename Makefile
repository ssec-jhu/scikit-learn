--- conflicted
+++ resolved
@@ -52,14 +52,4 @@
 	$(MAKE) -C doc html
 
 doc-noplot: inplace
-<<<<<<< HEAD
-	$(MAKE) -C doc html-noplot
-
-code-analysis:
-	build_tools/linting.sh
-
-build-dev:
-	pip install --verbose --no-build-isolation --editable .
-=======
-	$(MAKE) -C doc html-noplot
->>>>>>> 5bc86b88
+	$(MAKE) -C doc html-noplot