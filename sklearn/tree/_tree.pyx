# Authors: The scikit-learn developers
# SPDX-License-Identifier: BSD-3-Clause

from cpython cimport Py_INCREF, PyObject, PyTypeObject
from cython.operator cimport dereference as deref
from libc.math cimport isnan
from libc.stdint cimport INTPTR_MAX
from libc.stdlib cimport free, malloc
from libc.string cimport memcpy, memset
from libcpp.vector cimport vector
from libcpp.stack cimport stack
from libcpp cimport bool
from libcpp.algorithm cimport pop_heap, push_heap
from libcpp.vector cimport vector

import struct

import numpy as np

cimport numpy as cnp

cnp.import_array()

from scipy.sparse import issparse
from scipy.sparse import csr_matrix

from ._utils cimport safe_realloc
from ._utils cimport sizet_ptr_to_ndarray


cdef extern from "numpy/arrayobject.h":
    object PyArray_NewFromDescr(PyTypeObject* subtype, cnp.dtype descr,
                                intp_t nd, cnp.npy_intp* dims,
                                cnp.npy_intp* strides,
                                void* data, intp_t flags, object obj)
    intp_t PyArray_SetBaseObject(cnp.ndarray arr, PyObject* obj)

# =============================================================================
# Types and constants
# =============================================================================

from numpy import float32 as DTYPE
from numpy import float64 as DOUBLE

cdef float64_t INFINITY = np.inf
cdef float64_t EPSILON = np.finfo('double').eps

# Some handy constants (BestFirstTreeBuilder)
cdef bint IS_FIRST = 1
cdef bint IS_NOT_FIRST = 0
cdef bint IS_LEFT = 1
cdef bint IS_NOT_LEFT = 0

TREE_LEAF = -1
TREE_UNDEFINED = -2
cdef intp_t _TREE_LEAF = TREE_LEAF
cdef intp_t _TREE_UNDEFINED = TREE_UNDEFINED

# Build the corresponding numpy dtype for Node.
# This works by casting `dummy` to an array of Node of length 1, which numpy
# can construct a `dtype`-object for. See https://stackoverflow.com/q/62448946
# for a more detailed explanation.
cdef Node dummy
NODE_DTYPE = np.asarray(<Node[:1]>(&dummy)).dtype

cdef inline void _init_parent_record(ParentInfo* record) noexcept nogil:
    record.n_constant_features = 0
    record.impurity = INFINITY
    record.lower_bound = -INFINITY
    record.upper_bound = INFINITY

# =============================================================================
# TreeBuilder
# =============================================================================

cdef class TreeBuilder:
    """Interface for different tree building strategies."""

    cpdef initialize_node_queue(
        self,
        Tree tree,
        object X,
        const float64_t[:, ::1] y,
        const float64_t[:] sample_weight=None,
        const uint8_t[::1] missing_values_in_feature_mask=None,
    ):
        """Build a decision tree from the training set (X, y)."""
        pass

    cpdef build(
        self,
        Tree tree,
        object X,
        const float64_t[:, ::1] y,
        const float64_t[:] sample_weight=None,
        const uint8_t[::1] missing_values_in_feature_mask=None,
    ):
        """Build a decision tree from the training set (X, y)."""
        pass

    cdef inline _check_input(
        self,
        object X,
        const float64_t[:, ::1] y,
        const float64_t[:] sample_weight,
    ):
        """Check input dtype, layout and format"""
        if issparse(X):
            X = X.tocsc()
            X.sort_indices()

            if X.data.dtype != DTYPE:
                X.data = np.ascontiguousarray(X.data, dtype=DTYPE)

            if X.indices.dtype != np.int32 or X.indptr.dtype != np.int32:
                raise ValueError("No support for np.int64 index based "
                                 "sparse matrices")

        elif X.dtype != DTYPE:
            # since we have to copy we will make it fortran for efficiency
            X = np.asfortranarray(X, dtype=DTYPE)

        # TODO: This check for y seems to be redundant, as it is also
        #  present in the BaseDecisionTree's fit method, and therefore
        #  can be removed.
        if y.base.dtype != DOUBLE or not y.base.flags.contiguous:
            y = np.ascontiguousarray(y, dtype=DOUBLE)

        if (
            sample_weight is not None and
            (
                sample_weight.base.dtype != DOUBLE or
                not sample_weight.base.flags.contiguous
            )
        ):
            sample_weight = np.asarray(sample_weight, dtype=DOUBLE, order="C")

        return X, y, sample_weight


# Depth first builder ---------------------------------------------------------
# A record on the stack for depth-first tree growing
cdef struct StackRecord:
    intp_t start
    intp_t end
    intp_t depth
    intp_t parent
    bint is_left
    float64_t impurity
    intp_t n_constant_features
    float64_t lower_bound
    float64_t upper_bound


cdef class DepthFirstTreeBuilder(TreeBuilder):
    """Build a decision tree in depth-first fashion."""

    def __cinit__(
        self,
        Splitter splitter,
        intp_t min_samples_split,
        intp_t min_samples_leaf,
        float64_t min_weight_leaf,
        intp_t max_depth,
        float64_t min_impurity_decrease,
        uint8_t store_leaf_values=False,
        cnp.ndarray initial_roots=None,
    ):
        self.splitter = splitter
        self.min_samples_split = min_samples_split
        self.min_samples_leaf = min_samples_leaf
        self.min_weight_leaf = min_weight_leaf
        self.max_depth = max_depth
        self.min_impurity_decrease = min_impurity_decrease
        self.store_leaf_values = store_leaf_values
        self.initial_roots = initial_roots

    def __reduce__(self):
        """Reduce re-implementation, for pickling."""
        return(DepthFirstTreeBuilder, (self.splitter,
                                       self.min_samples_split,
                                       self.min_samples_leaf,
                                       self.min_weight_leaf,
                                       self.max_depth,
                                       self.min_impurity_decrease,
                                       self.store_leaf_values,
                                       self.initial_roots))

    cpdef initialize_node_queue(
        self,
        Tree tree,
        object X,
        const float64_t[:, ::1] y,
        const float64_t[:] sample_weight=None,
        const uint8_t[::1] missing_values_in_feature_mask=None,
    ):
        """Initialize a list of roots"""
        X, y, sample_weight = self._check_input(X, y, sample_weight)

        # organize samples by decision paths
        paths = tree.decision_path(X)
        cdef intp_t PARENT
        cdef intp_t CHILD
        cdef intp_t i
        false_roots = {}
        X_copy = {}
        y_copy = {}
        for i in range(X.shape[0]):
            # collect depths from the node paths
            depth_i = paths[i].indices.shape[0] - 1
            PARENT = depth_i - 1
            CHILD = depth_i

            # find leaf node's & their parent node's IDs
            if PARENT < 0:
                parent_i = 0
            else:
                parent_i = paths[i].indices[PARENT]
            child_i = paths[i].indices[CHILD]
            left = 0
            if tree.children_left[parent_i] == child_i:
                left = 1  # leaf node is left child

            # organize samples by the leaf they fall into (false root)
            # leaf nodes are marked by parent node and
            # their relative position (left or right child)
            if (parent_i, left) in false_roots:
                false_roots[(parent_i, left)][0] += 1
                X_copy[(parent_i, left)].append(X[i])
                y_copy[(parent_i, left)].append(y[i])
            else:
                false_roots[(parent_i, left)] = [1, depth_i]
                X_copy[(parent_i, left)] = [X[i]]
                y_copy[(parent_i, left)] = [y[i]]

        X_list = []
        y_list = []

        # reorder the samples according to parent node IDs
        for key, value in reversed(sorted(X_copy.items())):
            X_list = X_list + value
            y_list = y_list + y_copy[key]
        cdef object X_new = np.array(X_list)
        cdef cnp.ndarray y_new = np.array(y_list)

        # initialize the splitter using sorted samples
        cdef Splitter splitter = self.splitter
        splitter.init(X_new, y_new, sample_weight, missing_values_in_feature_mask)

        # convert dict to numpy array and store value
        self.initial_roots = np.array(list(false_roots.items()))

    cpdef build(
        self,
        Tree tree,
        object X,
        const float64_t[:, ::1] y,
        const float64_t[:] sample_weight=None,
        const uint8_t[::1] missing_values_in_feature_mask=None,
    ):
        """Build a decision tree from the training set (X, y)."""

        # check input
        X, y, sample_weight = self._check_input(X, y, sample_weight)

        # Parameters
        cdef Splitter splitter = self.splitter
        cdef intp_t max_depth = self.max_depth
        cdef intp_t min_samples_leaf = self.min_samples_leaf
        cdef float64_t min_weight_leaf = self.min_weight_leaf
        cdef intp_t min_samples_split = self.min_samples_split
        cdef float64_t min_impurity_decrease = self.min_impurity_decrease

        cdef uint8_t store_leaf_values = self.store_leaf_values
        cdef cnp.ndarray initial_roots = self.initial_roots

        # Initial capacity
        cdef intp_t init_capacity
        cdef bint first = 0
        if initial_roots is None:
            # Recursive partition (without actual recursion)
            splitter.init(X, y, sample_weight, missing_values_in_feature_mask)

            if tree.max_depth <= 10:
                init_capacity = <intp_t> (2 ** (tree.max_depth + 1)) - 1
            else:
                init_capacity = 2047

            tree._resize(init_capacity)
            first = 1
        else:
            # convert numpy array back to dict
            false_roots = {}
            for key_value_pair in initial_roots:
                false_roots[tuple(key_value_pair[0])] = key_value_pair[1]

            # reset the root array
            self.initial_roots = None

        cdef intp_t start = 0
        cdef intp_t end = 0
        cdef intp_t depth
        cdef intp_t parent
        cdef bint is_left
        cdef intp_t n_node_samples = splitter.n_samples
        cdef float64_t weighted_n_node_samples
        cdef intp_t node_id
        cdef float64_t right_child_min, left_child_min, right_child_max, left_child_max

        cdef SplitRecord split
        cdef SplitRecord* split_ptr = <SplitRecord *>malloc(splitter.pointer_size())

        cdef float64_t middle_value
        cdef bint is_leaf
        cdef intp_t max_depth_seen = -1 if first else tree.max_depth

        cdef intp_t rc = 0

        cdef stack[StackRecord] builder_stack
        cdef stack[StackRecord] update_stack
        cdef StackRecord stack_record

        cdef ParentInfo parent_record
        _init_parent_record(&parent_record)

        if not first:
            # push reached leaf nodes onto stack
            for key, value in reversed(sorted(false_roots.items())):
                end += value[0]
                update_stack.push({
                    "start": start,
                    "end": end,
                    "depth": value[1],
                    "parent": key[0],
                    "is_left": key[1],
                    "impurity": tree.impurity[key[0]],
                    "n_constant_features": 0,
                    "lower_bound": -INFINITY,
                    "upper_bound": INFINITY,
                })
                start += value[0]
        else:
            # push root node onto stack
            builder_stack.push({
                "start": 0,
                "end": n_node_samples,
                "depth": 0,
                "parent": _TREE_UNDEFINED,
                "is_left": 0,
                "impurity": INFINITY,
                "n_constant_features": 0,
                "lower_bound": -INFINITY,
                "upper_bound": INFINITY,
            })

        with nogil:
            while not update_stack.empty():
                stack_record = update_stack.top()
                update_stack.pop()

                start = stack_record.start
                end = stack_record.end
                depth = stack_record.depth
                parent = stack_record.parent
                is_left = stack_record.is_left
                parent_record.impurity = stack_record.impurity
                parent_record.n_constant_features = stack_record.n_constant_features
                parent_record.lower_bound = stack_record.lower_bound
                parent_record.upper_bound = stack_record.upper_bound

                n_node_samples = end - start
                splitter.node_reset(start, end, &weighted_n_node_samples)

                is_leaf = (depth >= max_depth or
                           n_node_samples < min_samples_split or
                           n_node_samples < 2 * min_samples_leaf or
                           weighted_n_node_samples < 2 * min_weight_leaf)

                if first:
                    parent_record.impurity = splitter.node_impurity()
                    first = 0

                # impurity == 0 with tolerance due to rounding errors
                is_leaf = is_leaf or parent_record.impurity <= EPSILON

                if not is_leaf:
                    splitter.node_split(
                        &parent_record,
                        split_ptr,
                    )

                    # assign local copy of SplitRecord to assign
                    # pos, improvement, and impurity scores
                    split = deref(split_ptr)

                    # If EPSILON=0 in the below comparison, float precision
                    # issues stop splitting, producing trees that are
                    # dissimilar to v0.18
                    is_leaf = (is_leaf or split.pos >= end or
                               (split.improvement + EPSILON <
                                min_impurity_decrease))

                node_id = tree._update_node(parent, is_left, is_leaf, split_ptr,
                                            parent_record.impurity,
                                            n_node_samples, weighted_n_node_samples,
                                            split.missing_go_to_left)

                if node_id == INTPTR_MAX:
                    rc = -1
                    break

                # Store value for all nodes, to facilitate tree/model
                # inspection and interpretation
                splitter.node_value(tree.value + node_id * tree.value_stride)
                if splitter.with_monotonic_cst:
                    splitter.clip_node_value(
                        tree.value + node_id * tree.value_stride,
                        parent_record.lower_bound,
                        parent_record.upper_bound
                    )

                if not is_leaf:
                    if (
                        not splitter.with_monotonic_cst or
                        splitter.monotonic_cst[split.feature] == 0
                    ):
                        # Split on a feature with no monotonicity constraint

                        # Current bounds must always be propagated to both children.
                        # If a monotonic constraint is active, bounds are used in
                        # node value clipping.
                        left_child_min = right_child_min = parent_record.lower_bound
                        left_child_max = right_child_max = parent_record.upper_bound
                    elif splitter.monotonic_cst[split.feature] == 1:
                        # Split on a feature with monotonic increase constraint
                        left_child_min = parent_record.lower_bound
                        right_child_max = parent_record.upper_bound

                        # Lower bound for right child and upper bound for left child
                        # are set to the same value.
                        middle_value = splitter.criterion.middle_value()
                        right_child_min = middle_value
                        left_child_max = middle_value
                    else:  # i.e. splitter.monotonic_cst[split.feature] == -1
                        # Split on a feature with monotonic decrease constraint
                        right_child_min = parent_record.lower_bound
                        left_child_max = parent_record.upper_bound

                        # Lower bound for left child and upper bound for right child
                        # are set to the same value.
                        middle_value = splitter.criterion.middle_value()
                        left_child_min = middle_value
                        right_child_max = middle_value

                    # Push right child on stack
                    builder_stack.push({
                        "start": split.pos,
                        "end": end,
                        "depth": depth + 1,
                        "parent": node_id,
                        "is_left": 0,
                        "impurity": split.impurity_right,
                        "n_constant_features": parent_record.n_constant_features,
                        "lower_bound": right_child_min,
                        "upper_bound": right_child_max,
                    })

                    # Push left child on stack
                    builder_stack.push({
                        "start": start,
                        "end": split.pos,
                        "depth": depth + 1,
                        "parent": node_id,
                        "is_left": 1,
                        "impurity": split.impurity_left,
                        "n_constant_features": parent_record.n_constant_features,
                        "lower_bound": left_child_min,
                        "upper_bound": left_child_max,
                    })
                elif store_leaf_values and is_leaf:
                    # copy leaf values to leaf_values array
                    splitter.node_samples(tree.value_samples[node_id])

                if depth > max_depth_seen:
                    max_depth_seen = depth

            while not builder_stack.empty():
                stack_record = builder_stack.top()
                builder_stack.pop()

                start = stack_record.start
                end = stack_record.end
                depth = stack_record.depth
                parent = stack_record.parent
                is_left = stack_record.is_left
                parent_record.impurity = stack_record.impurity
                parent_record.n_constant_features = stack_record.n_constant_features
                parent_record.lower_bound = stack_record.lower_bound
                parent_record.upper_bound = stack_record.upper_bound

                n_node_samples = end - start
                splitter.node_reset(start, end, &weighted_n_node_samples)

                is_leaf = (depth >= max_depth or
                           n_node_samples < min_samples_split or
                           n_node_samples < 2 * min_samples_leaf or
                           weighted_n_node_samples < 2 * min_weight_leaf)

                if first:
                    parent_record.impurity = splitter.node_impurity()
                    first=0

                # impurity == 0 with tolerance due to rounding errors
                is_leaf = is_leaf or parent_record.impurity <= EPSILON

                if not is_leaf:
                    splitter.node_split(
                        &parent_record,
                        split_ptr,
                    )

                    # assign local copy of SplitRecord to assign
                    # pos, improvement, and impurity scores
                    split = deref(split_ptr)

                    # If EPSILON=0 in the below comparison, float precision
                    # issues stop splitting, producing trees that are
                    # dissimilar to v0.18
                    is_leaf = (is_leaf or split.pos >= end or
                               (split.improvement + EPSILON <
                                min_impurity_decrease))

                node_id = tree._add_node(parent, is_left, is_leaf, split_ptr,
                                         parent_record.impurity, n_node_samples,
                                         weighted_n_node_samples, split.missing_go_to_left)

                if node_id == INTPTR_MAX:
                    rc = -1
                    break

                # Store value for all nodes, to facilitate tree/model
                # inspection and interpretation
                splitter.node_value(tree.value + node_id * tree.value_stride)
                if splitter.with_monotonic_cst:
                    splitter.clip_node_value(
                        tree.value + node_id * tree.value_stride,
                        parent_record.lower_bound,
                        parent_record.upper_bound
                    )

                if not is_leaf:
                    if (
                        not splitter.with_monotonic_cst or
                        splitter.monotonic_cst[split.feature] == 0
                    ):
                        # Split on a feature with no monotonicity constraint

                        # Current bounds must always be propagated to both children.
                        # If a monotonic constraint is active, bounds are used in
                        # node value clipping.
                        left_child_min = right_child_min = parent_record.lower_bound
                        left_child_max = right_child_max = parent_record.upper_bound
                    elif splitter.monotonic_cst[split.feature] == 1:
                        # Split on a feature with monotonic increase constraint
                        left_child_min = parent_record.lower_bound
                        right_child_max = parent_record.upper_bound

                        # Lower bound for right child and upper bound for left child
                        # are set to the same value.
                        middle_value = splitter.criterion.middle_value()
                        right_child_min = middle_value
                        left_child_max = middle_value
                    else:  # i.e. splitter.monotonic_cst[split.feature] == -1
                        # Split on a feature with monotonic decrease constraint
                        right_child_min = parent_record.lower_bound
                        left_child_max = parent_record.upper_bound

                        # Lower bound for left child and upper bound for right child
                        # are set to the same value.
                        middle_value = splitter.criterion.middle_value()
                        left_child_min = middle_value
                        right_child_max = middle_value

                    # Push right child on stack
                    builder_stack.push({
                        "start": split.pos,
                        "end": end,
                        "depth": depth + 1,
                        "parent": node_id,
                        "is_left": 0,
                        "impurity": split.impurity_right,
                        "n_constant_features": parent_record.n_constant_features,
                        "lower_bound": right_child_min,
                        "upper_bound": right_child_max,
                    })

                    # Push left child on stack
                    builder_stack.push({
                        "start": start,
                        "end": split.pos,
                        "depth": depth + 1,
                        "parent": node_id,
                        "is_left": 1,
                        "impurity": split.impurity_left,
                        "n_constant_features": parent_record.n_constant_features,
                        "lower_bound": left_child_min,
                        "upper_bound": left_child_max,
                    })
                elif store_leaf_values and is_leaf:
                    # copy leaf values to leaf_values array
                    splitter.node_samples(tree.value_samples[node_id])

                if depth > max_depth_seen:
                    max_depth_seen = depth

            if rc >= 0:
                rc = tree._resize_c(tree.node_count)

            if rc >= 0:
                tree.max_depth = max_depth_seen

        # free the memory created for the SplitRecord pointer
        free(split_ptr)

        if rc == -1:
            raise MemoryError()

# Best first builder ----------------------------------------------------------
cdef struct FrontierRecord:
    # Record of information of a Node, the frontier for a split. Those records are
    # maintained in a heap to access the Node with the best improvement in impurity,
    # allowing growing trees greedily on this improvement.
    intp_t node_id
    intp_t start
    intp_t end
    intp_t pos
    intp_t depth
    bint is_leaf
    float64_t impurity
    float64_t impurity_left
    float64_t impurity_right
    float64_t improvement
    float64_t lower_bound
    float64_t upper_bound
    float64_t middle_value

cdef inline bool _compare_records(
    const FrontierRecord& left,
    const FrontierRecord& right,
):
    return left.improvement < right.improvement

cdef inline void _add_to_frontier(
    FrontierRecord rec,
    vector[FrontierRecord]& frontier,
) noexcept nogil:
    """Adds record `rec` to the priority queue `frontier`."""
    frontier.push_back(rec)
    push_heap(frontier.begin(), frontier.end(), &_compare_records)


cdef class BestFirstTreeBuilder(TreeBuilder):
    """Build a decision tree in best-first fashion.

    The best node to expand is given by the node at the frontier that has the
    highest impurity improvement.
    """
    cdef intp_t max_leaf_nodes

    def __cinit__(
        self,
        Splitter splitter,
        intp_t min_samples_split,
        intp_t min_samples_leaf,
        float64_t min_weight_leaf,
        intp_t max_depth,
        intp_t max_leaf_nodes,
        float64_t min_impurity_decrease,
        uint8_t store_leaf_values=False,
        cnp.ndarray initial_roots=None,
    ):
        self.splitter = splitter
        self.min_samples_split = min_samples_split
        self.min_samples_leaf = min_samples_leaf
        self.min_weight_leaf = min_weight_leaf
        self.max_depth = max_depth
        self.max_leaf_nodes = max_leaf_nodes
        self.min_impurity_decrease = min_impurity_decrease
        self.store_leaf_values = store_leaf_values
        self.initial_roots = initial_roots

    def __reduce__(self):
        """Reduce re-implementation, for pickling."""
        return(BestFirstTreeBuilder, (self.splitter,
                                      self.min_samples_split,
                                      self.min_samples_leaf,
                                      self.min_weight_leaf,
                                      self.max_depth,
                                      self.max_leaf_nodes,
                                      self.min_impurity_decrease,
                                      self.store_leaf_values,
                                      self.initial_roots))

    cpdef build(
        self,
        Tree tree,
        object X,
        const float64_t[:, ::1] y,
        const float64_t[:] sample_weight=None,
        const uint8_t[::1] missing_values_in_feature_mask=None,
    ):
        """Build a decision tree from the training set (X, y)."""

        # check input
        X, y, sample_weight = self._check_input(X, y, sample_weight)

        # Parameters
        cdef Splitter splitter = self.splitter
        cdef intp_t max_leaf_nodes = self.max_leaf_nodes

        cdef uint8_t store_leaf_values = self.store_leaf_values

        # Recursive partition (without actual recursion)
        splitter.init(X, y, sample_weight, missing_values_in_feature_mask)

        cdef vector[FrontierRecord] frontier
        cdef FrontierRecord record
        cdef FrontierRecord split_node_left
        cdef FrontierRecord split_node_right
        cdef float64_t left_child_min
        cdef float64_t left_child_max
        cdef float64_t right_child_min
        cdef float64_t right_child_max

        cdef intp_t n_node_samples = splitter.n_samples
        cdef intp_t max_split_nodes = max_leaf_nodes - 1
        cdef bint is_leaf
        cdef intp_t max_depth_seen = -1
        cdef intp_t rc = 0
        cdef Node* node

        cdef ParentInfo parent_record
        _init_parent_record(&parent_record)

        # Initial capacity
        cdef intp_t init_capacity = max_split_nodes + max_leaf_nodes
        tree._resize(init_capacity)

        with nogil:
            # add root to frontier
            rc = self._add_split_node(
                splitter=splitter,
                tree=tree,
                start=0,
                end=n_node_samples,
                is_first=IS_FIRST,
                is_left=IS_LEFT,
                parent=NULL,
                depth=0,
                parent_record=&parent_record,
                res=&split_node_left,
            )
            if rc >= 0:
                _add_to_frontier(split_node_left, frontier)

            while not frontier.empty():
                pop_heap(frontier.begin(), frontier.end(), &_compare_records)
                record = frontier.back()
                frontier.pop_back()

                node = &tree.nodes[record.node_id]
                is_leaf = (record.is_leaf or max_split_nodes <= 0)

                if is_leaf:
                    # Node is not expandable; set node as leaf
                    node.left_child = _TREE_LEAF
                    node.right_child = _TREE_LEAF
                    node.feature = _TREE_UNDEFINED
                    node.threshold = _TREE_UNDEFINED

                    if store_leaf_values:
                        # copy leaf values to leaf_values array
                        splitter.node_samples(tree.value_samples[record.node_id])
                else:
                    # Node is expandable

                    if (
                        not splitter.with_monotonic_cst or
                        splitter.monotonic_cst[node.feature] == 0
                    ):
                        # Split on a feature with no monotonicity constraint

                        # Current bounds must always be propagated to both children.
                        # If a monotonic constraint is active, bounds are used in
                        # node value clipping.
                        left_child_min = right_child_min = record.lower_bound
                        left_child_max = right_child_max = record.upper_bound
                    elif splitter.monotonic_cst[node.feature] == 1:
                        # Split on a feature with monotonic increase constraint
                        left_child_min = record.lower_bound
                        right_child_max = record.upper_bound

                        # Lower bound for right child and upper bound for left child
                        # are set to the same value.
                        right_child_min = record.middle_value
                        left_child_max = record.middle_value
                    else:  # i.e. splitter.monotonic_cst[split.feature] == -1
                        # Split on a feature with monotonic decrease constraint
                        right_child_min = record.lower_bound
                        left_child_max = record.upper_bound

                        # Lower bound for left child and upper bound for right child
                        # are set to the same value.
                        left_child_min = record.middle_value
                        right_child_max = record.middle_value

                    # Decrement number of split nodes available
                    max_split_nodes -= 1

                    # Compute left split node
                    parent_record.lower_bound = left_child_min
                    parent_record.upper_bound = left_child_max
                    parent_record.impurity = record.impurity_left
                    rc = self._add_split_node(
                        splitter=splitter,
                        tree=tree,
                        start=record.start,
                        end=record.pos,
                        is_first=IS_NOT_FIRST,
                        is_left=IS_LEFT,
                        parent=node,
                        depth=record.depth + 1,
                        parent_record=&parent_record,
                        res=&split_node_left,
                    )
                    if rc == -1:
                        break

                    # tree.nodes may have changed
                    node = &tree.nodes[record.node_id]

                    # Compute right split node
                    parent_record.lower_bound = right_child_min
                    parent_record.upper_bound = right_child_max
                    parent_record.impurity = record.impurity_right
                    rc = self._add_split_node(
                        splitter=splitter,
                        tree=tree,
                        start=record.pos,
                        end=record.end,
                        is_first=IS_NOT_FIRST,
                        is_left=IS_NOT_LEFT,
                        parent=node,
                        depth=record.depth + 1,
                        parent_record=&parent_record,
                        res=&split_node_right,
                    )
                    if rc == -1:
                        break

                    # Add nodes to queue
                    _add_to_frontier(split_node_left, frontier)
                    _add_to_frontier(split_node_right, frontier)

                if record.depth > max_depth_seen:
                    max_depth_seen = record.depth

            if rc >= 0:
                rc = tree._resize_c(tree.node_count)

            if rc >= 0:
                tree.max_depth = max_depth_seen

        if rc == -1:
            raise MemoryError()

    cdef inline intp_t _add_split_node(
        self,
        Splitter splitter,
        Tree tree,
        intp_t start,
        intp_t end,
        bint is_first,
        bint is_left,
        Node* parent,
        intp_t depth,
        ParentInfo* parent_record,
        FrontierRecord* res
    ) except -1 nogil:
        """Adds node w/ partition ``[start, end)`` to the frontier. """
        cdef SplitRecord split

        # Note: we create a <*SplitRecord> pointer here in order to allow subclasses
        # to know what kind of SplitRecord to use. In some cases, ObliqueSplitRecord
        # might be used. The split pointer here knows the size of the underlying Record
        # because the subclassed splitter will define "pointer_size" accordingly.
        cdef SplitRecord* split_ptr = <SplitRecord *>malloc(splitter.pointer_size())

        cdef intp_t node_id
        cdef intp_t n_node_samples
        cdef float64_t min_impurity_decrease = self.min_impurity_decrease
        cdef float64_t weighted_n_node_samples
        cdef bint is_leaf

        splitter.node_reset(start, end, &weighted_n_node_samples)

        # reset n_constant_features for this specific split before beginning split search
        parent_record.n_constant_features = 0

        if is_first:
            parent_record.impurity = splitter.node_impurity()

        n_node_samples = end - start
        is_leaf = (depth >= self.max_depth or
                   n_node_samples < self.min_samples_split or
                   n_node_samples < 2 * self.min_samples_leaf or
                   weighted_n_node_samples < 2 * self.min_weight_leaf or
                   parent_record.impurity <= EPSILON  # impurity == 0 with tolerance
                   )

        if not is_leaf:
            splitter.node_split(
                parent_record,
                split_ptr,
            )
            # assign local copy of SplitRecord to assign
            # pos, improvement, and impurity scores
            split = deref(split_ptr)

            # If EPSILON=0 in the below comparison, float precision issues stop
            # splitting early, producing trees that are dissimilar to v0.18
            is_leaf = (is_leaf or split.pos >= end or
                       split.improvement + EPSILON < min_impurity_decrease)

        node_id = tree._add_node(parent - tree.nodes
                                 if parent != NULL
                                 else _TREE_UNDEFINED,
                                 is_left, is_leaf,
                                 split_ptr, parent_record.impurity,
                                 n_node_samples, weighted_n_node_samples,
                                 split.missing_go_to_left)
        if node_id == INTPTR_MAX:
            return -1

        # compute values also for split nodes (might become leafs later).
        splitter.node_value(tree.value + node_id * tree.value_stride)
        if splitter.with_monotonic_cst:
            splitter.clip_node_value(tree.value + node_id * tree.value_stride, parent_record.lower_bound, parent_record.upper_bound)

        res.node_id = node_id
        res.start = start
        res.end = end
        res.depth = depth
        res.impurity = parent_record.impurity
        res.lower_bound = parent_record.lower_bound
        res.upper_bound = parent_record.upper_bound
        res.middle_value = splitter.criterion.middle_value()

        if not is_leaf:
            # is split node
            res.pos = split.pos
            res.is_leaf = 0
            res.improvement = split.improvement
            res.impurity_left = split.impurity_left
            res.impurity_right = split.impurity_right

        else:
            # is leaf => 0 improvement
            res.pos = end
            res.is_leaf = 1
            res.improvement = 0.0
            res.impurity_left = parent_record.impurity
            res.impurity_right = parent_record.impurity

        free(split_ptr)
        return 0


# =============================================================================
# Tree
# =============================================================================
cdef class BaseTree:
    """Base class for Cython tree models.

    Downstream classes must implement methods to actually traverse the tree.
    """
    cdef int _resize(
        self,
        intp_t capacity
    ) except -1 nogil:
        """Resize all inner arrays to `capacity`, if `capacity` == -1, then
            double the size of the inner arrays.

        Returns -1 in case of failure to allocate memory (and raise MemoryError)
        or 0 otherwise.
        """
        if self._resize_c(capacity) != 0:
            # Acquire gil only if we need to raise
            with gil:
                raise MemoryError()

    cdef int _resize_c(self, intp_t capacity=INTPTR_MAX) except -1 nogil:
        """Guts of _resize

        Returns -1 in case of failure to allocate memory (and raise MemoryError)
        or 0 otherwise.
        """
        if capacity == self.capacity and self.nodes != NULL:
            return 0

        if capacity == INTPTR_MAX:
            if self.capacity == 0:
                capacity = 3  # default initial value
            else:
                capacity = 2 * self.capacity

        safe_realloc(&self.nodes, capacity)
        safe_realloc(&self.value, capacity * self.value_stride)

        if capacity > self.capacity:
            # value memory is initialised to 0 to enable classifier argmax
            memset(<void*>(self.value + self.capacity * self.value_stride), 0,
                   (capacity - self.capacity) * self.value_stride *
                   sizeof(float64_t))
            # node memory is initialised to 0 to ensure deterministic pickle (padding in Node struct)
            memset(<void*>(self.nodes + self.capacity), 0, (capacity - self.capacity) * sizeof(Node))

        # if capacity smaller than node_count, adjust the counter
        if capacity < self.node_count:
            self.node_count = capacity

        self.capacity = capacity
        return 0

    cdef int _set_split_node(
        self,
        SplitRecord* split_node,
        Node* node,
        intp_t node_id,
    ) except -1 nogil:
        """Set split node data.

        Parameters
        ----------
        split_node : SplitRecord*
            The pointer to the record of the split node data.
        node : Node*
            The pointer to the node that will hold the split node.
        node_id : intp_t
            The index of the node.
        """
        # left_child and right_child will be set later for a split node
        node.feature = split_node.feature
        node.threshold = split_node.threshold
        return 1

    cdef int _set_leaf_node(
        self,
        SplitRecord* split_node,
        Node* node,
        intp_t node_id,
    ) except -1 nogil:
        """Set leaf node data.

        Parameters
        ----------
        split_node : SplitRecord*
            The pointer to the record of the leaf node data.
        node : Node*
            The pointer to the node that will hold the leaf node.
        node_id : intp_t
            The index of the node.
        """
        node.left_child = _TREE_LEAF
        node.right_child = _TREE_LEAF
        node.feature = _TREE_UNDEFINED
        node.threshold = _TREE_UNDEFINED
        return 1

    cdef float32_t _compute_feature(
        self,
        const float32_t[:, :] X_ndarray,
        intp_t sample_index,
        Node *node
    ) noexcept nogil:
        """Compute feature from a given data matrix, X.

        In axis-aligned trees, this is simply the value in the column of X
        for this specific feature.
        """
        # the feature index
        cdef float32_t feature = X_ndarray[sample_index, node.feature]
        return feature

    cdef intp_t _add_node(
        self,
        intp_t parent,
        bint is_left,
        bint is_leaf,
        SplitRecord* split_node,
        float64_t impurity,
        intp_t n_node_samples,
        float64_t weighted_n_node_samples,
        uint8_t missing_go_to_left
    ) except -1 nogil:
        """Add a node to the tree.

        The new node registers itself as the child of its parent.

        Parameters
        ----------
        parent : intp_t
            The index of the parent. If '_TREE_UNDEFINED', then the current
            node is a root node.
        is_left : bint
            Whether or not the current node is to the left of the parent node.
        is_leaf : bint
            Whether or not the current node is a leaf node.
        split_node : SplitRecord*
            A pointer to a SplitRecord pointer address.
        impurity : float64_t
            The impurity of the node to be added.
        n_node_samples : intp_t
            The number of samples in the node.
        weighted_n_node_samples : float64_t
            The weight of the samples in the node.

        Returns (intp_t)(-1) on error.
        """
        cdef intp_t node_id = self.node_count

        if node_id >= self.capacity:
            if self._resize_c() != 0:
                return INTPTR_MAX

        cdef Node* node = &self.nodes[node_id]
        node.impurity = impurity
        node.n_node_samples = n_node_samples
        node.weighted_n_node_samples = weighted_n_node_samples

        if parent != _TREE_UNDEFINED:
            if is_left:
                self.nodes[parent].left_child = node_id
            else:
                self.nodes[parent].right_child = node_id

        if is_leaf:
            if self._set_leaf_node(split_node, node, node_id) != 1:
                with gil:
                    raise RuntimeError
        else:
            if self._set_split_node(split_node, node, node_id) != 1:
                with gil:
                    raise RuntimeError
            node.missing_go_to_left = missing_go_to_left

        self.node_count += 1

        return node_id

    cdef inline intp_t _update_node(
        self,
        intp_t parent,
        bint is_left,
        bint is_leaf,
        SplitRecord* split_node,
        float64_t impurity,
        intp_t n_node_samples,
        float64_t weighted_n_node_samples,
        uint8_t missing_go_to_left
    ) except -1 nogil:
        """Update a node on the tree.

        The updated node remains on the same position.

        Returns (intp_t)(-1) on error.
        """
        cdef intp_t node_id
        if is_left:
            node_id = self.nodes[parent].left_child
        else:
            node_id = self.nodes[parent].right_child

        if node_id >= self.capacity:
            if self._resize_c() != 0:
                return INTPTR_MAX

        cdef Node* node = &self.nodes[node_id]
        node.impurity = impurity
        node.n_node_samples = n_node_samples
        node.weighted_n_node_samples = weighted_n_node_samples

        if is_leaf:
            if self._set_leaf_node(split_node, node, node_id) != 1:
                with gil:
                    raise RuntimeError
        else:
            if self._set_split_node(split_node, node, node_id) != 1:
                with gil:
                    raise RuntimeError
            node.missing_go_to_left = missing_go_to_left

        return node_id

    cpdef cnp.ndarray apply(self, object X):
        """Finds the terminal region (=leaf node) for each sample in X."""
        if issparse(X):
            return self._apply_sparse_csr(X)
        else:
            return self._apply_dense(X)

    cdef inline cnp.ndarray _apply_dense(self, object X):
        """Finds the terminal region (=leaf node) for each sample in X."""

        # Check input
        if not isinstance(X, np.ndarray):
            raise ValueError("X should be in np.ndarray format, got %s"
                             % type(X))

        if X.dtype != DTYPE:
            raise ValueError("X.dtype should be np.float32, got %s" % X.dtype)

        # Extract input
        cdef const float32_t[:, :] X_ndarray = X
        cdef intp_t n_samples = X.shape[0]
        cdef float32_t X_i_node_feature

        # Initialize output
        cdef intp_t[:] out = np.zeros(n_samples, dtype=np.intp)

        # Initialize auxiliary data-structure
        cdef Node* node = NULL
        cdef intp_t i = 0

        with nogil:
            for i in range(n_samples):
                node = self.nodes

                # While node not a leaf
                while node.left_child != _TREE_LEAF:
                    X_i_node_feature = self._compute_feature(X_ndarray, i, node)
                    # ... and node.right_child != _TREE_LEAF:
                    if isnan(X_i_node_feature):
                        if node.missing_go_to_left:
                            node = &self.nodes[node.left_child]
                        else:
                            node = &self.nodes[node.right_child]
                    elif X_i_node_feature <= node.threshold:
                        node = &self.nodes[node.left_child]
                    else:
                        node = &self.nodes[node.right_child]

                out[i] = <intp_t>(node - self.nodes)  # node offset

        return np.asarray(out)

    cdef inline cnp.ndarray _apply_sparse_csr(self, object X):
        """Finds the terminal region (=leaf node) for each sample in sparse X.
        """
        # Check input
        if not (issparse(X) and X.format == 'csr'):
            raise ValueError("X should be in csr_matrix format, got %s"
                             % type(X))

        if X.dtype != DTYPE:
            raise ValueError("X.dtype should be np.float32, got %s" % X.dtype)

        # Extract input
        cdef const float32_t[:] X_data = X.data
        cdef const int32_t[:] X_indices = X.indices
        cdef const int32_t[:] X_indptr = X.indptr

        cdef intp_t n_samples = X.shape[0]
        cdef intp_t n_features = X.shape[1]

        # Initialize output
        cdef intp_t[:] out = np.zeros(n_samples, dtype=np.intp)

        # Initialize auxiliary data-structure
        cdef float32_t feature_value = 0.
        cdef Node* node = NULL
        cdef float32_t* X_sample = NULL
        cdef intp_t i = 0
        cdef int32_t k = 0

        # feature_to_sample as a data structure records the last seen sample
        # for each feature; functionally, it is an efficient way to identify
        # which features are nonzero in the present sample.
        cdef intp_t* feature_to_sample = NULL

        safe_realloc(&X_sample, n_features)
        safe_realloc(&feature_to_sample, n_features)

        with nogil:
            memset(feature_to_sample, -1, n_features * sizeof(intp_t))

            for i in range(n_samples):
                node = self.nodes

                for k in range(X_indptr[i], X_indptr[i + 1]):
                    feature_to_sample[X_indices[k]] = i
                    X_sample[X_indices[k]] = X_data[k]

                # While node not a leaf
                while node.left_child != _TREE_LEAF:
                    # ... and node.right_child != _TREE_LEAF:
                    if feature_to_sample[node.feature] == i:
                        feature_value = X_sample[node.feature]
                    else:
                        feature_value = 0.

                    if feature_value <= node.threshold:
                        node = &self.nodes[node.left_child]
                    else:
                        node = &self.nodes[node.right_child]

                out[i] = <intp_t>(node - self.nodes)  # node offset

            # Free auxiliary arrays
            free(X_sample)
            free(feature_to_sample)

        return np.asarray(out)

    cpdef object decision_path(self, object X):
        """Finds the decision path (=node) for each sample in X."""
        if issparse(X):
            return self._decision_path_sparse_csr(X)
        else:
            return self._decision_path_dense(X)

    cdef inline object _decision_path_dense(self, object X):
        """Finds the decision path (=node) for each sample in X."""

        # Check input
        if not isinstance(X, np.ndarray):
            raise ValueError("X should be in np.ndarray format, got %s"
                             % type(X))

        if X.dtype != DTYPE:
            raise ValueError("X.dtype should be np.float32, got %s" % X.dtype)

        # Extract input
        cdef const float32_t[:, :] X_ndarray = X
        cdef intp_t n_samples = X.shape[0]

        # Initialize output
        cdef intp_t[:] indptr = np.zeros(n_samples + 1, dtype=np.intp)
        cdef intp_t[:] indices = np.zeros(
            n_samples * (1 + self.max_depth), dtype=np.intp
        )

        # Initialize auxiliary data-structure
        cdef Node* node = NULL
        cdef intp_t i = 0

        # the feature index
        cdef float64_t feature

        with nogil:
            for i in range(n_samples):
                node = self.nodes
                indptr[i + 1] = indptr[i]

                # Add all external nodes
                while node.left_child != _TREE_LEAF:
                    # ... and node.right_child != _TREE_LEAF:
                    indices[indptr[i + 1]] = <intp_t>(node - self.nodes)
                    indptr[i + 1] += 1

                    # compute the feature value to compare against threshold
                    feature = self._compute_feature(X_ndarray, i, node)
                    if feature <= node.threshold:
                        node = &self.nodes[node.left_child]
                    else:
                        node = &self.nodes[node.right_child]

                # Add the leave node
                indices[indptr[i + 1]] = <intp_t>(node - self.nodes)
                indptr[i + 1] += 1

        indices = indices[:indptr[n_samples]]
        cdef intp_t[:] data = np.ones(shape=len(indices), dtype=np.intp)
        out = csr_matrix((data, indices, indptr),
                         shape=(n_samples, self.node_count))

        return out

    cdef inline object _decision_path_sparse_csr(self, object X):
        """Finds the decision path (=node) for each sample in X."""

        # Check input
        if not (issparse(X) and X.format == "csr"):
            raise ValueError("X should be in csr_matrix format, got %s"
                             % type(X))

        if X.dtype != DTYPE:
            raise ValueError("X.dtype should be np.float32, got %s" % X.dtype)

        # Extract input
        cdef const float32_t[:] X_data = X.data
        cdef const int32_t[:] X_indices = X.indices
        cdef const int32_t[:] X_indptr = X.indptr

        cdef intp_t n_samples = X.shape[0]
        cdef intp_t n_features = X.shape[1]

        # Initialize output
        cdef intp_t[:] indptr = np.zeros(n_samples + 1, dtype=np.intp)
        cdef intp_t[:] indices = np.zeros(
            n_samples * (1 + self.max_depth), dtype=np.intp
        )

        # Initialize auxiliary data-structure
        cdef float32_t feature_value = 0.
        cdef Node* node = NULL
        cdef float32_t* X_sample = NULL
        cdef intp_t i = 0
        cdef int32_t k = 0

        # feature_to_sample as a data structure records the last seen sample
        # for each feature; functionally, it is an efficient way to identify
        # which features are nonzero in the present sample.
        cdef intp_t* feature_to_sample = NULL

        safe_realloc(&X_sample, n_features)
        safe_realloc(&feature_to_sample, n_features)

        with nogil:
            memset(feature_to_sample, -1, n_features * sizeof(intp_t))

            for i in range(n_samples):
                node = self.nodes
                indptr[i + 1] = indptr[i]

                for k in range(X_indptr[i], X_indptr[i + 1]):
                    feature_to_sample[X_indices[k]] = i
                    X_sample[X_indices[k]] = X_data[k]

                # While node not a leaf
                while node.left_child != _TREE_LEAF:
                    # ... and node.right_child != _TREE_LEAF:

                    indices[indptr[i + 1]] = <intp_t>(node - self.nodes)
                    indptr[i + 1] += 1

                    if feature_to_sample[node.feature] == i:
                        feature_value = X_sample[node.feature]

                    else:
                        feature_value = 0.

                    if feature_value <= node.threshold:
                        node = &self.nodes[node.left_child]
                    else:
                        node = &self.nodes[node.right_child]

                # Add the leave node
                indices[indptr[i + 1]] = <intp_t>(node - self.nodes)
                indptr[i + 1] += 1

            # Free auxiliary arrays
            free(X_sample)
            free(feature_to_sample)

        indices = indices[:indptr[n_samples]]
        cdef intp_t[:] data = np.ones(shape=len(indices), dtype=np.intp)
        out = csr_matrix((data, indices, indptr),
                         shape=(n_samples, self.node_count))

        return out

    cpdef compute_node_depths(self):
        """Compute the depth of each node in a tree.

        .. versionadded:: 1.3

        Returns
        -------
        depths : ndarray of shape (self.node_count,), dtype=np.int64
            The depth of each node in the tree.
        """
        cdef:
            cnp.int64_t[::1] depths = np.empty(self.node_count, dtype=np.int64)
            cnp.npy_intp[:] children_left = self.children_left
            cnp.npy_intp[:] children_right = self.children_right
            cnp.npy_intp node_id
            cnp.npy_intp node_count = self.node_count
            cnp.int64_t depth

        depths[0] = 1  # init root node
        for node_id in range(node_count):
            if children_left[node_id] != _TREE_LEAF:
                depth = depths[node_id] + 1
                depths[children_left[node_id]] = depth
                depths[children_right[node_id]] = depth

        return depths.base

    cpdef compute_feature_importances(self, normalize=True):
        """Computes the importance of each feature (aka variable)."""
        cdef Node* nodes = self.nodes
        cdef Node* node = nodes
        cdef Node* end_node = node + self.node_count

        cdef float64_t normalizer = 0.
        cdef intp_t i = 0

        cdef float64_t[:] importances = np.zeros(self.n_features)

        with nogil:
            while node != end_node:
                if node.left_child != _TREE_LEAF:
                    # ... and node.right_child != _TREE_LEAF:
                    self._compute_feature_importances(
                        importances, node)

                node += 1

        for i in range(self.n_features):
            importances[i] /= nodes[0].weighted_n_node_samples

        if normalize:
            normalizer = np.sum(importances)

            if normalizer > 0.0:
                # Avoid dividing by zero (e.g., when root is pure)
                for i in range(self.n_features):
                    importances[i] /= normalizer

        return np.asarray(importances)

    cdef void _compute_feature_importances(
        self,
        float64_t[:] importances,
        Node* node
    ) noexcept nogil:
        """Compute feature importances from a Node in the Tree.

        Wrapped in a private function to allow subclassing that
        computes feature importances.
        """
        cdef Node* nodes = self.nodes
        cdef Node* left
        cdef Node* right

        left = &nodes[node.left_child]
        right = &nodes[node.right_child]

        importances[node.feature] += (
                        node.weighted_n_node_samples * node.impurity -
                        left.weighted_n_node_samples * left.impurity -
                        right.weighted_n_node_samples * right.impurity)

    def compute_partial_dependence(self, float32_t[:, ::1] X,
                                   const intp_t[::1] target_features,
                                   float64_t[::1] out):
        """Partial dependence of the response on the ``target_feature`` set.

        For each sample in ``X`` a tree traversal is performed.
        Each traversal starts from the root with weight 1.0.

        At each non-leaf node that splits on a target feature, either
        the left child or the right child is visited based on the feature
        value of the current sample, and the weight is not modified.
        At each non-leaf node that splits on a complementary feature,
        both children are visited and the weight is multiplied by the fraction
        of training samples which went to each child.

        At each leaf, the value of the node is multiplied by the current
        weight (weights sum to 1 for all visited terminal nodes).

        Parameters
        ----------
        X : view on 2d ndarray, shape (n_samples, n_target_features)
            The grid points on which the partial dependence should be
            evaluated.
        target_features : view on 1d ndarray, shape (n_target_features)
            The set of target features for which the partial dependence
            should be evaluated.
        out : view on 1d ndarray, shape (n_samples)
            The value of the partial dependence function on each grid
            point.
        """
        cdef:
            float64_t[::1] weight_stack = np.zeros(self.node_count,
                                                   dtype=np.float64)
            intp_t[::1] node_idx_stack = np.zeros(self.node_count,
                                                  dtype=np.intp)
            intp_t sample_idx
            intp_t feature_idx
            intp_t stack_size
            float64_t left_sample_frac
            float64_t current_weight
            float64_t total_weight  # used for sanity check only
            Node *current_node  # use a pointer to avoid copying attributes
            intp_t current_node_idx
            bint is_target_feature
            intp_t _TREE_LEAF = TREE_LEAF  # to avoid python interactions

        for sample_idx in range(X.shape[0]):
            # init stacks for current sample
            stack_size = 1
            node_idx_stack[0] = 0  # root node
            weight_stack[0] = 1  # all the samples are in the root node
            total_weight = 0

            while stack_size > 0:
                # pop the stack
                stack_size -= 1
                current_node_idx = node_idx_stack[stack_size]
                current_node = &self.nodes[current_node_idx]

                if current_node.left_child == _TREE_LEAF:
                    # leaf node
                    out[sample_idx] += (weight_stack[stack_size] *
                                        self.value[current_node_idx])
                    total_weight += weight_stack[stack_size]
                else:
                    # non-leaf node

                    # determine if the split feature is a target feature
                    is_target_feature = False
                    for feature_idx in range(target_features.shape[0]):
                        if target_features[feature_idx] == current_node.feature:
                            is_target_feature = True
                            break

                    if is_target_feature:
                        # In this case, we push left or right child on stack
                        if X[sample_idx, feature_idx] <= current_node.threshold:
                            node_idx_stack[stack_size] = current_node.left_child
                        else:
                            node_idx_stack[stack_size] = current_node.right_child
                        stack_size += 1
                    else:
                        # In this case, we push both children onto the stack,
                        # and give a weight proportional to the number of
                        # samples going through each branch.

                        # push left child
                        node_idx_stack[stack_size] = current_node.left_child
                        left_sample_frac = (
                            self.nodes[current_node.left_child].weighted_n_node_samples /
                            current_node.weighted_n_node_samples)
                        current_weight = weight_stack[stack_size]
                        weight_stack[stack_size] = current_weight * left_sample_frac
                        stack_size += 1

                        # push right child
                        node_idx_stack[stack_size] = current_node.right_child
                        weight_stack[stack_size] = (
                            current_weight * (1 - left_sample_frac))
                        stack_size += 1

            # Sanity check. Should never happen.
            if not (0.999 < total_weight < 1.001):
                raise ValueError("Total weight should be 1.0 but was %.9f" %
                                 total_weight)


cdef class Tree(BaseTree):
    """Array-based representation of a binary decision tree.

    The binary tree is represented as a number of parallel arrays. The i-th
    element of each array holds information about the node `i`. Node 0 is the
    tree's root. You can find a detailed description of all arrays in
    `_tree.pxd`. NOTE: Some of the arrays only apply to either leaves or split
    nodes, resp. In this case the values of nodes of the other type are
    arbitrary!

    Attributes
    ----------
    node_count : intp_t
        The number of nodes (internal nodes + leaves) in the tree.

    capacity : intp_t
        The current capacity (i.e., size) of the arrays, which is at least as
        great as `node_count`.

    max_depth : intp_t
        The depth of the tree, i.e. the maximum depth of its leaves.

    children_left : array of intp_t, shape [node_count]
        children_left[i] holds the node id of the left child of node i.
        For leaves, children_left[i] == TREE_LEAF. Otherwise,
        children_left[i] > i. This child handles the case where
        X[:, feature[i]] <= threshold[i].

    children_right : array of intp_t, shape [node_count]
        children_right[i] holds the node id of the right child of node i.
        For leaves, children_right[i] == TREE_LEAF. Otherwise,
        children_right[i] > i. This child handles the case where
        X[:, feature[i]] > threshold[i].

    feature : array of intp_t, shape [node_count]
        feature[i] holds the feature to split on, for the internal node i.

    threshold : array of float64_t, shape [node_count]
        threshold[i] holds the threshold for the internal node i.

    value : array of float64_t, shape [node_count, n_outputs, max_n_classes]
        Contains the constant prediction value of each node.

    impurity : array of float64_t, shape [node_count]
        impurity[i] holds the impurity (i.e., the value of the splitting
        criterion) at node i.

    n_node_samples : array of intp_t, shape [node_count]
        n_node_samples[i] holds the number of training samples reaching node i.

    weighted_n_node_samples : array of float64_t, shape [node_count]
        weighted_n_node_samples[i] holds the weighted number of training samples
        reaching node i.

    leaf_node_samples : dict of node id to numpy array of shapes (n_samples_node, n_features)
        A dictionary mapping leaf nodes to the samples of data that are used
        to fit the prediction at each leaf.
    """
    # Wrap for outside world.
    # WARNING: these reference the current `nodes` and `value` buffers, which
    # must not be freed by a subsequent memory allocation.
    # (i.e. through `_resize` or `__setstate__`)
    @property
    def n_classes(self):
        return sizet_ptr_to_ndarray(self.n_classes, self.n_outputs)

    @property
    def children_left(self):
        return self._get_node_ndarray()['left_child'][:self.node_count]

    @property
    def children_right(self):
        return self._get_node_ndarray()['right_child'][:self.node_count]

    @property
    def n_leaves(self):
        return np.sum(np.logical_and(
            self.children_left == -1,
            self.children_right == -1))

    @property
    def feature(self):
        return self._get_node_ndarray()['feature'][:self.node_count]

    @property
    def threshold(self):
        return self._get_node_ndarray()['threshold'][:self.node_count]

    @property
    def impurity(self):
        return self._get_node_ndarray()['impurity'][:self.node_count]

    @property
    def n_node_samples(self):
        return self._get_node_ndarray()['n_node_samples'][:self.node_count]

    @property
    def weighted_n_node_samples(self):
        return self._get_node_ndarray()['weighted_n_node_samples'][:self.node_count]

    @property
    def missing_go_to_left(self):
        return self._get_node_ndarray()['missing_go_to_left'][:self.node_count]

    @property
    def value(self):
        return self._get_value_ndarray()[:self.node_count]

    @property
    def leaf_nodes_samples(self):
        leaf_node_samples = dict()
        keys = self._get_value_samples_keys()
        for node_id in keys:
            leaf_node_samples[node_id] = self._get_value_samples_ndarray(node_id)
        return leaf_node_samples

    # TODO: Convert n_classes to cython.integral memory view once
    #  https://github.com/cython/cython/issues/5243 is fixed
    def __cinit__(self, intp_t n_features, cnp.ndarray n_classes, intp_t n_outputs, *args):
        """Constructor."""
        cdef intp_t dummy = 0
        size_t_dtype = np.array(dummy).dtype

        n_classes = _check_n_classes(n_classes, size_t_dtype)

        # Input/Output layout
        self.n_features = n_features
        self.n_outputs = n_outputs
        self.n_classes = NULL
        safe_realloc(&self.n_classes, n_outputs)

        self.max_n_classes = np.max(n_classes)
        self.value_stride = n_outputs * self.max_n_classes

        cdef intp_t k
        for k in range(n_outputs):
            self.n_classes[k] = n_classes[k]

        # Inner structures
        self.max_depth = 0
        self.node_count = 0
        self.capacity = 0
        self.value = NULL
        self.nodes = NULL

        # initialize the hash map for the value samples
        self.value_samples = unordered_map[intp_t, vector[vector[float64_t]]]()

    def __dealloc__(self):
        """Destructor."""
        # Free all inner structures
        free(self.n_classes)
        free(self.value)
        free(self.nodes)

    def __reduce__(self):
        """Reduce re-implementation, for pickling."""
        return (Tree, (self.n_features,
                       sizet_ptr_to_ndarray(self.n_classes, self.n_outputs),
                       self.n_outputs), self.__getstate__())

    def __getstate__(self):
        """Getstate re-implementation, for pickling."""
        d = {}
        # capacity is inferred during the __setstate__ using nodes
        d["max_depth"] = self.max_depth
        d["node_count"] = self.node_count
        d["nodes"] = self._get_node_ndarray()
        d["values"] = self._get_value_ndarray()
        d['value_samples'] = self.leaf_nodes_samples
        return d

    def __setstate__(self, d):
        """Setstate re-implementation, for unpickling."""
        self.max_depth = d["max_depth"]
        self.node_count = d["node_count"]

        if 'nodes' not in d:
            raise ValueError('You have loaded Tree version which '
                             'cannot be imported')

        node_ndarray = d['nodes']
        value_ndarray = d['values']

        value_shape = (node_ndarray.shape[0], self.n_outputs,
                       self.max_n_classes)

        node_ndarray = _check_node_ndarray(node_ndarray, expected_dtype=NODE_DTYPE)
        value_ndarray = _check_value_ndarray(
            value_ndarray,
            expected_dtype=np.dtype(np.float64),
            expected_shape=value_shape
        )

        self.capacity = node_ndarray.shape[0]
        if self._resize_c(self.capacity) != 0:
            raise MemoryError("resizing tree to %d" % self.capacity)

        memcpy(self.nodes, cnp.PyArray_DATA(node_ndarray),
               self.capacity * sizeof(Node))
        memcpy(self.value, cnp.PyArray_DATA(value_ndarray),
               self.capacity * self.value_stride * sizeof(float64_t))

        # store the leaf node samples if they exist
        value_samples_dict = d['value_samples']
        for node_id, leaf_samples in value_samples_dict.items():
            self.value_samples[node_id].resize(leaf_samples.shape[0])
            for idx in range(leaf_samples.shape[0]):
                for jdx in range(leaf_samples.shape[1]):
                    self.value_samples[node_id][idx].push_back(leaf_samples[idx, jdx])

    cdef cnp.ndarray _get_value_samples_ndarray(self, intp_t node_id):
        """Wraps value_samples as a 2-d NumPy array per node_id."""
        cdef intp_t i, j
        cdef intp_t n_samples = self.value_samples[node_id].size()
        cdef cnp.ndarray[float64_t, ndim=2, mode='c'] leaf_node_samples = np.empty(shape=(n_samples, self.n_outputs), dtype=np.float64)

        for i in range(n_samples):
            for j in range(self.n_outputs):
                leaf_node_samples[i, j] = self.value_samples[node_id][i][j]
        return leaf_node_samples

    cdef cnp.ndarray _get_value_samples_keys(self):
        """Wraps value_samples keys as a 1-d NumPy array of keys."""
        cdef cnp.ndarray[intp_t, ndim=1, mode='c'] keys = np.empty(len(self.value_samples), dtype=np.intp)
        cdef intp_t i = 0

        for key in self.value_samples:
            keys[i] = key.first
            i += 1
        return keys

    cdef cnp.ndarray _get_value_ndarray(self):
        """Wraps value as a 3-d NumPy array.

        The array keeps a reference to this Tree, which manages the underlying
        memory.
        """
        cdef cnp.npy_intp shape[3]
        shape[0] = <cnp.npy_intp> self.node_count
        shape[1] = <cnp.npy_intp> self.n_outputs
        shape[2] = <cnp.npy_intp> self.max_n_classes
        cdef cnp.ndarray arr
        arr = cnp.PyArray_SimpleNewFromData(3, shape, cnp.NPY_DOUBLE, self.value)
        Py_INCREF(self)
        if PyArray_SetBaseObject(arr, <PyObject*> self) < 0:
            raise ValueError("Can't initialize array.")
        return arr

    cdef cnp.ndarray _get_node_ndarray(self):
        """Wraps nodes as a NumPy struct array.

        The array keeps a reference to this Tree, which manages the underlying
        memory. Individual fields are publicly accessible as properties of the
        Tree.
        """
        cdef cnp.npy_intp shape[1]
        shape[0] = <cnp.npy_intp> self.node_count
        cdef cnp.npy_intp strides[1]
        strides[0] = sizeof(Node)
        cdef cnp.ndarray arr
        Py_INCREF(NODE_DTYPE)
        arr = PyArray_NewFromDescr(<PyTypeObject *> cnp.ndarray,
                                   <cnp.dtype> NODE_DTYPE, 1, shape,
                                   strides, <void*> self.nodes,
                                   cnp.NPY_ARRAY_DEFAULT, None)
        Py_INCREF(self)
        if PyArray_SetBaseObject(arr, <PyObject*> self) < 0:
            raise ValueError("Can't initialize array.")
        return arr

    cpdef cnp.ndarray predict(self, object X):
        """Predict target for X."""
        out = self._get_value_ndarray().take(self.apply(X), axis=0,
                                             mode='clip')
        if self.n_outputs == 1:
            out = out.reshape(X.shape[0], self.max_n_classes)
        return out


def _check_n_classes(n_classes, expected_dtype):
    if n_classes.ndim != 1:
        raise ValueError(
            f"Wrong dimensions for n_classes from the pickle: "
            f"expected 1, got {n_classes.ndim}"
        )

    if n_classes.dtype == expected_dtype:
        return n_classes

    # Handles both different endianness and different bitness
    if n_classes.dtype.kind == "i" and n_classes.dtype.itemsize in [4, 8]:
        return n_classes.astype(expected_dtype, casting="same_kind")

    raise ValueError(
        "n_classes from the pickle has an incompatible dtype:\n"
        f"- expected: {expected_dtype}\n"
        f"- got:      {n_classes.dtype}"
    )


def _check_value_ndarray(value_ndarray, expected_dtype, expected_shape):
    if value_ndarray.shape != expected_shape:
        raise ValueError(
            "Wrong shape for value array from the pickle: "
            f"expected {expected_shape}, got {value_ndarray.shape}"
        )

    if not value_ndarray.flags.c_contiguous:
        raise ValueError(
            "value array from the pickle should be a C-contiguous array"
        )

    if value_ndarray.dtype == expected_dtype:
        return value_ndarray

    # Handles different endianness
    if value_ndarray.dtype.str.endswith('f8'):
        return value_ndarray.astype(expected_dtype, casting='equiv')

    raise ValueError(
        "value array from the pickle has an incompatible dtype:\n"
        f"- expected: {expected_dtype}\n"
        f"- got:      {value_ndarray.dtype}"
    )


def _dtype_to_dict(dtype):
    return {name: dt.str for name, (dt, *rest) in dtype.fields.items()}


def _dtype_dict_with_modified_bitness(dtype_dict):
    # field names in Node struct with intp_t types (see sklearn/tree/_tree.pxd)
    indexing_field_names = ["left_child", "right_child", "feature", "n_node_samples"]

    expected_dtype_size = str(struct.calcsize("P"))
    allowed_dtype_size = "8" if expected_dtype_size == "4" else "4"

    allowed_dtype_dict = dtype_dict.copy()
    for name in indexing_field_names:
        allowed_dtype_dict[name] = allowed_dtype_dict[name].replace(
            expected_dtype_size, allowed_dtype_size
        )

    return allowed_dtype_dict


def _all_compatible_dtype_dicts(dtype):
    # The Cython code for decision trees uses platform-specific intp_t
    # typed indexing fields that correspond to either i4 or i8 dtypes for
    # the matching fields in the numpy array depending on the bitness of
    # the platform (32 bit or 64 bit respectively).
    #
    # We need to cast the indexing fields of the NODE_DTYPE-dtyped array at
    # pickle load time to enable cross-bitness deployment scenarios. We
    # typically want to make it possible to run the expensive fit method of
    # a tree estimator on a 64 bit server platform, pickle the estimator
    # for deployment and run the predict method of a low power 32 bit edge
    # platform.
    #
    # A similar thing happens for endianness, the machine where the pickle was
    # saved can have a different endianness than the machine where the pickle
    # is loaded

    dtype_dict = _dtype_to_dict(dtype)
    dtype_dict_with_modified_bitness = _dtype_dict_with_modified_bitness(dtype_dict)
    dtype_dict_with_modified_endianness = _dtype_to_dict(dtype.newbyteorder())
    dtype_dict_with_modified_bitness_and_endianness = _dtype_dict_with_modified_bitness(
        dtype_dict_with_modified_endianness
    )

    return [
        dtype_dict,
        dtype_dict_with_modified_bitness,
        dtype_dict_with_modified_endianness,
        dtype_dict_with_modified_bitness_and_endianness,
    ]


def _check_node_ndarray(node_ndarray, expected_dtype):
    if node_ndarray.ndim != 1:
        raise ValueError(
            "Wrong dimensions for node array from the pickle: "
            f"expected 1, got {node_ndarray.ndim}"
        )

    if not node_ndarray.flags.c_contiguous:
        raise ValueError(
            "node array from the pickle should be a C-contiguous array"
        )

    node_ndarray_dtype = node_ndarray.dtype
    if node_ndarray_dtype == expected_dtype:
        return node_ndarray

    node_ndarray_dtype_dict = _dtype_to_dict(node_ndarray_dtype)
    all_compatible_dtype_dicts = _all_compatible_dtype_dicts(expected_dtype)

    if node_ndarray_dtype_dict not in all_compatible_dtype_dicts:
        raise ValueError(
            "node array from the pickle has an incompatible dtype:\n"
            f"- expected: {expected_dtype}\n"
            f"- got     : {node_ndarray_dtype}"
        )

    return node_ndarray.astype(expected_dtype, casting="same_kind")


# =============================================================================
# Build Pruned Tree
# =============================================================================


cdef class _CCPPruneController:
    """Base class used by build_pruned_tree_ccp and ccp_pruning_path
    to control pruning.
    """
    cdef bint stop_pruning(self, float64_t effective_alpha) noexcept nogil:
        """Return 1 to stop pruning and 0 to continue pruning"""
        return 0

    cdef void save_metrics(self, float64_t effective_alpha,
                           float64_t subtree_impurities) noexcept nogil:
        """Save metrics when pruning"""
        pass

    cdef void after_pruning(self, uint8_t[:] in_subtree) noexcept nogil:
        """Called after pruning"""
        pass


cdef class _AlphaPruner(_CCPPruneController):
    """Use alpha to control when to stop pruning."""
    cdef float64_t ccp_alpha
    cdef intp_t capacity

    def __cinit__(self, float64_t ccp_alpha):
        self.ccp_alpha = ccp_alpha
        self.capacity = 0

    cdef bint stop_pruning(self, float64_t effective_alpha) noexcept nogil:
        # The subtree on the previous iteration has the greatest ccp_alpha
        # less than or equal to self.ccp_alpha
        return self.ccp_alpha < effective_alpha

    cdef void after_pruning(self, uint8_t[:] in_subtree) noexcept nogil:
        """Updates the number of leaves in subtree"""
        for i in range(in_subtree.shape[0]):
            if in_subtree[i]:
                self.capacity += 1


cdef class _PathFinder(_CCPPruneController):
    """Record metrics used to return the cost complexity path."""
    cdef float64_t[:] ccp_alphas
    cdef float64_t[:] impurities
    cdef uint32_t count

    def __cinit__(self, intp_t node_count):
        self.ccp_alphas = np.zeros(shape=(node_count), dtype=np.float64)
        self.impurities = np.zeros(shape=(node_count), dtype=np.float64)
        self.count = 0

    cdef void save_metrics(self,
                           float64_t effective_alpha,
                           float64_t subtree_impurities) noexcept nogil:
        self.ccp_alphas[self.count] = effective_alpha
        self.impurities[self.count] = subtree_impurities
        self.count += 1


cdef struct CostComplexityPruningRecord:
    intp_t node_idx
    intp_t parent

cdef _cost_complexity_prune(uint8_t[:] leaves_in_subtree,  # OUT
                            Tree orig_tree,
                            _CCPPruneController controller):
    """Perform cost complexity pruning.

    This function takes an already grown tree, `orig_tree` and outputs a
    boolean mask `leaves_in_subtree` which are the leaves in the pruned tree.
    During the pruning process, the controller is passed the effective alpha and
    the subtree impurities. Furthermore, the controller signals when to stop
    pruning.

    Parameters
    ----------
    leaves_in_subtree : uint8_t[:]
        Output for leaves of subtree
    orig_tree : Tree
        Original tree
    ccp_controller : _CCPPruneController
        Cost complexity controller
    """

    cdef:
        intp_t i
        intp_t n_nodes = orig_tree.node_count
        # prior probability using weighted samples
        float64_t[:] weighted_n_node_samples = orig_tree.weighted_n_node_samples
        float64_t total_sum_weights = weighted_n_node_samples[0]
        float64_t[:] impurity = orig_tree.impurity
        # weighted impurity of each node
        float64_t[:] r_node = np.empty(shape=n_nodes, dtype=np.float64)

        intp_t[:] child_l = orig_tree.children_left
        intp_t[:] child_r = orig_tree.children_right
        intp_t[:] parent = np.zeros(shape=n_nodes, dtype=np.intp)

        stack[CostComplexityPruningRecord] ccp_stack
        CostComplexityPruningRecord stack_record
        intp_t node_idx
        stack[intp_t] node_indices_stack

        intp_t[:] n_leaves = np.zeros(shape=n_nodes, dtype=np.intp)
        float64_t[:] r_branch = np.zeros(shape=n_nodes, dtype=np.float64)
        float64_t current_r
        intp_t leaf_idx
        intp_t parent_idx

        # candidate nodes that can be pruned
        uint8_t[:] candidate_nodes = np.zeros(shape=n_nodes, dtype=np.uint8)
        # nodes in subtree
        uint8_t[:] in_subtree = np.ones(shape=n_nodes, dtype=np.uint8)
        intp_t pruned_branch_node_idx
        float64_t subtree_alpha
        float64_t effective_alpha
        intp_t n_pruned_leaves
        float64_t r_diff
        float64_t max_float64 = np.finfo(np.float64).max

    # find parent node ids and leaves
    with nogil:

        for i in range(r_node.shape[0]):
            r_node[i] = (
                weighted_n_node_samples[i] * impurity[i] / total_sum_weights)

        # Push the root node
        ccp_stack.push({"node_idx": 0, "parent": _TREE_UNDEFINED})

        while not ccp_stack.empty():
            stack_record = ccp_stack.top()
            ccp_stack.pop()

            node_idx = stack_record.node_idx
            parent[node_idx] = stack_record.parent

            if child_l[node_idx] == _TREE_LEAF:
                # ... and child_r[node_idx] == _TREE_LEAF:
                leaves_in_subtree[node_idx] = 1
            else:
                ccp_stack.push({"node_idx": child_l[node_idx], "parent": node_idx})
                ccp_stack.push({"node_idx": child_r[node_idx], "parent": node_idx})

        # computes number of leaves in all branches and the overall impurity of
        # the branch. The overall impurity is the sum of r_node in its leaves.
        for leaf_idx in range(leaves_in_subtree.shape[0]):
            if not leaves_in_subtree[leaf_idx]:
                continue
            r_branch[leaf_idx] = r_node[leaf_idx]

            # bubble up values to ancestor nodes
            current_r = r_node[leaf_idx]
            while leaf_idx != 0:
                parent_idx = parent[leaf_idx]
                r_branch[parent_idx] += current_r
                n_leaves[parent_idx] += 1
                leaf_idx = parent_idx

        for i in range(leaves_in_subtree.shape[0]):
            candidate_nodes[i] = not leaves_in_subtree[i]

        # save metrics before pruning
        controller.save_metrics(0.0, r_branch[0])

        # while root node is not a leaf
        while candidate_nodes[0]:

            # computes ccp_alpha for subtrees and finds the minimal alpha
            effective_alpha = max_float64
            for i in range(n_nodes):
                if not candidate_nodes[i]:
                    continue
                subtree_alpha = (r_node[i] - r_branch[i]) / (n_leaves[i] - 1)
                if subtree_alpha < effective_alpha:
                    effective_alpha = subtree_alpha
                    pruned_branch_node_idx = i

            if controller.stop_pruning(effective_alpha):
                break

            node_indices_stack.push(pruned_branch_node_idx)

            # descendants of branch are not in subtree
            while not node_indices_stack.empty():
                node_idx = node_indices_stack.top()
                node_indices_stack.pop()

                if not in_subtree[node_idx]:
                    continue  # branch has already been marked for pruning
                candidate_nodes[node_idx] = 0
                leaves_in_subtree[node_idx] = 0
                in_subtree[node_idx] = 0

                if child_l[node_idx] != _TREE_LEAF:
                    # ... and child_r[node_idx] != _TREE_LEAF:
                    node_indices_stack.push(child_l[node_idx])
                    node_indices_stack.push(child_r[node_idx])
            leaves_in_subtree[pruned_branch_node_idx] = 1
            in_subtree[pruned_branch_node_idx] = 1

            # updates number of leaves
            n_pruned_leaves = n_leaves[pruned_branch_node_idx] - 1
            n_leaves[pruned_branch_node_idx] = 0

            # computes the increase in r_branch to bubble up
            r_diff = r_node[pruned_branch_node_idx] - r_branch[pruned_branch_node_idx]
            r_branch[pruned_branch_node_idx] = r_node[pruned_branch_node_idx]

            # bubble up values to ancestors
            node_idx = parent[pruned_branch_node_idx]
            while node_idx != _TREE_UNDEFINED:
                n_leaves[node_idx] -= n_pruned_leaves
                r_branch[node_idx] += r_diff
                node_idx = parent[node_idx]

            controller.save_metrics(effective_alpha, r_branch[0])

        controller.after_pruning(in_subtree)


def _build_pruned_tree_ccp(
    Tree tree,  # OUT
    Tree orig_tree,
    float64_t ccp_alpha
):
    """Build a pruned tree from the original tree using cost complexity
    pruning.

    The values and nodes from the original tree are copied into the pruned
    tree.

    Parameters
    ----------
    tree : Tree
        Location to place the pruned tree
    orig_tree : Tree
        Original tree
    ccp_alpha : positive float64_t
        Complexity parameter. The subtree with the largest cost complexity
        that is smaller than ``ccp_alpha`` will be chosen. By default,
        no pruning is performed.
    """

    cdef:
        intp_t n_nodes = orig_tree.node_count
        uint8_t[:] leaves_in_subtree = np.zeros(
            shape=n_nodes, dtype=np.uint8)

    pruning_controller = _AlphaPruner(ccp_alpha=ccp_alpha)

    _cost_complexity_prune(leaves_in_subtree, orig_tree, pruning_controller)

    _build_pruned_tree(tree, orig_tree, leaves_in_subtree,
                       pruning_controller.capacity)


def ccp_pruning_path(Tree orig_tree):
    """Computes the cost complexity pruning path.

    Parameters
    ----------
    tree : Tree
        Original tree.

    Returns
    -------
    path_info : dict
        Information about pruning path with attributes:

        ccp_alphas : ndarray
            Effective alphas of subtree during pruning.

        impurities : ndarray
            Sum of the impurities of the subtree leaves for the
            corresponding alpha value in ``ccp_alphas``.
    """
    cdef:
        uint8_t[:] leaves_in_subtree = np.zeros(
            shape=orig_tree.node_count, dtype=np.uint8)

    path_finder = _PathFinder(orig_tree.node_count)

    _cost_complexity_prune(leaves_in_subtree, orig_tree, path_finder)

    cdef:
        uint32_t total_items = path_finder.count
        float64_t[:] ccp_alphas = np.empty(shape=total_items, dtype=np.float64)
        float64_t[:] impurities = np.empty(shape=total_items, dtype=np.float64)
        uint32_t count = 0

    while count < total_items:
        ccp_alphas[count] = path_finder.ccp_alphas[count]
        impurities[count] = path_finder.impurities[count]
        count += 1

    return {
        'ccp_alphas': np.asarray(ccp_alphas),
        'impurities': np.asarray(impurities),
    }


cdef struct BuildPrunedRecord:
    intp_t start
    intp_t depth
    intp_t parent
    bint is_left

cdef void _build_pruned_tree(
    Tree tree,  # OUT
    Tree orig_tree,
    const uint8_t[:] leaves_in_subtree,
    intp_t capacity
):
    """Build a pruned tree.

    Build a pruned tree from the original tree by transforming the nodes in
    ``leaves_in_subtree`` into leaves.

    Parameters
    ----------
    tree : Tree
        Location to place the pruned tree
    orig_tree : Tree
        Original tree
    leaves_in_subtree : uint8_t memoryview, shape=(node_count, )
        Boolean mask for leaves to include in subtree
    capacity : intp_t
        Number of nodes to initially allocate in pruned tree
    """
    tree._resize(capacity)

    cdef:
        intp_t orig_node_id
        intp_t new_node_id
        intp_t depth
        intp_t parent
        bint is_left
        bint is_leaf

        # value_stride for original tree and new tree are the same
        intp_t value_stride = orig_tree.value_stride
        intp_t max_depth_seen = -1
        intp_t rc = 0
        Node* node
        float64_t* orig_value_ptr
        float64_t* new_value_ptr

        stack[BuildPrunedRecord] prune_stack
        BuildPrunedRecord stack_record

        SplitRecord split

    with nogil:
        # push root node onto stack
        prune_stack.push({"start": 0, "depth": 0, "parent": _TREE_UNDEFINED, "is_left": 0})

        while not prune_stack.empty():
            stack_record = prune_stack.top()
            prune_stack.pop()

            orig_node_id = stack_record.start
            depth = stack_record.depth
            parent = stack_record.parent
            is_left = stack_record.is_left

            is_leaf = leaves_in_subtree[orig_node_id]
            node = &orig_tree.nodes[orig_node_id]

<<<<<<< HEAD
            # redefine to a SplitRecord to pass into _add_node
            split.feature = node.feature
            split.threshold = node.threshold
=======
            # protect against an infinite loop as a runtime error, when leaves_in_subtree
            # are improperly set where a node is not marked as a leaf, but is a node
            # in the original tree. Thus, it violates the assumption that the node
            # is a leaf in the pruned tree, or has a descendant that will be pruned.
            if (not is_leaf and node.left_child == _TREE_LEAF
                    and node.right_child == _TREE_LEAF):
                rc = -2
                break
>>>>>>> 151cb2dc

            new_node_id = tree._add_node(
                parent, is_left, is_leaf, &split,
                node.impurity, node.n_node_samples,
                node.weighted_n_node_samples, node.missing_go_to_left)

            if new_node_id == INTPTR_MAX:
                rc = -1
                break

            # copy value from original tree to new tree
            orig_value_ptr = orig_tree.value + value_stride * orig_node_id
            new_value_ptr = tree.value + value_stride * new_node_id
            memcpy(new_value_ptr, orig_value_ptr, sizeof(float64_t) * value_stride)

            if not is_leaf:
                # Push right child on stack
                prune_stack.push({"start": node.right_child, "depth": depth + 1,
                                  "parent": new_node_id, "is_left": 0})
                # push left child on stack
                prune_stack.push({"start": node.left_child, "depth": depth + 1,
                                  "parent": new_node_id, "is_left": 1})

            if depth > max_depth_seen:
                max_depth_seen = depth

        if rc >= 0:
            tree.max_depth = max_depth_seen
    if rc == -1:
        raise MemoryError("pruning tree")
    elif rc == -2:
        raise ValueError(
            "Node has reached a leaf in the original tree, but is not "
            "marked as a leaf in the leaves_in_subtree mask."
        )


def _build_pruned_tree_py(Tree tree, Tree orig_tree, const uint8_t[:] leaves_in_subtree):
    """Build a pruned tree.

    Build a pruned tree from the original tree by transforming the nodes in
    ``leaves_in_subtree`` into leaves.

    Parameters
    ----------
    tree : Tree
        Location to place the pruned tree
    orig_tree : Tree
        Original tree
    leaves_in_subtree : uint8_t ndarray, shape=(node_count, )
        Boolean mask for leaves to include in subtree. The array must have
        the same size as the number of nodes in the original tree.
    """
    if leaves_in_subtree.shape[0] != orig_tree.node_count:
        raise ValueError(
            f"The length of leaves_in_subtree {len(leaves_in_subtree)} must be "
            f"equal to the number of nodes in the original tree {orig_tree.node_count}."
        )

    _build_pruned_tree(tree, orig_tree, leaves_in_subtree, orig_tree.node_count)<|MERGE_RESOLUTION|>--- conflicted
+++ resolved
@@ -2440,11 +2440,6 @@
             is_leaf = leaves_in_subtree[orig_node_id]
             node = &orig_tree.nodes[orig_node_id]
 
-<<<<<<< HEAD
-            # redefine to a SplitRecord to pass into _add_node
-            split.feature = node.feature
-            split.threshold = node.threshold
-=======
             # protect against an infinite loop as a runtime error, when leaves_in_subtree
             # are improperly set where a node is not marked as a leaf, but is a node
             # in the original tree. Thus, it violates the assumption that the node
@@ -2453,7 +2448,10 @@
                     and node.right_child == _TREE_LEAF):
                 rc = -2
                 break
->>>>>>> 151cb2dc
+
+            # redefine to a SplitRecord to pass into _add_node
+            split.feature = node.feature
+            split.threshold = node.threshold
 
             new_node_id = tree._add_node(
                 parent, is_left, is_leaf, &split,
