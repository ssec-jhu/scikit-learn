# Authors: The scikit-learn developers
# SPDX-License-Identifier: BSD-3-Clause

# See _utils.pyx for details.

import numpy as np
cimport numpy as cnp
cnp.import_array()

from ..neighbors._quad_tree cimport Cell
from ..utils._typedefs cimport float32_t, float64_t, intp_t, uint8_t, int32_t, uint32_t

<<<<<<< HEAD
from ._tree cimport Node

=======
>>>>>>> 151cb2dc

cdef enum:
    # Max value for our rand_r replacement (near the bottom).
    # We don't use RAND_MAX because it's different across platforms and
    # particularly tiny on Windows/MSVC.
    # It corresponds to the maximum representable value for
    # 32-bit signed integers (i.e. 2^31 - 1).
    RAND_R_MAX = 2147483647


# safe_realloc(&p, n) resizes the allocation of p to n * sizeof(*p) bytes or
# raises a MemoryError. It never calls free, since that's __dealloc__'s job.
#   cdef float32_t *p = NULL
#   safe_realloc(&p, n)
# is equivalent to p = malloc(n * sizeof(*p)) with error checking.
ctypedef fused realloc_ptr:
    # Add pointer types here as needed.
    (float32_t*)
    (intp_t*)
    (uint8_t*)
    (WeightedPQueueRecord*)
    (float64_t*)
    (float64_t**)
    (Node*)
    (Cell*)
    (Node**)

cdef intp_t safe_realloc(realloc_ptr* p, size_t nelems) except -1 nogil


cdef cnp.ndarray sizet_ptr_to_ndarray(intp_t* data, intp_t size)


cdef intp_t rand_int(intp_t low, intp_t high,
                     uint32_t* random_state) noexcept nogil


cdef float64_t rand_uniform(float64_t low, float64_t high,
                            uint32_t* random_state) noexcept nogil


cdef float64_t log(float64_t x) noexcept nogil

# =============================================================================
# WeightedPQueue data structure
# =============================================================================

# A record stored in the WeightedPQueue
cdef struct WeightedPQueueRecord:
    float64_t data
    float64_t weight

cdef class WeightedPQueue:
    cdef intp_t capacity
    cdef intp_t array_ptr
    cdef WeightedPQueueRecord* array_

    cdef bint is_empty(self) noexcept nogil
    cdef intp_t reset(self) except -1 nogil
    cdef intp_t size(self) noexcept nogil
    cdef intp_t push(self, float64_t data, float64_t weight) except -1 nogil
    cdef intp_t remove(self, float64_t data, float64_t weight) noexcept nogil
    cdef intp_t pop(self, float64_t* data, float64_t* weight) noexcept nogil
    cdef intp_t peek(self, float64_t* data, float64_t* weight) noexcept nogil
    cdef float64_t get_weight_from_index(self, intp_t index) noexcept nogil
    cdef float64_t get_value_from_index(self, intp_t index) noexcept nogil


# =============================================================================
# WeightedMedianCalculator data structure
# =============================================================================

cdef class WeightedMedianCalculator:
    cdef intp_t initial_capacity
    cdef WeightedPQueue samples
    cdef float64_t total_weight
    cdef intp_t k
    cdef float64_t sum_w_0_k  # represents sum(weights[0:k]) = w[0] + w[1] + ... + w[k-1]
    cdef intp_t size(self) noexcept nogil
    cdef intp_t push(self, float64_t data, float64_t weight) except -1 nogil
    cdef intp_t reset(self) except -1 nogil
    cdef intp_t update_median_parameters_post_push(
        self, float64_t data, float64_t weight,
        float64_t original_median) noexcept nogil
    cdef intp_t remove(self, float64_t data, float64_t weight) noexcept nogil
    cdef intp_t pop(self, float64_t* data, float64_t* weight) noexcept nogil
    cdef intp_t update_median_parameters_post_remove(
        self, float64_t data, float64_t weight,
        float64_t original_median) noexcept nogil
    cdef float64_t get_median(self) noexcept nogil<|MERGE_RESOLUTION|>--- conflicted
+++ resolved
@@ -9,12 +9,8 @@
 
 from ..neighbors._quad_tree cimport Cell
 from ..utils._typedefs cimport float32_t, float64_t, intp_t, uint8_t, int32_t, uint32_t
-
-<<<<<<< HEAD
 from ._tree cimport Node
 
-=======
->>>>>>> 151cb2dc
 
 cdef enum:
     # Max value for our rand_r replacement (near the bottom).
