<<<<<<< HEAD
# cython: language_level=3
# cython: boundscheck=False, wraparound=False, initializedcheck=False, cdivision=True

# Authors: Gilles Louppe <g.louppe@gmail.com>
#          Peter Prettenhofer <peter.prettenhofer@gmail.com>
#          Brian Holt <bdholt1@gmail.com>
#          Noel Dawe <noel@dawe.me>
#          Satrajit Gosh <satrajit.ghosh@gmail.com>
#          Lars Buitinck
#          Arnaud Joly <arnaud.v.joly@gmail.com>
#          Joel Nothman <joel.nothman@gmail.com>
#          Fares Hedayati <fares.hedayati@gmail.com>
#          Jacob Schreiber <jmschreiber91@gmail.com>
#          Adam Li <adam2392@gmail.com>
#          Jong Shin <jshinm@gmail.com>
#          Samuel Carliles <scarlil1@jhu.edu>
#

# License: BSD 3 clause

from cython cimport final
from libc.math cimport isnan
from libc.stdint cimport uintptr_t
from libc.stdlib cimport qsort, free, malloc
=======
# Authors: The scikit-learn developers
# SPDX-License-Identifier: BSD-3-Clause

>>>>>>> 09a8ec5a
from libc.string cimport memcpy

from ._criterion cimport Criterion
from ._sort cimport FEATURE_THRESHOLD
from ._utils cimport rand_int
from ._utils cimport rand_uniform
from ._utils cimport RAND_R_MAX
from ..utils._typedefs cimport int8_t

import numpy as np


cdef float64_t INFINITY = np.inf



cdef bint min_sample_leaf_condition(
    Splitter splitter,
    intp_t split_feature,
    intp_t split_pos,
    float64_t split_value,
    intp_t n_missing,
    bint missing_go_to_left,
    float64_t lower_bound,
    float64_t upper_bound,
    SplitConditionEnv split_condition_env
) noexcept nogil:
    cdef intp_t min_samples_leaf = splitter.min_samples_leaf
    cdef intp_t end_non_missing = splitter.end - n_missing
    cdef intp_t n_left, n_right

    if missing_go_to_left:
        n_left = split_pos - splitter.start + n_missing
        n_right = end_non_missing - split_pos
    else:
        n_left = split_pos - splitter.start
        n_right = end_non_missing - split_pos + n_missing

    # Reject if min_samples_leaf is not guaranteed
    if n_left < min_samples_leaf or n_right < min_samples_leaf:
        return False

    return True

cdef class MinSamplesLeafCondition(SplitCondition):
    def __cinit__(self):
        self.c.f = min_sample_leaf_condition
        self.c.e = NULL # min_samples is stored in splitter, which is already passed to f

cdef bint min_weight_leaf_condition(
    Splitter splitter,
    intp_t split_feature,
    intp_t split_pos,
    float64_t split_value,
    intp_t n_missing,
    bint missing_go_to_left,
    float64_t lower_bound,
    float64_t upper_bound,
    SplitConditionEnv split_condition_env
) noexcept nogil:
    cdef float64_t min_weight_leaf = splitter.min_weight_leaf

    # Reject if min_weight_leaf is not satisfied
    if ((splitter.criterion.weighted_n_left < min_weight_leaf) or
            (splitter.criterion.weighted_n_right < min_weight_leaf)):
        return False

    return True

cdef class MinWeightLeafCondition(SplitCondition):
    def __cinit__(self):
        self.c.f = min_weight_leaf_condition
        self.c.e = NULL # min_weight_leaf is stored in splitter, which is already passed to f

cdef bint monotonic_constraint_condition(
    Splitter splitter,
    intp_t split_feature,
    intp_t split_pos,
    float64_t split_value,
    intp_t n_missing,
    bint missing_go_to_left,
    float64_t lower_bound,
    float64_t upper_bound,
    SplitConditionEnv split_condition_env
) noexcept nogil:
    if (
        splitter.with_monotonic_cst and
        splitter.monotonic_cst[split_feature] != 0 and
        not splitter.criterion.check_monotonicity(
            splitter.monotonic_cst[split_feature],
            lower_bound,
            upper_bound,
        )
    ):
        return False
    
    return True

cdef class MonotonicConstraintCondition(SplitCondition):
    def __cinit__(self):
        self.c.f = monotonic_constraint_condition
        self.c.e = NULL


cdef inline void _init_split(SplitRecord* self, intp_t start_pos) noexcept nogil:
    self.impurity_left = INFINITY
    self.impurity_right = INFINITY
    self.pos = start_pos
    self.feature = 0
    self.threshold = 0.
    self.improvement = -INFINITY
    self.missing_go_to_left = False
    self.n_missing = 0

cdef SplitRecord* _base_split_record_factory(SplitRecordFactoryEnv env) except NULL nogil:
    return <SplitRecord*>malloc(sizeof(SplitRecord));

cdef class BaseSplitter:
    """This is an abstract interface for splitters.

    For example, a tree model could be either supervisedly, or unsupervisedly computing splits on samples of
    covariates, labels, or both. Although scikit-learn currently only contains
    supervised tree methods, this class enables 3rd party packages to leverage
    scikit-learn's Cython code for splitting.

    A splitter is usually used in conjunction with a criterion class, which explicitly handles
    computing the criteria, which we split on. The setting of that criterion class is handled
    by downstream classes.

    The downstream classes _must_ implement methods to compute the split in a node.
    """

    def __getstate__(self):
        return {}

    def __setstate__(self, d):
        pass

    cdef int node_reset(
        self,
        intp_t start,
        intp_t end,
        float64_t* weighted_n_node_samples
    ) except -1 nogil:
        """Reset splitter on node samples[start:end].

        Returns -1 in case of failure to allocate memory (and raise MemoryError)
        or 0 otherwise.

        Parameters
        ----------
        start : intp_t
            The index of the first sample to consider
        end : intp_t
            The index of the last sample to consider
        weighted_n_node_samples : ndarray, dtype=float64_t pointer
            The total weight of those samples
        """
        pass

    cdef int node_split(
        self,
        ParentInfo* parent,
        SplitRecord* split,
    ) except -1 nogil:
        """Find the best split on node samples[start:end].

        This is a placeholder method. The majority of computation will be done
        here.

        It should return -1 upon errors.

        Parameters
        ----------
        impurity : float64_t
            The impurity of the current node.
        split : SplitRecord pointer
            A pointer to a memory-allocated SplitRecord object which will be filled with the
            split chosen.
        lower_bound : float64_t
            The lower bound of the monotonic constraint if used.
        upper_bound : float64_t
            The upper bound of the monotonic constraint if used.
        """
        pass

    cdef void node_value(self, float64_t* dest) noexcept nogil:
        """Copy the value of node samples[start:end] into dest."""
        pass

    cdef float64_t node_impurity(self) noexcept nogil:
        """Return the impurity of the current node."""
        pass

    cdef intp_t pointer_size(self) noexcept nogil:
        """Size of the pointer for split records.

        Overriding this function allows one to use different subclasses of
        `SplitRecord`.
        """
        return sizeof(SplitRecord)
    
    cdef SplitRecord* create_split_record(self) except NULL nogil:
        return self.split_record_factory.f(self.split_record_factory.e)

cdef class Splitter(BaseSplitter):
    """Abstract interface for supervised splitters."""

    def __cinit__(
        self,
        Criterion criterion,
        intp_t max_features,
        intp_t min_samples_leaf,
        float64_t min_weight_leaf,
        object random_state,
        const int8_t[:] monotonic_cst,
        SplitCondition[:] presplit_conditions = None,
        SplitCondition[:] postsplit_conditions = None,
        EventHandler[:] listeners = None,
        *argv
    ):
        """
        Parameters
        ----------
        criterion : Criterion
            The criterion to measure the quality of a split.

        max_features : intp_t
            The maximal number of randomly selected features which can be
            considered for a split.

        min_samples_leaf : intp_t
            The minimal number of samples each leaf can have, where splits
            which would result in having less samples in a leaf are not
            considered.

        min_weight_leaf : float64_t
            The minimal weight each leaf can have, where the weight is the sum
            of the weights of each sample in it.

        random_state : object
            The user inputted random state to be used for pseudo-randomness

        monotonic_cst : const int8_t[:]
            Monotonicity constraints

        """
        self.criterion = criterion

        self.n_samples = 0
        self.n_features = 0

        self.max_features = max_features
        self.min_samples_leaf = min_samples_leaf
        self.min_weight_leaf = min_weight_leaf
        self.random_state = random_state
        self.monotonic_cst = monotonic_cst
        self.with_monotonic_cst = monotonic_cst is not None

        self.event_broker = EventBroker(listeners, [NodeSplitEvent.SORT_FEATURE])

        self.min_samples_leaf_condition = MinSamplesLeafCondition()
        self.min_weight_leaf_condition = MinWeightLeafCondition()

        self.presplit_conditions.resize(
            (len(presplit_conditions) if presplit_conditions is not None else 0)
            + (2 if self.with_monotonic_cst else 1)
        )
        self.postsplit_conditions.resize(
            (len(postsplit_conditions) if postsplit_conditions is not None else 0)
            + (2 if self.with_monotonic_cst else 1)
        )

        cdef int offset = 0
        self.presplit_conditions[offset] = self.min_samples_leaf_condition.c
        self.postsplit_conditions[offset] = self.min_weight_leaf_condition.c
        offset += 1

        if(self.with_monotonic_cst):
            self.monotonic_constraint_condition = MonotonicConstraintCondition()
            self.presplit_conditions[offset] = self.monotonic_constraint_condition.c
            self.postsplit_conditions[offset] = self.monotonic_constraint_condition.c
            offset += 1

        cdef int i
        if presplit_conditions is not None:
            for i in range(len(presplit_conditions)):
                self.presplit_conditions[i + offset] = presplit_conditions[i].c
        
        if postsplit_conditions is not None:
            for i in range(len(postsplit_conditions)):
                self.postsplit_conditions[i + offset] = postsplit_conditions[i].c
        
        self.split_record_factory.f = _base_split_record_factory
        self.split_record_factory.e = NULL


    def __reduce__(self):
        return (type(self), (self.criterion,
                             self.max_features,
                             self.min_samples_leaf,
                             self.min_weight_leaf,
                             self.random_state,
                             self.monotonic_cst.base if self.monotonic_cst is not None else None), self.__getstate__())

    cdef int init(
        self,
        object X,
        const float64_t[:, ::1] y,
        const float64_t[:] sample_weight,
        const unsigned char[::1] missing_values_in_feature_mask,
    ) except -1:
        """Initialize the splitter.

        Take in the input data X, the target Y, and optional sample weights.

        Returns -1 in case of failure to allocate memory (and raise MemoryError)
        or 0 otherwise.

        Parameters
        ----------
        X : object
            This contains the inputs. Usually it is a 2d numpy array.

        y : ndarray, dtype=float64_t
            This is the vector of targets, or true labels, for the samples represented
            as a Cython memoryview.

        sample_weight : ndarray, dtype=float64_t
            The weights of the samples, where higher weighted samples are fit
            closer than lower weight samples. If not provided, all samples
            are assumed to have uniform weight. This is represented
            as a Cython memoryview.

        has_missing : bool
            At least one missing values is in X.
        """
        self.rand_r_state = self.random_state.randint(0, RAND_R_MAX)
        cdef intp_t n_samples = X.shape[0]

        # Create a new array which will be used to store nonzero
        # samples from the feature of interest
        self.samples = np.empty(n_samples, dtype=np.intp)
        cdef intp_t[::1] samples = self.samples

        cdef intp_t i, j
        cdef float64_t weighted_n_samples = 0.0
        j = 0

        for i in range(n_samples):
            # Only work with positively weighted samples
            if sample_weight is None or sample_weight[i] != 0.0:
                samples[j] = i
                j += 1

            if sample_weight is not None:
                weighted_n_samples += sample_weight[i]
            else:
                weighted_n_samples += 1.0

        # Number of samples is number of positively weighted samples
        self.n_samples = j
        self.weighted_n_samples = weighted_n_samples

        cdef intp_t n_features = X.shape[1]
        self.features = np.arange(n_features, dtype=np.intp)
        self.n_features = n_features

        self.feature_values = np.empty(n_samples, dtype=np.float32)
        self.constant_features = np.empty(n_features, dtype=np.intp)

        self.y = y

        self.sample_weight = sample_weight

        self.criterion.init(
            self.y,
            self.sample_weight,
            self.weighted_n_samples,
            self.samples
        )

        self.criterion.set_sample_pointers(
            self.start,
            self.end
        )
        if missing_values_in_feature_mask is not None:
            self.criterion.init_sum_missing()

        return 0

    cdef int node_reset(
        self,
        intp_t start,
        intp_t end,
        float64_t* weighted_n_node_samples
    ) except -1 nogil:
        """Reset splitter on node samples[start:end].

        Returns -1 in case of failure to allocate memory (and raise MemoryError)
        or 0 otherwise.

        Parameters
        ----------
        start : intp_t
            The index of the first sample to consider
        end : intp_t
            The index of the last sample to consider
        weighted_n_node_samples : ndarray, dtype=float64_t pointer
            The total weight of those samples
        """

        self.start = start
        self.end = end

        self.criterion.set_sample_pointers(start, end)

        weighted_n_node_samples[0] = self.criterion.weighted_n_node_samples
        return 0

    cdef int node_split(
        self,
        ParentInfo* parent_record,
        SplitRecord* split,
    ) except -1 nogil:

        """Find the best split on node samples[start:end].

        This is a placeholder method. The majority of computation will be done
        here.

        It should return -1 upon errors.
        """

        pass

    cdef void node_value(self, float64_t* dest) noexcept nogil:
        """Copy the value of node samples[start:end] into dest."""

        self.criterion.node_value(dest)

    cdef inline void clip_node_value(self, float64_t* dest, float64_t lower_bound, float64_t upper_bound) noexcept nogil:
        """Clip the value in dest between lower_bound and upper_bound for monotonic constraints."""

        self.criterion.clip_node_value(dest, lower_bound, upper_bound)

    cdef void node_samples(self, vector[vector[float64_t]]& dest) noexcept nogil:
        """Copy the samples[start:end] into dest."""
        self.criterion.node_samples(dest)

    cdef float64_t node_impurity(self) noexcept nogil:
        """Return the impurity of the current node."""

        return self.criterion.node_impurity()

    cdef inline bint check_presplit_conditions(
        self,
        SplitRecord* current_split,
        intp_t n_missing,
        bint missing_go_to_left,
    ) noexcept nogil:
        """Check stopping conditions pre-split.

        This is typically a metric that is cheaply computed given the
        current proposed split, which is stored as a the `current_split`
        argument.

        Returns 1 if not a valid split, and 0 if it is.
        """
        cdef intp_t min_samples_leaf = self.min_samples_leaf
        cdef intp_t end_non_missing = self.end - n_missing
        cdef intp_t n_left, n_right

        if missing_go_to_left:
            n_left = current_split.pos - self.start + n_missing
            n_right = end_non_missing - current_split.pos
        else:
            n_left = current_split.pos - self.start
            n_right = end_non_missing - current_split.pos + n_missing

        # Reject if min_samples_leaf is not guaranteed
        if n_left < min_samples_leaf or n_right < min_samples_leaf:
            return 1

        return 0

    cdef inline bint check_postsplit_conditions(
        self
    ) noexcept nogil:
        """Check stopping conditions after evaluating the split.

        This takes some metric that is stored in the Criterion
        object and checks against internal stop metrics.
        """
        cdef float64_t min_weight_leaf = self.min_weight_leaf

        # Reject if min_weight_leaf is not satisfied
        if ((self.criterion.weighted_n_left < min_weight_leaf) or
                (self.criterion.weighted_n_right < min_weight_leaf)):
            return 1

        return 0


cdef inline void shift_missing_values_to_left_if_required(
    SplitRecord* best,
    intp_t[::1] samples,
    intp_t end,
) noexcept nogil:
    """Shift missing value sample indices to the left of the split if required.

    Note: this should always be called at the very end because it will
    move samples around, thereby affecting the criterion.
    This affects the computation of the children impurity, which affects
    the computation of the next node.
    """
    cdef intp_t i, p, current_end
    # The partitioner partitions the data such that the missing values are in
    # samples[-n_missing:] for the criterion to consume. If the missing values
    # are going to the right node, then the missing values are already in the
    # correct position. If the missing values go left, then we move the missing
    # values to samples[best.pos:best.pos+n_missing] and update `best.pos`.
    if best.n_missing > 0 and best.missing_go_to_left:
        for p in range(best.n_missing):
            i = best.pos + p
            current_end = end - 1 - p
            samples[i], samples[current_end] = samples[current_end], samples[i]
        best.pos += best.n_missing


cdef inline intp_t node_split_best(
    Splitter splitter,
    Partitioner partitioner,
    Criterion criterion,
    SplitRecord* split,
    ParentInfo* parent_record,
) except -1 nogil:
    """Find the best split on node samples[start:end]

    Returns -1 in case of failure to allocate memory (and raise MemoryError)
    or 0 otherwise.
    """
    cdef const int8_t[:] monotonic_cst = splitter.monotonic_cst
    cdef bint with_monotonic_cst = splitter.with_monotonic_cst

    # Find the best split
    cdef intp_t start = splitter.start
    cdef intp_t end = splitter.end
    cdef intp_t end_non_missing
    cdef intp_t n_missing = 0
    cdef bint has_missing = 0
    cdef intp_t n_searches
    cdef intp_t n_left, n_right
    cdef bint missing_go_to_left

    cdef intp_t[::1] samples = splitter.samples
    cdef intp_t[::1] features = splitter.features
    cdef intp_t[::1] constant_features = splitter.constant_features
    cdef intp_t n_features = splitter.n_features

    cdef float32_t[::1] feature_values = splitter.feature_values
    cdef intp_t max_features = splitter.max_features
    cdef intp_t min_samples_leaf = splitter.min_samples_leaf
    cdef float64_t min_weight_leaf = splitter.min_weight_leaf
    cdef uint32_t* random_state = &splitter.rand_r_state

    cdef SplitRecord best_split, current_split
    cdef float64_t current_threshold
    cdef float64_t current_proxy_improvement = -INFINITY
    cdef float64_t best_proxy_improvement = -INFINITY

    cdef float64_t impurity = parent_record.impurity
    cdef float64_t lower_bound = parent_record.lower_bound
    cdef float64_t upper_bound = parent_record.upper_bound

    cdef intp_t f_i = n_features
    cdef intp_t f_j
    cdef intp_t p
    cdef intp_t p_prev

    cdef intp_t n_visited_features = 0
    # Number of features discovered to be constant during the split search
    cdef intp_t n_found_constants = 0
    # Number of features known to be constant and drawn without replacement
    cdef intp_t n_drawn_constants = 0
    cdef intp_t n_known_constants = parent_record.n_constant_features
    # n_total_constants = n_known_constants + n_found_constants
    cdef intp_t n_total_constants = n_known_constants

    cdef bint conditions_hold = True

    cdef NodeSortFeatureEventData sort_event_data
    cdef NodeSplitEventData split_event_data

    _init_split(&best_split, end)

    partitioner.init_node_split(start, end)

    # Sample up to max_features without replacement using a
    # Fisher-Yates-based algorithm (using the local variables `f_i` and
    # `f_j` to compute a permutation of the `features` array).
    #
    # Skip the CPU intensive evaluation of the impurity criterion for
    # features that were already detected as constant (hence not suitable
    # for good splitting) by ancestor nodes and save the information on
    # newly discovered constant features to spare computation on descendant
    # nodes.
    while (f_i > n_total_constants and  # Stop early if remaining features
                                        # are constant
            (n_visited_features < max_features or
             # At least one drawn features must be non constant
             n_visited_features <= n_found_constants + n_drawn_constants)):

        n_visited_features += 1

        # Loop invariant: elements of features in
        # - [:n_drawn_constant[ holds drawn and known constant features;
        # - [n_drawn_constant:n_known_constant[ holds known constant
        #   features that haven't been drawn yet;
        # - [n_known_constant:n_total_constant[ holds newly found constant
        #   features;
        # - [n_total_constant:f_i[ holds features that haven't been drawn
        #   yet and aren't constant apriori.
        # - [f_i:n_features[ holds features that have been drawn
        #   and aren't constant.

        # Draw a feature at random
        f_j = rand_int(n_drawn_constants, f_i - n_found_constants,
                       random_state)

        if f_j < n_known_constants:
            # f_j in the interval [n_drawn_constants, n_known_constants[
            features[n_drawn_constants], features[f_j] = features[f_j], features[n_drawn_constants]

            n_drawn_constants += 1
            continue

        # f_j in the interval [n_known_constants, f_i - n_found_constants[
        f_j += n_found_constants
        # f_j in the interval [n_total_constants, f_i[
        current_split.feature = features[f_j]
        partitioner.sort_samples_and_feature_values(current_split.feature)

        sort_event_data.feature = current_split.feature
        splitter.event_broker.fire_event(NodeSplitEvent.SORT_FEATURE, &sort_event_data)

        n_missing = partitioner.n_missing
        end_non_missing = end - n_missing

        if (
            # All values for this feature are missing, or
            end_non_missing == start or
            # This feature is considered constant (max - min <= FEATURE_THRESHOLD)
            feature_values[end_non_missing - 1] <= feature_values[start] + FEATURE_THRESHOLD
        ):
            # We consider this feature constant in this case.
            # Since finding a split among constant feature is not valuable,
            # we do not consider this feature for splitting.
            features[f_j], features[n_total_constants] = features[n_total_constants], features[f_j]

            n_found_constants += 1
            n_total_constants += 1
            continue

        f_i -= 1
        features[f_i], features[f_j] = features[f_j], features[f_i]
        has_missing = n_missing != 0
        criterion.init_missing(n_missing)  # initialize even when n_missing == 0

        # Evaluate all splits
        # If there are missing values, then we search twice for the most optimal split.
        # The first search will have all the missing values going to the right node.
        # The second search will have all the missing values going to the left node.
        # If there are no missing values, then we search only once for the most
        # optimal split.
        n_searches = 2 if has_missing else 1

        for i in range(n_searches):
            missing_go_to_left = i == 1
            criterion.missing_go_to_left = missing_go_to_left
            criterion.reset()

            p = start

            while p < end_non_missing:
                partitioner.next_p(&p_prev, &p)

                if p >= end_non_missing:
                    continue

                current_split.pos = p
                # probably want to assign this to current_split.threshold later,
                # but the code is so stateful that Write Everything Twice is the
                # safer move here for now
                current_threshold = (
                    feature_values[p_prev] / 2.0 + feature_values[p] / 2.0
                )

<<<<<<< HEAD
                conditions_hold = True
                for condition in splitter.presplit_conditions:
                    if not condition.f(
                        splitter, current_split.feature, current_split.pos,
                        current_threshold, n_missing, missing_go_to_left,
                        lower_bound, upper_bound, condition.e
                    ):
                        conditions_hold = False
                        break
                
                if not conditions_hold:
=======
                # Reject if min_samples_leaf is not guaranteed
                if splitter.check_presplit_conditions(&current_split, n_missing, missing_go_to_left) == 1:
>>>>>>> 09a8ec5a
                    continue

                criterion.update(current_split.pos)

                conditions_hold = True
                for condition in splitter.postsplit_conditions:
                    if not condition.f(
                        splitter, current_split.feature, current_split.pos,
                        current_threshold, n_missing, missing_go_to_left,
                        lower_bound, upper_bound, condition.e
                    ):
                        conditions_hold = False
                        break
                
                if not conditions_hold:
                    continue
                
                current_proxy_improvement = criterion.proxy_impurity_improvement()

                if current_proxy_improvement > best_proxy_improvement:
                    best_proxy_improvement = current_proxy_improvement
                    # sum of halves is used to avoid infinite value
                    current_split.threshold = (
                        feature_values[p_prev] / 2.0 + feature_values[p] / 2.0
                    )

                    if (
                        current_split.threshold == feature_values[p] or
                        current_split.threshold == INFINITY or
                        current_split.threshold == -INFINITY
                    ):
                        current_split.threshold = feature_values[p_prev]

                    current_split.n_missing = n_missing
                    if n_missing == 0:
                        if missing_go_to_left:
                            n_left = current_split.pos - splitter.start + n_missing
                            n_right = end_non_missing - current_split.pos
                        else:
                            n_left = current_split.pos - splitter.start
                            n_right = end_non_missing - current_split.pos + n_missing

                        current_split.missing_go_to_left = n_left > n_right
                    else:
                        current_split.missing_go_to_left = missing_go_to_left

                    best_split = current_split  # copy

        # Evaluate when there are missing values and all missing values goes
        # to the right node and non-missing values goes to the left node.
        if has_missing:
            n_left, n_right = end - start - n_missing, n_missing
            p = end - n_missing
            missing_go_to_left = 0

            if not (n_left < min_samples_leaf or n_right < min_samples_leaf):
                criterion.missing_go_to_left = missing_go_to_left
                criterion.update(p)

                if not ((criterion.weighted_n_left < min_weight_leaf) or
                        (criterion.weighted_n_right < min_weight_leaf)):
                    current_proxy_improvement = criterion.proxy_impurity_improvement()

                    if current_proxy_improvement > best_proxy_improvement:
                        best_proxy_improvement = current_proxy_improvement
                        current_split.threshold = INFINITY
                        current_split.missing_go_to_left = missing_go_to_left
                        current_split.n_missing = n_missing
                        current_split.pos = p
                        best_split = current_split

    # Reorganize into samples[start:best_split.pos] + samples[best_split.pos:end]
    if best_split.pos < end:
        partitioner.partition_samples_final(
            best_split.pos,
            best_split.threshold,
            best_split.feature,
            best_split.n_missing
        )
        criterion.init_missing(best_split.n_missing)
        criterion.missing_go_to_left = best_split.missing_go_to_left

        criterion.reset()
        criterion.update(best_split.pos)
        criterion.children_impurity(
            &best_split.impurity_left, &best_split.impurity_right
        )
        best_split.improvement = criterion.impurity_improvement(
            impurity,
            best_split.impurity_left,
            best_split.impurity_right
        )

        shift_missing_values_to_left_if_required(&best_split, samples, end)

    # Respect invariant for constant features: the original order of
    # element in features[:n_known_constants] must be preserved for sibling
    # and child nodes
    memcpy(&features[0], &constant_features[0], sizeof(intp_t) * n_known_constants)

    # Copy newly found constant features
    memcpy(&constant_features[n_known_constants],
           &features[n_known_constants],
           sizeof(intp_t) * n_found_constants)

    # Return values
    parent_record.n_constant_features = n_total_constants
    split[0] = best_split
    return 0


cdef inline int node_split_random(
    Splitter splitter,
    Partitioner partitioner,
    Criterion criterion,
    SplitRecord* split,
    ParentInfo* parent_record,
) except -1 nogil:
    """Find the best random split on node samples[start:end]

    Returns -1 in case of failure to allocate memory (and raise MemoryError)
    or 0 otherwise.
    """
    cdef const int8_t[:] monotonic_cst = splitter.monotonic_cst
    cdef bint with_monotonic_cst = splitter.with_monotonic_cst

    # Draw random splits and pick the best
    cdef intp_t start = splitter.start
    cdef intp_t end = splitter.end

    cdef intp_t[::1] features = splitter.features
    cdef intp_t[::1] constant_features = splitter.constant_features
    cdef intp_t n_features = splitter.n_features

    cdef intp_t max_features = splitter.max_features
    cdef uint32_t* random_state = &splitter.rand_r_state

    cdef SplitRecord best_split, current_split
    cdef float64_t current_proxy_improvement = - INFINITY
    cdef float64_t best_proxy_improvement = - INFINITY

    cdef float64_t impurity = parent_record.impurity
    cdef float64_t lower_bound = parent_record.lower_bound
    cdef float64_t upper_bound = parent_record.upper_bound

    cdef intp_t f_i = n_features
    cdef intp_t f_j
    # Number of features discovered to be constant during the split search
    cdef intp_t n_found_constants = 0
    # Number of features known to be constant and drawn without replacement
    cdef intp_t n_drawn_constants = 0
    cdef intp_t n_known_constants = parent_record.n_constant_features
    # n_total_constants = n_known_constants + n_found_constants
    cdef intp_t n_total_constants = n_known_constants
    cdef intp_t n_visited_features = 0
    cdef float32_t min_feature_value
    cdef float32_t max_feature_value

    _init_split(&best_split, end)

    partitioner.init_node_split(start, end)

    # Sample up to max_features without replacement using a
    # Fisher-Yates-based algorithm (using the local variables `f_i` and
    # `f_j` to compute a permutation of the `features` array).
    #
    # Skip the CPU intensive evaluation of the impurity criterion for
    # features that were already detected as constant (hence not suitable
    # for good splitting) by ancestor nodes and save the information on
    # newly discovered constant features to spare computation on descendant
    # nodes.
    while (f_i > n_total_constants and  # Stop early if remaining features
                                        # are constant
            (n_visited_features < max_features or
             # At least one drawn features must be non constant
             n_visited_features <= n_found_constants + n_drawn_constants)):
        n_visited_features += 1

        # Loop invariant: elements of features in
        # - [:n_drawn_constant[ holds drawn and known constant features;
        # - [n_drawn_constant:n_known_constant[ holds known constant
        #   features that haven't been drawn yet;
        # - [n_known_constant:n_total_constant[ holds newly found constant
        #   features;
        # - [n_total_constant:f_i[ holds features that haven't been drawn
        #   yet and aren't constant apriori.
        # - [f_i:n_features[ holds features that have been drawn
        #   and aren't constant.

        # Draw a feature at random
        f_j = rand_int(n_drawn_constants, f_i - n_found_constants,
                       random_state)

        if f_j < n_known_constants:
            # f_j in the interval [n_drawn_constants, n_known_constants[
            features[n_drawn_constants], features[f_j] = features[f_j], features[n_drawn_constants]
            n_drawn_constants += 1
            continue

        # f_j in the interval [n_known_constants, f_i - n_found_constants[
        f_j += n_found_constants
        # f_j in the interval [n_total_constants, f_i[

        current_split.feature = features[f_j]

        # Find min, max
        partitioner.find_min_max(
            current_split.feature, &min_feature_value, &max_feature_value
        )

        if max_feature_value <= min_feature_value + FEATURE_THRESHOLD:
            features[f_j], features[n_total_constants] = features[n_total_constants], current_split.feature

            n_found_constants += 1
            n_total_constants += 1
            continue

        f_i -= 1
        features[f_i], features[f_j] = features[f_j], features[f_i]

        # Draw a random threshold
        current_split.threshold = rand_uniform(
            min_feature_value,
            max_feature_value,
            random_state,
        )

        if current_split.threshold == max_feature_value:
            current_split.threshold = min_feature_value

        # Partition
        current_split.pos = partitioner.partition_samples(current_split.threshold)

        # Reject if min_samples_leaf is not guaranteed
        if splitter.check_presplit_conditions(&current_split, 0, 0) == 1:
            continue

        # Evaluate split
        # At this point, the criterion has a view into the samples that was partitioned
        # by the partitioner. The criterion will use the partition to evaluating the split.
        criterion.reset()
        criterion.update(current_split.pos)

        # Reject if monotonicity constraints are not satisfied
        if (
            with_monotonic_cst and
            monotonic_cst[current_split.feature] != 0 and
            not criterion.check_monotonicity(
                monotonic_cst[current_split.feature],
                lower_bound,
                upper_bound,
            )
        ):
            continue

        # Reject if min_weight_leaf is not satisfied
        if splitter.check_postsplit_conditions() == 1:
            continue

        current_proxy_improvement = criterion.proxy_impurity_improvement()

        if current_proxy_improvement > best_proxy_improvement:
            best_proxy_improvement = current_proxy_improvement
            best_split = current_split  # copy

    # Reorganize into samples[start:best.pos] + samples[best.pos:end]
    if best_split.pos < end:
        if current_split.feature != best_split.feature:
            # TODO: Pass in best.n_missing when random splitter supports missing values.
            partitioner.partition_samples_final(
                best_split.pos, best_split.threshold, best_split.feature, 0
            )

        criterion.reset()
        criterion.update(best_split.pos)
        criterion.children_impurity(
            &best_split.impurity_left, &best_split.impurity_right
        )
        best_split.improvement = criterion.impurity_improvement(
            impurity, best_split.impurity_left, best_split.impurity_right
        )

    # Respect invariant for constant features: the original order of
    # element in features[:n_known_constants] must be preserved for sibling
    # and child nodes
    memcpy(&features[0], &constant_features[0], sizeof(intp_t) * n_known_constants)

    # Copy newly found constant features
    memcpy(&constant_features[n_known_constants],
           &features[n_known_constants],
           sizeof(intp_t) * n_found_constants)

    # Return values
    parent_record.n_constant_features = n_total_constants
    split[0] = best_split
    return 0


<<<<<<< HEAD
@final
cdef class DensePartitioner:
    """Partitioner specialized for dense data.

    Note that this partitioner is agnostic to the splitting strategy (best vs. random).
    """
    def __init__(
        self,
        const float32_t[:, :] X,
        intp_t[::1] samples,
        float32_t[::1] feature_values,
        const unsigned char[::1] missing_values_in_feature_mask,
    ):
        self.X = X
        self.samples = samples
        self.feature_values = feature_values
        self.missing_values_in_feature_mask = missing_values_in_feature_mask

    cdef inline void init_node_split(self, intp_t start, intp_t end) noexcept nogil:
        """Initialize splitter at the beginning of node_split."""
        self.start = start
        self.end = end
        self.n_missing = 0

    cdef inline void sort_samples_and_feature_values(
        self, intp_t current_feature
    ) noexcept nogil:
        """Simultaneously sort based on the feature_values.

        Missing values are stored at the end of feature_values.
        The number of missing values observed in feature_values is stored
        in self.n_missing.
        """
        cdef:
            intp_t i, current_end
            float32_t[::1] feature_values = self.feature_values
            const float32_t[:, :] X = self.X
            intp_t[::1] samples = self.samples
            intp_t n_missing = 0
            const unsigned char[::1] missing_values_in_feature_mask = self.missing_values_in_feature_mask

        # Sort samples along that feature; by
        # copying the values into an array and
        # sorting the array in a manner which utilizes the cache more
        # effectively.
        if missing_values_in_feature_mask is not None and missing_values_in_feature_mask[current_feature]:
            i, current_end = self.start, self.end - 1
            # Missing values are placed at the end and do not participate in the sorting.
            while i <= current_end:
                # Finds the right-most value that is not missing so that
                # it can be swapped with missing values at its left.
                if isnan(X[samples[current_end], current_feature]):
                    n_missing += 1
                    current_end -= 1
                    continue

                # X[samples[current_end], current_feature] is a non-missing value
                if isnan(X[samples[i], current_feature]):
                    samples[i], samples[current_end] = samples[current_end], samples[i]
                    n_missing += 1
                    current_end -= 1

                feature_values[i] = X[samples[i], current_feature]
                i += 1
        else:
            # When there are no missing values, we only need to copy the data into
            # feature_values
            for i in range(self.start, self.end):
                feature_values[i] = X[samples[i], current_feature]

        sort(&feature_values[self.start], &samples[self.start], self.end - self.start - n_missing)
        self.n_missing = n_missing

    cdef inline void find_min_max(
        self,
        intp_t current_feature,
        float32_t* min_feature_value_out,
        float32_t* max_feature_value_out,
    ) noexcept nogil:
        """Find the minimum and maximum value for current_feature."""
        cdef:
            intp_t p
            float32_t current_feature_value
            const float32_t[:, :] X = self.X
            intp_t[::1] samples = self.samples
            float32_t min_feature_value = X[samples[self.start], current_feature]
            float32_t max_feature_value = min_feature_value
            float32_t[::1] feature_values = self.feature_values

        feature_values[self.start] = min_feature_value

        for p in range(self.start + 1, self.end):
            current_feature_value = X[samples[p], current_feature]
            feature_values[p] = current_feature_value

            if current_feature_value < min_feature_value:
                min_feature_value = current_feature_value
            elif current_feature_value > max_feature_value:
                max_feature_value = current_feature_value

        min_feature_value_out[0] = min_feature_value
        max_feature_value_out[0] = max_feature_value

    cdef inline void next_p(self, intp_t* p_prev, intp_t* p) noexcept nogil:
        """Compute the next p_prev and p for iteratiing over feature values.

        The missing values are not included when iterating through the feature values.
        """
        cdef:
            float32_t[::1] feature_values = self.feature_values
            intp_t end_non_missing = self.end - self.n_missing

        while (
            p[0] + 1 < end_non_missing and
            feature_values[p[0] + 1] <= feature_values[p[0]] + FEATURE_THRESHOLD
        ):
            p[0] += 1

        p_prev[0] = p[0]

        # By adding 1, we have
        # (feature_values[p] >= end) or (feature_values[p] > feature_values[p - 1])
        p[0] += 1

    cdef inline intp_t partition_samples(self, float64_t current_threshold) noexcept nogil:
        """Partition samples for feature_values at the current_threshold."""
        cdef:
            intp_t p = self.start
            intp_t partition_end = self.end
            intp_t[::1] samples = self.samples
            float32_t[::1] feature_values = self.feature_values

        while p < partition_end:
            if feature_values[p] <= current_threshold:
                p += 1
            else:
                partition_end -= 1

                feature_values[p], feature_values[partition_end] = (
                    feature_values[partition_end], feature_values[p]
                )
                samples[p], samples[partition_end] = samples[partition_end], samples[p]

        return partition_end

    cdef inline void partition_samples_final(
        self,
        intp_t best_pos,
        float64_t best_threshold,
        intp_t best_feature,
        intp_t best_n_missing,
    ) noexcept nogil:
        """Partition samples for X at the best_threshold and best_feature.

        If missing values are present, this method partitions `samples`
        so that the `best_n_missing` missing values' indices are in the
        right-most end of `samples`, that is `samples[end_non_missing:end]`.
        """
        cdef:
            # Local invariance: start <= p <= partition_end <= end
            intp_t start = self.start
            intp_t p = start
            intp_t end = self.end - 1
            intp_t partition_end = end - best_n_missing
            intp_t[::1] samples = self.samples
            const float32_t[:, :] X = self.X
            float32_t current_value

        if best_n_missing != 0:
            # Move samples with missing values to the end while partitioning the
            # non-missing samples
            while p < partition_end:
                # Keep samples with missing values at the end
                if isnan(X[samples[end], best_feature]):
                    end -= 1
                    continue

                # Swap sample with missing values with the sample at the end
                current_value = X[samples[p], best_feature]
                if isnan(current_value):
                    samples[p], samples[end] = samples[end], samples[p]
                    end -= 1

                    # The swapped sample at the end is always a non-missing value, so
                    # we can continue the algorithm without checking for missingness.
                    current_value = X[samples[p], best_feature]

                # Partition the non-missing samples
                if current_value <= best_threshold:
                    p += 1
                else:
                    samples[p], samples[partition_end] = samples[partition_end], samples[p]
                    partition_end -= 1
        else:
            # Partitioning routine when there are no missing values
            while p < partition_end:
                if X[samples[p], best_feature] <= best_threshold:
                    p += 1
                else:
                    samples[p], samples[partition_end] = samples[partition_end], samples[p]
                    partition_end -= 1


@final
cdef class SparsePartitioner:
    """Partitioner specialized for sparse CSC data.

    Note that this partitioner is agnostic to the splitting strategy (best vs. random).
    """
    def __init__(
        self,
        object X,
        intp_t[::1] samples,
        intp_t n_samples,
        float32_t[::1] feature_values,
        const unsigned char[::1] missing_values_in_feature_mask,
    ):
        if not (issparse(X) and X.format == "csc"):
            raise ValueError("X should be in csc format")

        self.samples = samples
        self.feature_values = feature_values

        # Initialize X
        cdef intp_t n_total_samples = X.shape[0]

        self.X_data = X.data
        self.X_indices = X.indices
        self.X_indptr = X.indptr
        self.n_total_samples = n_total_samples

        # Initialize auxiliary array used to perform split
        self.index_to_samples = np.full(n_total_samples, fill_value=-1, dtype=np.intp)
        self.sorted_samples = np.empty(n_samples, dtype=np.intp)

        cdef intp_t p
        for p in range(n_samples):
            self.index_to_samples[samples[p]] = p

        self.missing_values_in_feature_mask = missing_values_in_feature_mask

    cdef inline void init_node_split(self, intp_t start, intp_t end) noexcept nogil:
        """Initialize splitter at the beginning of node_split."""
        self.start = start
        self.end = end
        self.is_samples_sorted = 0
        self.n_missing = 0

    cdef inline void sort_samples_and_feature_values(
        self, intp_t current_feature
    ) noexcept nogil:
        """Simultaneously sort based on the feature_values."""
        cdef:
            float32_t[::1] feature_values = self.feature_values
            intp_t[::1] index_to_samples = self.index_to_samples
            intp_t[::1] samples = self.samples

        self.extract_nnz(current_feature)
        # Sort the positive and negative parts of `feature_values`
        sort(&feature_values[self.start], &samples[self.start], self.end_negative - self.start)
        if self.start_positive < self.end:
            sort(
                &feature_values[self.start_positive],
                &samples[self.start_positive],
                self.end - self.start_positive
            )

        # Update index_to_samples to take into account the sort
        for p in range(self.start, self.end_negative):
            index_to_samples[samples[p]] = p
        for p in range(self.start_positive, self.end):
            index_to_samples[samples[p]] = p

        # Add one or two zeros in feature_values, if there is any
        if self.end_negative < self.start_positive:
            self.start_positive -= 1
            feature_values[self.start_positive] = 0.

            if self.end_negative != self.start_positive:
                feature_values[self.end_negative] = 0.
                self.end_negative += 1

        # XXX: When sparse supports missing values, this should be set to the
        # number of missing values for current_feature
        self.n_missing = 0

    cdef inline void find_min_max(
        self,
        intp_t current_feature,
        float32_t* min_feature_value_out,
        float32_t* max_feature_value_out,
    ) noexcept nogil:
        """Find the minimum and maximum value for current_feature."""
        cdef:
            intp_t p
            float32_t current_feature_value, min_feature_value, max_feature_value
            float32_t[::1] feature_values = self.feature_values

        self.extract_nnz(current_feature)

        if self.end_negative != self.start_positive:
            # There is a zero
            min_feature_value = 0
            max_feature_value = 0
        else:
            min_feature_value = feature_values[self.start]
            max_feature_value = min_feature_value

        # Find min, max in feature_values[start:end_negative]
        for p in range(self.start, self.end_negative):
            current_feature_value = feature_values[p]

            if current_feature_value < min_feature_value:
                min_feature_value = current_feature_value
            elif current_feature_value > max_feature_value:
                max_feature_value = current_feature_value

        # Update min, max given feature_values[start_positive:end]
        for p in range(self.start_positive, self.end):
            current_feature_value = feature_values[p]

            if current_feature_value < min_feature_value:
                min_feature_value = current_feature_value
            elif current_feature_value > max_feature_value:
                max_feature_value = current_feature_value

        min_feature_value_out[0] = min_feature_value
        max_feature_value_out[0] = max_feature_value

    cdef inline void next_p(self, intp_t* p_prev, intp_t* p) noexcept nogil:
        """Compute the next p_prev and p for iteratiing over feature values."""
        cdef:
            intp_t p_next
            float32_t[::1] feature_values = self.feature_values

        if p[0] + 1 != self.end_negative:
            p_next = p[0] + 1
        else:
            p_next = self.start_positive

        while (p_next < self.end and
                feature_values[p_next] <= feature_values[p[0]] + FEATURE_THRESHOLD):
            p[0] = p_next
            if p[0] + 1 != self.end_negative:
                p_next = p[0] + 1
            else:
                p_next = self.start_positive

        p_prev[0] = p[0]
        p[0] = p_next

    cdef inline intp_t partition_samples(self, float64_t current_threshold) noexcept nogil:
        """Partition samples for feature_values at the current_threshold."""
        return self._partition(current_threshold, self.start_positive)

    cdef inline void partition_samples_final(
        self,
        intp_t best_pos,
        float64_t best_threshold,
        intp_t best_feature,
        intp_t n_missing,
    ) noexcept nogil:
        """Partition samples for X at the best_threshold and best_feature."""
        self.extract_nnz(best_feature)
        self._partition(best_threshold, best_pos)

    cdef inline intp_t _partition(self, float64_t threshold, intp_t zero_pos) noexcept nogil:
        """Partition samples[start:end] based on threshold."""
        cdef:
            intp_t p, partition_end
            intp_t[::1] index_to_samples = self.index_to_samples
            float32_t[::1] feature_values = self.feature_values
            intp_t[::1] samples = self.samples

        if threshold < 0.:
            p = self.start
            partition_end = self.end_negative
        elif threshold > 0.:
            p = self.start_positive
            partition_end = self.end
        else:
            # Data are already split
            return zero_pos

        while p < partition_end:
            if feature_values[p] <= threshold:
                p += 1

            else:
                partition_end -= 1

                feature_values[p], feature_values[partition_end] = (
                    feature_values[partition_end], feature_values[p]
                )
                sparse_swap(index_to_samples, samples, p, partition_end)

        return partition_end

    cdef inline void extract_nnz(self, intp_t feature) noexcept nogil:
        """Extract and partition values for a given feature.

        The extracted values are partitioned between negative values
        feature_values[start:end_negative[0]] and positive values
        feature_values[start_positive[0]:end].
        The samples and index_to_samples are modified according to this
        partition.

        The extraction corresponds to the intersection between the arrays
        X_indices[indptr_start:indptr_end] and samples[start:end].
        This is done efficiently using either an index_to_samples based approach
        or binary search based approach.

        Parameters
        ----------
        feature : intp_t,
            Index of the feature we want to extract non zero value.
        """
        cdef intp_t[::1] samples = self.samples
        cdef float32_t[::1] feature_values = self.feature_values
        cdef intp_t indptr_start = self.X_indptr[feature],
        cdef intp_t indptr_end = self.X_indptr[feature + 1]
        cdef intp_t n_indices = <intp_t>(indptr_end - indptr_start)
        cdef intp_t n_samples = self.end - self.start
        cdef intp_t[::1] index_to_samples = self.index_to_samples
        cdef intp_t[::1] sorted_samples = self.sorted_samples
        cdef const int32_t[::1] X_indices = self.X_indices
        cdef const float32_t[::1] X_data = self.X_data

        # Use binary search if n_samples * log(n_indices) <
        # n_indices and index_to_samples approach otherwise.
        # O(n_samples * log(n_indices)) is the running time of binary
        # search and O(n_indices) is the running time of index_to_samples
        # approach.
        if ((1 - self.is_samples_sorted) * n_samples * log(n_samples) +
                n_samples * log(n_indices) < EXTRACT_NNZ_SWITCH * n_indices):
            extract_nnz_binary_search(X_indices, X_data,
                                      indptr_start, indptr_end,
                                      samples, self.start, self.end,
                                      index_to_samples,
                                      feature_values,
                                      &self.end_negative, &self.start_positive,
                                      sorted_samples, &self.is_samples_sorted)

        # Using an index to samples  technique to extract non zero values
        # index_to_samples is a mapping from X_indices to samples
        else:
            extract_nnz_index_to_samples(X_indices, X_data,
                                         indptr_start, indptr_end,
                                         samples, self.start, self.end,
                                         index_to_samples,
                                         feature_values,
                                         &self.end_negative, &self.start_positive)


cdef int compare_SIZE_t(const void* a, const void* b) noexcept nogil:
    """Comparison function for sort.

    This must return an `int` as it is used by stdlib's qsort, which expects
    an `int` return value.
    """
    return <int>((<intp_t*>a)[0] - (<intp_t*>b)[0])


cdef inline void binary_search(const int32_t[::1] sorted_array,
                               int32_t start, int32_t end,
                               intp_t value, intp_t* index,
                               int32_t* new_start) noexcept nogil:
    """Return the index of value in the sorted array.

    If not found, return -1. new_start is the last pivot + 1
    """
    cdef int32_t pivot
    index[0] = -1
    while start < end:
        pivot = start + (end - start) / 2

        if sorted_array[pivot] == value:
            index[0] = pivot
            start = pivot + 1
            break

        if sorted_array[pivot] < value:
            start = pivot + 1
        else:
            end = pivot
    new_start[0] = start


cdef inline void extract_nnz_index_to_samples(const int32_t[::1] X_indices,
                                              const float32_t[::1] X_data,
                                              int32_t indptr_start,
                                              int32_t indptr_end,
                                              intp_t[::1] samples,
                                              intp_t start,
                                              intp_t end,
                                              intp_t[::1] index_to_samples,
                                              float32_t[::1] feature_values,
                                              intp_t* end_negative,
                                              intp_t* start_positive) noexcept nogil:
    """Extract and partition values for a feature using index_to_samples.

    Complexity is O(indptr_end - indptr_start).
    """
    cdef int32_t k
    cdef intp_t index
    cdef intp_t end_negative_ = start
    cdef intp_t start_positive_ = end

    for k in range(indptr_start, indptr_end):
        if start <= index_to_samples[X_indices[k]] < end:
            if X_data[k] > 0:
                start_positive_ -= 1
                feature_values[start_positive_] = X_data[k]
                index = index_to_samples[X_indices[k]]
                sparse_swap(index_to_samples, samples, index, start_positive_)

            elif X_data[k] < 0:
                feature_values[end_negative_] = X_data[k]
                index = index_to_samples[X_indices[k]]
                sparse_swap(index_to_samples, samples, index, end_negative_)
                end_negative_ += 1

    # Returned values
    end_negative[0] = end_negative_
    start_positive[0] = start_positive_


cdef inline void extract_nnz_binary_search(const int32_t[::1] X_indices,
                                           const float32_t[::1] X_data,
                                           int32_t indptr_start,
                                           int32_t indptr_end,
                                           intp_t[::1] samples,
                                           intp_t start,
                                           intp_t end,
                                           intp_t[::1] index_to_samples,
                                           float32_t[::1] feature_values,
                                           intp_t* end_negative,
                                           intp_t* start_positive,
                                           intp_t[::1] sorted_samples,
                                           bint* is_samples_sorted) noexcept nogil:
    """Extract and partition values for a given feature using binary search.

    If n_samples = end - start and n_indices = indptr_end - indptr_start,
    the complexity is

        O((1 - is_samples_sorted[0]) * n_samples * log(n_samples) +
          n_samples * log(n_indices)).
    """
    cdef intp_t n_samples

    if not is_samples_sorted[0]:
        n_samples = end - start
        memcpy(&sorted_samples[start], &samples[start],
               n_samples * sizeof(intp_t))
        qsort(&sorted_samples[start], n_samples, sizeof(intp_t),
              compare_SIZE_t)
        is_samples_sorted[0] = 1

    while (indptr_start < indptr_end and
           sorted_samples[start] > X_indices[indptr_start]):
        indptr_start += 1

    while (indptr_start < indptr_end and
           sorted_samples[end - 1] < X_indices[indptr_end - 1]):
        indptr_end -= 1

    cdef intp_t p = start
    cdef intp_t index
    cdef intp_t k
    cdef intp_t end_negative_ = start
    cdef intp_t start_positive_ = end

    while (p < end and indptr_start < indptr_end):
        # Find index of sorted_samples[p] in X_indices
        binary_search(X_indices, indptr_start, indptr_end,
                      sorted_samples[p], &k, &indptr_start)

        if k != -1:
            # If k != -1, we have found a non zero value

            if X_data[k] > 0:
                start_positive_ -= 1
                feature_values[start_positive_] = X_data[k]
                index = index_to_samples[X_indices[k]]
                sparse_swap(index_to_samples, samples, index, start_positive_)

            elif X_data[k] < 0:
                feature_values[end_negative_] = X_data[k]
                index = index_to_samples[X_indices[k]]
                sparse_swap(index_to_samples, samples, index, end_negative_)
                end_negative_ += 1
        p += 1

    # Returned values
    end_negative[0] = end_negative_
    start_positive[0] = start_positive_


cdef inline void sparse_swap(intp_t[::1] index_to_samples, intp_t[::1] samples,
                             intp_t pos_1, intp_t pos_2) noexcept nogil:
    """Swap sample pos_1 and pos_2 preserving sparse invariant."""
    samples[pos_1], samples[pos_2] = samples[pos_2], samples[pos_1]
    index_to_samples[samples[pos_1]] = pos_1
    index_to_samples[samples[pos_2]] = pos_2


=======
>>>>>>> 09a8ec5a
cdef class BestSplitter(Splitter):
    """Splitter for finding the best split on dense data."""
    cdef DensePartitioner partitioner
    cdef int init(
        self,
        object X,
        const float64_t[:, ::1] y,
        const float64_t[:] sample_weight,
        const unsigned char[::1] missing_values_in_feature_mask,
    ) except -1:
        Splitter.init(self, X, y, sample_weight, missing_values_in_feature_mask)
        self.partitioner = DensePartitioner(
            X, self.samples, self.feature_values, missing_values_in_feature_mask
        )

    cdef int node_split(
        self,
        ParentInfo* parent_record,
        SplitRecord* split,
    ) except -1 nogil:
        return node_split_best(
            self,
            self.partitioner,
            self.criterion,
            split,
            parent_record,
        )

cdef class BestSparseSplitter(Splitter):
    """Splitter for finding the best split, using the sparse data."""
    cdef SparsePartitioner partitioner
    cdef int init(
        self,
        object X,
        const float64_t[:, ::1] y,
        const float64_t[:] sample_weight,
        const unsigned char[::1] missing_values_in_feature_mask,
    ) except -1:
        Splitter.init(self, X, y, sample_weight, missing_values_in_feature_mask)
        self.partitioner = SparsePartitioner(
            X, self.samples, self.n_samples, self.feature_values, missing_values_in_feature_mask
        )

    cdef int node_split(
        self,
        ParentInfo* parent_record,
        SplitRecord* split,
    ) except -1 nogil:
        return node_split_best(
            self,
            self.partitioner,
            self.criterion,
            split,
            parent_record,
        )

cdef class RandomSplitter(Splitter):
    """Splitter for finding the best random split on dense data."""
    cdef DensePartitioner partitioner
    cdef int init(
        self,
        object X,
        const float64_t[:, ::1] y,
        const float64_t[:] sample_weight,
        const unsigned char[::1] missing_values_in_feature_mask,
    ) except -1:
        Splitter.init(self, X, y, sample_weight, missing_values_in_feature_mask)
        self.partitioner = DensePartitioner(
            X, self.samples, self.feature_values, missing_values_in_feature_mask
        )

    cdef int node_split(
        self,
        ParentInfo* parent_record,
        SplitRecord* split,
    ) except -1 nogil:
        return node_split_random(
            self,
            self.partitioner,
            self.criterion,
            split,
            parent_record,
        )

cdef class RandomSparseSplitter(Splitter):
    """Splitter for finding the best random split, using the sparse data."""
    cdef SparsePartitioner partitioner
    cdef int init(
        self,
        object X,
        const float64_t[:, ::1] y,
        const float64_t[:] sample_weight,
        const unsigned char[::1] missing_values_in_feature_mask,
    ) except -1:
        Splitter.init(self, X, y, sample_weight, missing_values_in_feature_mask)
        self.partitioner = SparsePartitioner(
            X, self.samples, self.n_samples, self.feature_values, missing_values_in_feature_mask
        )
    cdef int node_split(
            self,
            ParentInfo* parent_record,
            SplitRecord* split,
    ) except -1 nogil:
        return node_split_random(
            self,
            self.partitioner,
            self.criterion,
            split,
            parent_record,
        )<|MERGE_RESOLUTION|>--- conflicted
+++ resolved
@@ -1,7 +1,3 @@
-<<<<<<< HEAD
-# cython: language_level=3
-# cython: boundscheck=False, wraparound=False, initializedcheck=False, cdivision=True
-
 # Authors: Gilles Louppe <g.louppe@gmail.com>
 #          Peter Prettenhofer <peter.prettenhofer@gmail.com>
 #          Brian Holt <bdholt1@gmail.com>
@@ -18,16 +14,10 @@
 #
 
 # License: BSD 3 clause
-
-from cython cimport final
-from libc.math cimport isnan
-from libc.stdint cimport uintptr_t
-from libc.stdlib cimport qsort, free, malloc
-=======
-# Authors: The scikit-learn developers
 # SPDX-License-Identifier: BSD-3-Clause
 
->>>>>>> 09a8ec5a
+
+from libc.stdlib cimport malloc
 from libc.string cimport memcpy
 
 from ._criterion cimport Criterion
@@ -726,22 +716,8 @@
                     feature_values[p_prev] / 2.0 + feature_values[p] / 2.0
                 )
 
-<<<<<<< HEAD
-                conditions_hold = True
-                for condition in splitter.presplit_conditions:
-                    if not condition.f(
-                        splitter, current_split.feature, current_split.pos,
-                        current_threshold, n_missing, missing_go_to_left,
-                        lower_bound, upper_bound, condition.e
-                    ):
-                        conditions_hold = False
-                        break
-                
-                if not conditions_hold:
-=======
                 # Reject if min_samples_leaf is not guaranteed
                 if splitter.check_presplit_conditions(&current_split, n_missing, missing_go_to_left) == 1:
->>>>>>> 09a8ec5a
                     continue
 
                 criterion.update(current_split.pos)
@@ -1040,615 +1016,6 @@
     return 0
 
 
-<<<<<<< HEAD
-@final
-cdef class DensePartitioner:
-    """Partitioner specialized for dense data.
-
-    Note that this partitioner is agnostic to the splitting strategy (best vs. random).
-    """
-    def __init__(
-        self,
-        const float32_t[:, :] X,
-        intp_t[::1] samples,
-        float32_t[::1] feature_values,
-        const unsigned char[::1] missing_values_in_feature_mask,
-    ):
-        self.X = X
-        self.samples = samples
-        self.feature_values = feature_values
-        self.missing_values_in_feature_mask = missing_values_in_feature_mask
-
-    cdef inline void init_node_split(self, intp_t start, intp_t end) noexcept nogil:
-        """Initialize splitter at the beginning of node_split."""
-        self.start = start
-        self.end = end
-        self.n_missing = 0
-
-    cdef inline void sort_samples_and_feature_values(
-        self, intp_t current_feature
-    ) noexcept nogil:
-        """Simultaneously sort based on the feature_values.
-
-        Missing values are stored at the end of feature_values.
-        The number of missing values observed in feature_values is stored
-        in self.n_missing.
-        """
-        cdef:
-            intp_t i, current_end
-            float32_t[::1] feature_values = self.feature_values
-            const float32_t[:, :] X = self.X
-            intp_t[::1] samples = self.samples
-            intp_t n_missing = 0
-            const unsigned char[::1] missing_values_in_feature_mask = self.missing_values_in_feature_mask
-
-        # Sort samples along that feature; by
-        # copying the values into an array and
-        # sorting the array in a manner which utilizes the cache more
-        # effectively.
-        if missing_values_in_feature_mask is not None and missing_values_in_feature_mask[current_feature]:
-            i, current_end = self.start, self.end - 1
-            # Missing values are placed at the end and do not participate in the sorting.
-            while i <= current_end:
-                # Finds the right-most value that is not missing so that
-                # it can be swapped with missing values at its left.
-                if isnan(X[samples[current_end], current_feature]):
-                    n_missing += 1
-                    current_end -= 1
-                    continue
-
-                # X[samples[current_end], current_feature] is a non-missing value
-                if isnan(X[samples[i], current_feature]):
-                    samples[i], samples[current_end] = samples[current_end], samples[i]
-                    n_missing += 1
-                    current_end -= 1
-
-                feature_values[i] = X[samples[i], current_feature]
-                i += 1
-        else:
-            # When there are no missing values, we only need to copy the data into
-            # feature_values
-            for i in range(self.start, self.end):
-                feature_values[i] = X[samples[i], current_feature]
-
-        sort(&feature_values[self.start], &samples[self.start], self.end - self.start - n_missing)
-        self.n_missing = n_missing
-
-    cdef inline void find_min_max(
-        self,
-        intp_t current_feature,
-        float32_t* min_feature_value_out,
-        float32_t* max_feature_value_out,
-    ) noexcept nogil:
-        """Find the minimum and maximum value for current_feature."""
-        cdef:
-            intp_t p
-            float32_t current_feature_value
-            const float32_t[:, :] X = self.X
-            intp_t[::1] samples = self.samples
-            float32_t min_feature_value = X[samples[self.start], current_feature]
-            float32_t max_feature_value = min_feature_value
-            float32_t[::1] feature_values = self.feature_values
-
-        feature_values[self.start] = min_feature_value
-
-        for p in range(self.start + 1, self.end):
-            current_feature_value = X[samples[p], current_feature]
-            feature_values[p] = current_feature_value
-
-            if current_feature_value < min_feature_value:
-                min_feature_value = current_feature_value
-            elif current_feature_value > max_feature_value:
-                max_feature_value = current_feature_value
-
-        min_feature_value_out[0] = min_feature_value
-        max_feature_value_out[0] = max_feature_value
-
-    cdef inline void next_p(self, intp_t* p_prev, intp_t* p) noexcept nogil:
-        """Compute the next p_prev and p for iteratiing over feature values.
-
-        The missing values are not included when iterating through the feature values.
-        """
-        cdef:
-            float32_t[::1] feature_values = self.feature_values
-            intp_t end_non_missing = self.end - self.n_missing
-
-        while (
-            p[0] + 1 < end_non_missing and
-            feature_values[p[0] + 1] <= feature_values[p[0]] + FEATURE_THRESHOLD
-        ):
-            p[0] += 1
-
-        p_prev[0] = p[0]
-
-        # By adding 1, we have
-        # (feature_values[p] >= end) or (feature_values[p] > feature_values[p - 1])
-        p[0] += 1
-
-    cdef inline intp_t partition_samples(self, float64_t current_threshold) noexcept nogil:
-        """Partition samples for feature_values at the current_threshold."""
-        cdef:
-            intp_t p = self.start
-            intp_t partition_end = self.end
-            intp_t[::1] samples = self.samples
-            float32_t[::1] feature_values = self.feature_values
-
-        while p < partition_end:
-            if feature_values[p] <= current_threshold:
-                p += 1
-            else:
-                partition_end -= 1
-
-                feature_values[p], feature_values[partition_end] = (
-                    feature_values[partition_end], feature_values[p]
-                )
-                samples[p], samples[partition_end] = samples[partition_end], samples[p]
-
-        return partition_end
-
-    cdef inline void partition_samples_final(
-        self,
-        intp_t best_pos,
-        float64_t best_threshold,
-        intp_t best_feature,
-        intp_t best_n_missing,
-    ) noexcept nogil:
-        """Partition samples for X at the best_threshold and best_feature.
-
-        If missing values are present, this method partitions `samples`
-        so that the `best_n_missing` missing values' indices are in the
-        right-most end of `samples`, that is `samples[end_non_missing:end]`.
-        """
-        cdef:
-            # Local invariance: start <= p <= partition_end <= end
-            intp_t start = self.start
-            intp_t p = start
-            intp_t end = self.end - 1
-            intp_t partition_end = end - best_n_missing
-            intp_t[::1] samples = self.samples
-            const float32_t[:, :] X = self.X
-            float32_t current_value
-
-        if best_n_missing != 0:
-            # Move samples with missing values to the end while partitioning the
-            # non-missing samples
-            while p < partition_end:
-                # Keep samples with missing values at the end
-                if isnan(X[samples[end], best_feature]):
-                    end -= 1
-                    continue
-
-                # Swap sample with missing values with the sample at the end
-                current_value = X[samples[p], best_feature]
-                if isnan(current_value):
-                    samples[p], samples[end] = samples[end], samples[p]
-                    end -= 1
-
-                    # The swapped sample at the end is always a non-missing value, so
-                    # we can continue the algorithm without checking for missingness.
-                    current_value = X[samples[p], best_feature]
-
-                # Partition the non-missing samples
-                if current_value <= best_threshold:
-                    p += 1
-                else:
-                    samples[p], samples[partition_end] = samples[partition_end], samples[p]
-                    partition_end -= 1
-        else:
-            # Partitioning routine when there are no missing values
-            while p < partition_end:
-                if X[samples[p], best_feature] <= best_threshold:
-                    p += 1
-                else:
-                    samples[p], samples[partition_end] = samples[partition_end], samples[p]
-                    partition_end -= 1
-
-
-@final
-cdef class SparsePartitioner:
-    """Partitioner specialized for sparse CSC data.
-
-    Note that this partitioner is agnostic to the splitting strategy (best vs. random).
-    """
-    def __init__(
-        self,
-        object X,
-        intp_t[::1] samples,
-        intp_t n_samples,
-        float32_t[::1] feature_values,
-        const unsigned char[::1] missing_values_in_feature_mask,
-    ):
-        if not (issparse(X) and X.format == "csc"):
-            raise ValueError("X should be in csc format")
-
-        self.samples = samples
-        self.feature_values = feature_values
-
-        # Initialize X
-        cdef intp_t n_total_samples = X.shape[0]
-
-        self.X_data = X.data
-        self.X_indices = X.indices
-        self.X_indptr = X.indptr
-        self.n_total_samples = n_total_samples
-
-        # Initialize auxiliary array used to perform split
-        self.index_to_samples = np.full(n_total_samples, fill_value=-1, dtype=np.intp)
-        self.sorted_samples = np.empty(n_samples, dtype=np.intp)
-
-        cdef intp_t p
-        for p in range(n_samples):
-            self.index_to_samples[samples[p]] = p
-
-        self.missing_values_in_feature_mask = missing_values_in_feature_mask
-
-    cdef inline void init_node_split(self, intp_t start, intp_t end) noexcept nogil:
-        """Initialize splitter at the beginning of node_split."""
-        self.start = start
-        self.end = end
-        self.is_samples_sorted = 0
-        self.n_missing = 0
-
-    cdef inline void sort_samples_and_feature_values(
-        self, intp_t current_feature
-    ) noexcept nogil:
-        """Simultaneously sort based on the feature_values."""
-        cdef:
-            float32_t[::1] feature_values = self.feature_values
-            intp_t[::1] index_to_samples = self.index_to_samples
-            intp_t[::1] samples = self.samples
-
-        self.extract_nnz(current_feature)
-        # Sort the positive and negative parts of `feature_values`
-        sort(&feature_values[self.start], &samples[self.start], self.end_negative - self.start)
-        if self.start_positive < self.end:
-            sort(
-                &feature_values[self.start_positive],
-                &samples[self.start_positive],
-                self.end - self.start_positive
-            )
-
-        # Update index_to_samples to take into account the sort
-        for p in range(self.start, self.end_negative):
-            index_to_samples[samples[p]] = p
-        for p in range(self.start_positive, self.end):
-            index_to_samples[samples[p]] = p
-
-        # Add one or two zeros in feature_values, if there is any
-        if self.end_negative < self.start_positive:
-            self.start_positive -= 1
-            feature_values[self.start_positive] = 0.
-
-            if self.end_negative != self.start_positive:
-                feature_values[self.end_negative] = 0.
-                self.end_negative += 1
-
-        # XXX: When sparse supports missing values, this should be set to the
-        # number of missing values for current_feature
-        self.n_missing = 0
-
-    cdef inline void find_min_max(
-        self,
-        intp_t current_feature,
-        float32_t* min_feature_value_out,
-        float32_t* max_feature_value_out,
-    ) noexcept nogil:
-        """Find the minimum and maximum value for current_feature."""
-        cdef:
-            intp_t p
-            float32_t current_feature_value, min_feature_value, max_feature_value
-            float32_t[::1] feature_values = self.feature_values
-
-        self.extract_nnz(current_feature)
-
-        if self.end_negative != self.start_positive:
-            # There is a zero
-            min_feature_value = 0
-            max_feature_value = 0
-        else:
-            min_feature_value = feature_values[self.start]
-            max_feature_value = min_feature_value
-
-        # Find min, max in feature_values[start:end_negative]
-        for p in range(self.start, self.end_negative):
-            current_feature_value = feature_values[p]
-
-            if current_feature_value < min_feature_value:
-                min_feature_value = current_feature_value
-            elif current_feature_value > max_feature_value:
-                max_feature_value = current_feature_value
-
-        # Update min, max given feature_values[start_positive:end]
-        for p in range(self.start_positive, self.end):
-            current_feature_value = feature_values[p]
-
-            if current_feature_value < min_feature_value:
-                min_feature_value = current_feature_value
-            elif current_feature_value > max_feature_value:
-                max_feature_value = current_feature_value
-
-        min_feature_value_out[0] = min_feature_value
-        max_feature_value_out[0] = max_feature_value
-
-    cdef inline void next_p(self, intp_t* p_prev, intp_t* p) noexcept nogil:
-        """Compute the next p_prev and p for iteratiing over feature values."""
-        cdef:
-            intp_t p_next
-            float32_t[::1] feature_values = self.feature_values
-
-        if p[0] + 1 != self.end_negative:
-            p_next = p[0] + 1
-        else:
-            p_next = self.start_positive
-
-        while (p_next < self.end and
-                feature_values[p_next] <= feature_values[p[0]] + FEATURE_THRESHOLD):
-            p[0] = p_next
-            if p[0] + 1 != self.end_negative:
-                p_next = p[0] + 1
-            else:
-                p_next = self.start_positive
-
-        p_prev[0] = p[0]
-        p[0] = p_next
-
-    cdef inline intp_t partition_samples(self, float64_t current_threshold) noexcept nogil:
-        """Partition samples for feature_values at the current_threshold."""
-        return self._partition(current_threshold, self.start_positive)
-
-    cdef inline void partition_samples_final(
-        self,
-        intp_t best_pos,
-        float64_t best_threshold,
-        intp_t best_feature,
-        intp_t n_missing,
-    ) noexcept nogil:
-        """Partition samples for X at the best_threshold and best_feature."""
-        self.extract_nnz(best_feature)
-        self._partition(best_threshold, best_pos)
-
-    cdef inline intp_t _partition(self, float64_t threshold, intp_t zero_pos) noexcept nogil:
-        """Partition samples[start:end] based on threshold."""
-        cdef:
-            intp_t p, partition_end
-            intp_t[::1] index_to_samples = self.index_to_samples
-            float32_t[::1] feature_values = self.feature_values
-            intp_t[::1] samples = self.samples
-
-        if threshold < 0.:
-            p = self.start
-            partition_end = self.end_negative
-        elif threshold > 0.:
-            p = self.start_positive
-            partition_end = self.end
-        else:
-            # Data are already split
-            return zero_pos
-
-        while p < partition_end:
-            if feature_values[p] <= threshold:
-                p += 1
-
-            else:
-                partition_end -= 1
-
-                feature_values[p], feature_values[partition_end] = (
-                    feature_values[partition_end], feature_values[p]
-                )
-                sparse_swap(index_to_samples, samples, p, partition_end)
-
-        return partition_end
-
-    cdef inline void extract_nnz(self, intp_t feature) noexcept nogil:
-        """Extract and partition values for a given feature.
-
-        The extracted values are partitioned between negative values
-        feature_values[start:end_negative[0]] and positive values
-        feature_values[start_positive[0]:end].
-        The samples and index_to_samples are modified according to this
-        partition.
-
-        The extraction corresponds to the intersection between the arrays
-        X_indices[indptr_start:indptr_end] and samples[start:end].
-        This is done efficiently using either an index_to_samples based approach
-        or binary search based approach.
-
-        Parameters
-        ----------
-        feature : intp_t,
-            Index of the feature we want to extract non zero value.
-        """
-        cdef intp_t[::1] samples = self.samples
-        cdef float32_t[::1] feature_values = self.feature_values
-        cdef intp_t indptr_start = self.X_indptr[feature],
-        cdef intp_t indptr_end = self.X_indptr[feature + 1]
-        cdef intp_t n_indices = <intp_t>(indptr_end - indptr_start)
-        cdef intp_t n_samples = self.end - self.start
-        cdef intp_t[::1] index_to_samples = self.index_to_samples
-        cdef intp_t[::1] sorted_samples = self.sorted_samples
-        cdef const int32_t[::1] X_indices = self.X_indices
-        cdef const float32_t[::1] X_data = self.X_data
-
-        # Use binary search if n_samples * log(n_indices) <
-        # n_indices and index_to_samples approach otherwise.
-        # O(n_samples * log(n_indices)) is the running time of binary
-        # search and O(n_indices) is the running time of index_to_samples
-        # approach.
-        if ((1 - self.is_samples_sorted) * n_samples * log(n_samples) +
-                n_samples * log(n_indices) < EXTRACT_NNZ_SWITCH * n_indices):
-            extract_nnz_binary_search(X_indices, X_data,
-                                      indptr_start, indptr_end,
-                                      samples, self.start, self.end,
-                                      index_to_samples,
-                                      feature_values,
-                                      &self.end_negative, &self.start_positive,
-                                      sorted_samples, &self.is_samples_sorted)
-
-        # Using an index to samples  technique to extract non zero values
-        # index_to_samples is a mapping from X_indices to samples
-        else:
-            extract_nnz_index_to_samples(X_indices, X_data,
-                                         indptr_start, indptr_end,
-                                         samples, self.start, self.end,
-                                         index_to_samples,
-                                         feature_values,
-                                         &self.end_negative, &self.start_positive)
-
-
-cdef int compare_SIZE_t(const void* a, const void* b) noexcept nogil:
-    """Comparison function for sort.
-
-    This must return an `int` as it is used by stdlib's qsort, which expects
-    an `int` return value.
-    """
-    return <int>((<intp_t*>a)[0] - (<intp_t*>b)[0])
-
-
-cdef inline void binary_search(const int32_t[::1] sorted_array,
-                               int32_t start, int32_t end,
-                               intp_t value, intp_t* index,
-                               int32_t* new_start) noexcept nogil:
-    """Return the index of value in the sorted array.
-
-    If not found, return -1. new_start is the last pivot + 1
-    """
-    cdef int32_t pivot
-    index[0] = -1
-    while start < end:
-        pivot = start + (end - start) / 2
-
-        if sorted_array[pivot] == value:
-            index[0] = pivot
-            start = pivot + 1
-            break
-
-        if sorted_array[pivot] < value:
-            start = pivot + 1
-        else:
-            end = pivot
-    new_start[0] = start
-
-
-cdef inline void extract_nnz_index_to_samples(const int32_t[::1] X_indices,
-                                              const float32_t[::1] X_data,
-                                              int32_t indptr_start,
-                                              int32_t indptr_end,
-                                              intp_t[::1] samples,
-                                              intp_t start,
-                                              intp_t end,
-                                              intp_t[::1] index_to_samples,
-                                              float32_t[::1] feature_values,
-                                              intp_t* end_negative,
-                                              intp_t* start_positive) noexcept nogil:
-    """Extract and partition values for a feature using index_to_samples.
-
-    Complexity is O(indptr_end - indptr_start).
-    """
-    cdef int32_t k
-    cdef intp_t index
-    cdef intp_t end_negative_ = start
-    cdef intp_t start_positive_ = end
-
-    for k in range(indptr_start, indptr_end):
-        if start <= index_to_samples[X_indices[k]] < end:
-            if X_data[k] > 0:
-                start_positive_ -= 1
-                feature_values[start_positive_] = X_data[k]
-                index = index_to_samples[X_indices[k]]
-                sparse_swap(index_to_samples, samples, index, start_positive_)
-
-            elif X_data[k] < 0:
-                feature_values[end_negative_] = X_data[k]
-                index = index_to_samples[X_indices[k]]
-                sparse_swap(index_to_samples, samples, index, end_negative_)
-                end_negative_ += 1
-
-    # Returned values
-    end_negative[0] = end_negative_
-    start_positive[0] = start_positive_
-
-
-cdef inline void extract_nnz_binary_search(const int32_t[::1] X_indices,
-                                           const float32_t[::1] X_data,
-                                           int32_t indptr_start,
-                                           int32_t indptr_end,
-                                           intp_t[::1] samples,
-                                           intp_t start,
-                                           intp_t end,
-                                           intp_t[::1] index_to_samples,
-                                           float32_t[::1] feature_values,
-                                           intp_t* end_negative,
-                                           intp_t* start_positive,
-                                           intp_t[::1] sorted_samples,
-                                           bint* is_samples_sorted) noexcept nogil:
-    """Extract and partition values for a given feature using binary search.
-
-    If n_samples = end - start and n_indices = indptr_end - indptr_start,
-    the complexity is
-
-        O((1 - is_samples_sorted[0]) * n_samples * log(n_samples) +
-          n_samples * log(n_indices)).
-    """
-    cdef intp_t n_samples
-
-    if not is_samples_sorted[0]:
-        n_samples = end - start
-        memcpy(&sorted_samples[start], &samples[start],
-               n_samples * sizeof(intp_t))
-        qsort(&sorted_samples[start], n_samples, sizeof(intp_t),
-              compare_SIZE_t)
-        is_samples_sorted[0] = 1
-
-    while (indptr_start < indptr_end and
-           sorted_samples[start] > X_indices[indptr_start]):
-        indptr_start += 1
-
-    while (indptr_start < indptr_end and
-           sorted_samples[end - 1] < X_indices[indptr_end - 1]):
-        indptr_end -= 1
-
-    cdef intp_t p = start
-    cdef intp_t index
-    cdef intp_t k
-    cdef intp_t end_negative_ = start
-    cdef intp_t start_positive_ = end
-
-    while (p < end and indptr_start < indptr_end):
-        # Find index of sorted_samples[p] in X_indices
-        binary_search(X_indices, indptr_start, indptr_end,
-                      sorted_samples[p], &k, &indptr_start)
-
-        if k != -1:
-            # If k != -1, we have found a non zero value
-
-            if X_data[k] > 0:
-                start_positive_ -= 1
-                feature_values[start_positive_] = X_data[k]
-                index = index_to_samples[X_indices[k]]
-                sparse_swap(index_to_samples, samples, index, start_positive_)
-
-            elif X_data[k] < 0:
-                feature_values[end_negative_] = X_data[k]
-                index = index_to_samples[X_indices[k]]
-                sparse_swap(index_to_samples, samples, index, end_negative_)
-                end_negative_ += 1
-        p += 1
-
-    # Returned values
-    end_negative[0] = end_negative_
-    start_positive[0] = start_positive_
-
-
-cdef inline void sparse_swap(intp_t[::1] index_to_samples, intp_t[::1] samples,
-                             intp_t pos_1, intp_t pos_2) noexcept nogil:
-    """Swap sample pos_1 and pos_2 preserving sparse invariant."""
-    samples[pos_1], samples[pos_2] = samples[pos_2], samples[pos_1]
-    index_to_samples[samples[pos_1]] = pos_1
-    index_to_samples[samples[pos_2]] = pos_2
-
-
-=======
->>>>>>> 09a8ec5a
 cdef class BestSplitter(Splitter):
     """Splitter for finding the best split on dense data."""
     cdef DensePartitioner partitioner
