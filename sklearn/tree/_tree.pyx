--- conflicted
+++ resolved
@@ -1,4 +1,3 @@
-<<<<<<< HEAD
 # cython: language_level=3
 # cython: boundscheck=False, wraparound=False, initializedcheck=False, cdivision=True
 
@@ -17,10 +16,7 @@
 #          Samuel Carliles <scarlil1@jhu.edu>
 #
 # License: BSD 3 clause
-=======
-# Authors: The scikit-learn developers
 # SPDX-License-Identifier: BSD-3-Clause
->>>>>>> 09a8ec5a
 
 from cpython cimport Py_INCREF, PyObject, PyTypeObject
 from cython.operator cimport dereference as deref
@@ -57,10 +53,6 @@
                                 void* data, intp_t flags, object obj)
     intp_t PyArray_SetBaseObject(cnp.ndarray arr, PyObject* obj)
 
-<<<<<<< HEAD
-
-=======
->>>>>>> 09a8ec5a
 # =============================================================================
 # Types and constants
 # =============================================================================
