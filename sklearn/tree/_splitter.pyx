--- conflicted
+++ resolved
@@ -1,4 +1,3 @@
-<<<<<<< HEAD
 # Authors: Gilles Louppe <g.louppe@gmail.com>
 #          Peter Prettenhofer <peter.prettenhofer@gmail.com>
 #          Brian Holt <bdholt1@gmail.com>
@@ -26,58 +25,17 @@
 from ._utils cimport rand_int
 from ._utils cimport rand_uniform
 from ._utils cimport RAND_R_MAX
-=======
-"""Splitting algorithms in the construction of a tree.
-
-This module contains the main splitting algorithms for constructing a tree.
-Splitting is concerned with finding the optimal partition of the data into
-two groups. The impurity of the groups is minimized, and the impurity is measured
-by some criterion, which is typically the Gini impurity or the entropy. Criterion
-are implemented in the ``_criterion`` module.
-
-Splitting evaluates a subset of features (defined by `max_features` also
-known as mtry in the literature). The module supports two primary types
-of splitting strategies:
-
-- Best Split: A greedy approach to find the optimal split. This method
-  ensures that the best possible split is chosen by examining various
-  thresholds for each candidate feature.
-- Random Split: A stochastic approach that selects a split randomly
-  from a subset of the best splits. This method is faster but does
-  not guarantee the optimal split.
-"""
-# Authors: The scikit-learn developers
-# SPDX-License-Identifier: BSD-3-Clause
-
-from libc.string cimport memcpy
-
->>>>>>> bd1dd044
 from ..utils._typedefs cimport int8_t
 from ._criterion cimport Criterion
-from ._partitioner cimport (
-    FEATURE_THRESHOLD, DensePartitioner, SparsePartitioner,
-    shift_missing_values_to_left_if_required
-)
+from ._partitioner cimport DensePartitioner, SparsePartitioner
+
 from ._utils cimport RAND_R_MAX, rand_int, rand_uniform
 
 import numpy as np
-<<<<<<< HEAD
-=======
-
-# Introduce a fused-class to make it possible to share the split implementation
-# between the dense and sparse cases in the node_split_best and node_split_random
-# functions. The alternative would have been to use inheritance-based polymorphism
-# but it would have resulted in a ~10% overall tree fitting performance
-# degradation caused by the overhead frequent virtual method lookups.
-ctypedef fused Partitioner:
-    DensePartitioner
-    SparsePartitioner
->>>>>>> bd1dd044
 
 
 cdef float64_t INFINITY = np.inf
 
-<<<<<<< HEAD
 
 # we refactor the inline min sample leaf split rejection criterion
 # into our injectable SplitCondition pattern
@@ -174,8 +132,6 @@
         self.c.f = monotonic_constraint_condition
         self.c.e = NULL
 
-=======
->>>>>>> bd1dd044
 
 cdef inline void _init_split(SplitRecord* self, intp_t start_pos) noexcept nogil:
     self.impurity_left = INFINITY
@@ -597,7 +553,6 @@
         return 0
 
 
-<<<<<<< HEAD
 cdef inline void shift_missing_values_to_left_if_required(
     SplitRecord* best,
     intp_t[::1] samples,
@@ -624,8 +579,6 @@
         best.pos += best.n_missing
 
 
-=======
->>>>>>> bd1dd044
 cdef inline intp_t node_split_best(
     Splitter splitter,
     Partitioner partitioner,
@@ -931,10 +884,7 @@
     # Return values
     parent_record.n_constant_features = n_total_constants
     split[0] = best_split
-<<<<<<< HEAD
-
-=======
->>>>>>> bd1dd044
+
     return 0
 
 
