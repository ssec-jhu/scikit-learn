"""
This module gathers tree-based methods, including decision, regression and
randomized trees. Single and multi-output problems are both handled.
"""

# Authors: Gilles Louppe <g.louppe@gmail.com>
#          Peter Prettenhofer <peter.prettenhofer@gmail.com>
#          Brian Holt <bdholt1@gmail.com>
#          Noel Dawe <noel@dawe.me>
#          Satrajit Gosh <satrajit.ghosh@gmail.com>
#          Joly Arnaud <arnaud.v.joly@gmail.com>
#          Fares Hedayati <fares.hedayati@gmail.com>
#          Nelson Liu <nelson@nelsonliu.me>
#          Haoyin Xu <haoyinxu@gmail.com>
#
# License: BSD 3 clause

import copy
import numbers
from abc import ABCMeta, abstractmethod
from math import ceil
from numbers import Integral, Real

import numpy as np
from scipy.sparse import issparse

from sklearn.base import (
    BaseEstimator,
    ClassifierMixin,
    MultiOutputMixin,
    RegressorMixin,
    _fit_context,
    clone,
    is_classifier,
)
from sklearn.utils import Bunch, check_random_state, compute_sample_weight
from sklearn.utils._param_validation import Hidden, Interval, RealNotInt, StrOptions
from sklearn.utils.multiclass import (
    _check_partial_fit_first_call,
    check_classification_targets,
)
from sklearn.utils.validation import (
    _assert_all_finite_element_wise,
    _check_sample_weight,
    assert_all_finite,
    check_is_fitted,
)

from . import _criterion, _splitter, _tree
from ._criterion import BaseCriterion
from ._splitter import BaseSplitter
from ._tree import (
    BestFirstTreeBuilder,
    DepthFirstTreeBuilder,
    Tree,
    _build_pruned_tree_ccp,
    ccp_pruning_path,
)
from ._utils import _any_isnan_axis0

__all__ = [
    "DecisionTreeClassifier",
    "DecisionTreeRegressor",
    "ExtraTreeClassifier",
    "ExtraTreeRegressor",
]


# =============================================================================
# Types and constants
# =============================================================================

DTYPE = _tree.DTYPE
DOUBLE = _tree.DOUBLE

CRITERIA_CLF = {
    "gini": _criterion.Gini,
    "log_loss": _criterion.Entropy,
    "entropy": _criterion.Entropy,
}
CRITERIA_REG = {
    "squared_error": _criterion.MSE,
    "friedman_mse": _criterion.FriedmanMSE,
    "absolute_error": _criterion.MAE,
    "poisson": _criterion.Poisson,
}

DENSE_SPLITTERS = {"best": _splitter.BestSplitter, "random": _splitter.RandomSplitter}

SPARSE_SPLITTERS = {
    "best": _splitter.BestSparseSplitter,
    "random": _splitter.RandomSparseSplitter,
}

# =============================================================================
# Base decision tree
# =============================================================================


class BaseDecisionTree(MultiOutputMixin, BaseEstimator, metaclass=ABCMeta):
    """Base class for decision trees.

    Warning: This class should not be used directly.
    Use derived classes instead.
    """

    _parameter_constraints: dict = {
        "splitter": [StrOptions({"best", "random"})],
        "max_depth": [Interval(Integral, 1, None, closed="left"), None],
        "min_samples_split": [
            Interval(Integral, 2, None, closed="left"),
            Interval(RealNotInt, 0.0, 1.0, closed="right"),
            StrOptions({"sqrt", "log2"}),
        ],
        "min_samples_leaf": [
            Interval(Integral, 1, None, closed="left"),
            Interval(RealNotInt, 0.0, 1.0, closed="neither"),
        ],
        "min_weight_fraction_leaf": [Interval(Real, 0.0, 0.5, closed="both")],
        "max_features": [
            Interval(Integral, 1, None, closed="left"),
            Interval(RealNotInt, 0.0, 1.0, closed="right"),
            StrOptions({"sqrt", "log2"}),
            None,
        ],
        "random_state": ["random_state"],
        "max_leaf_nodes": [Interval(Integral, 2, None, closed="left"), None],
        "min_impurity_decrease": [Interval(Real, 0.0, None, closed="left")],
        "ccp_alpha": [Interval(Real, 0.0, None, closed="left")],
        "store_leaf_values": ["boolean"],
        "monotonic_cst": ["array-like", None],
    }

    @abstractmethod
    def __init__(
        self,
        *,
        criterion,
        splitter,
        max_depth,
        min_samples_split,
        min_samples_leaf,
        min_weight_fraction_leaf,
        max_features,
        max_leaf_nodes,
        random_state,
        min_impurity_decrease,
        class_weight=None,
        ccp_alpha=0.0,
        store_leaf_values=False,
        monotonic_cst=None,
    ):
        self.criterion = criterion
        self.splitter = splitter
        self.max_depth = max_depth
        self.min_samples_split = min_samples_split
        self.min_samples_leaf = min_samples_leaf
        self.min_weight_fraction_leaf = min_weight_fraction_leaf
        self.max_features = max_features
        self.max_leaf_nodes = max_leaf_nodes
        self.random_state = random_state
        self.min_impurity_decrease = min_impurity_decrease
        self.class_weight = class_weight
        self.ccp_alpha = ccp_alpha
        self.store_leaf_values = store_leaf_values
        self.monotonic_cst = monotonic_cst

    def get_depth(self):
        """Return the depth of the decision tree.

        The depth of a tree is the maximum distance between the root
        and any leaf.

        Returns
        -------
        self.tree_.max_depth : int
            The maximum depth of the tree.
        """
        check_is_fitted(self)
        return self.tree_.max_depth

    def get_n_leaves(self):
        """Return the number of leaves of the decision tree.

        Returns
        -------
        self.tree_.n_leaves : int
            Number of leaves.
        """
        check_is_fitted(self)
        return self.tree_.n_leaves

    def _support_missing_values(self, X):
        return (
            not issparse(X)
            and self._get_tags()["allow_nan"]
            and self.monotonic_cst is None
        )

    def _compute_missing_values_in_feature_mask(self, X, estimator_name=None):
        """Return boolean mask denoting if there are missing values for each feature.

        This method also ensures that X is finite.

        Parameter
        ---------
        X : array-like of shape (n_samples, n_features), dtype=DOUBLE
            Input data.

        estimator_name : str or None, default=None
            Name to use when raising an error. Defaults to the class name.

        Returns
        -------
        missing_values_in_feature_mask : ndarray of shape (n_features,), or None
            Missing value mask. If missing values are not supported or there
            are no missing values, return None.
        """
        estimator_name = estimator_name or self.__class__.__name__
        common_kwargs = dict(estimator_name=estimator_name, input_name="X")

        if not self._support_missing_values(X):
            assert_all_finite(X, **common_kwargs)
            return None

        with np.errstate(over="ignore"):
            overall_sum = np.sum(X)

        if not np.isfinite(overall_sum):
            # Raise a ValueError in case of the presence of an infinite element.
            _assert_all_finite_element_wise(X, xp=np, allow_nan=True, **common_kwargs)

        # If the sum is not nan, then there are no missing values
        if not np.isnan(overall_sum):
            return None

        missing_values_in_feature_mask = _any_isnan_axis0(X)
        return missing_values_in_feature_mask

    def _fit(
        self,
        X,
        y,
        sample_weight=None,
        check_input=True,
        missing_values_in_feature_mask=None,
        classes=None,
    ):
        random_state = check_random_state(self.random_state)

        if check_input:
            # Need to validate separately here.
            # We can't pass multi_output=True because that would allow y to be
            # csr.

            # _compute_missing_values_in_feature_mask will check for finite values and
            # compute the missing mask if the tree supports missing values
            check_X_params = dict(
                dtype=DTYPE, accept_sparse="csc", force_all_finite=False
            )
            check_y_params = dict(ensure_2d=False, dtype=None)
            if y is not None or self._get_tags()["requires_y"]:
                X, y = self._validate_data(
                    X, y, validate_separately=(check_X_params, check_y_params)
                )
            else:
                X = self._validate_data(X, **check_X_params)

            missing_values_in_feature_mask = (
                self._compute_missing_values_in_feature_mask(X)
            )
            if issparse(X):
                X.sort_indices()

                if X.indices.dtype != np.intc or X.indptr.dtype != np.intc:
                    raise ValueError(
                        "No support for np.int64 index based sparse matrices"
                    )

            if y is not None and self.criterion == "poisson":
                if np.any(y < 0):
                    raise ValueError(
                        "Some value(s) of y are negative which is"
                        " not allowed for Poisson regression."
                    )
                if np.sum(y) <= 0:
                    raise ValueError(
                        "Sum of y is not positive which is "
                        "necessary for Poisson regression."
                    )

        # Determine output settings
        n_samples, self.n_features_in_ = X.shape

        # Do preprocessing if 'y' is passed
        is_classification = False
        if y is not None:
            is_classification = is_classifier(self)
            y = np.atleast_1d(y)
            expanded_class_weight = None

            if y.ndim == 1:
                # reshape is necessary to preserve the data contiguity against vs
                # [:, np.newaxis] that does not.
                y = np.reshape(y, (-1, 1))

            self.n_outputs_ = y.shape[1]

            if is_classification:
                check_classification_targets(y)
                y = np.copy(y)

                self.classes_ = []
                self.n_classes_ = []

                if self.class_weight is not None:
                    y_original = np.copy(y)

                y_encoded = np.zeros(y.shape, dtype=int)
                if classes is not None:
                    classes = np.atleast_1d(classes)
                    if classes.ndim == 1:
                        classes = np.array([classes])

                    for k in classes:
                        self.classes_.append(np.array(k))
                        self.n_classes_.append(np.array(k).shape[0])

                    for i in range(n_samples):
                        for j in range(self.n_outputs_):
                            y_encoded[i, j] = np.where(self.classes_[j] == y[i, j])[0][
                                0
                            ]
                else:
                    for k in range(self.n_outputs_):
                        classes_k, y_encoded[:, k] = np.unique(
                            y[:, k], return_inverse=True
                        )
                        self.classes_.append(classes_k)
                        self.n_classes_.append(classes_k.shape[0])

                y = y_encoded

                if self.class_weight is not None:
                    expanded_class_weight = compute_sample_weight(
                        self.class_weight, y_original
                    )

                self.n_classes_ = np.array(self.n_classes_, dtype=np.intp)

            if getattr(y, "dtype", None) != DOUBLE or not y.flags.contiguous:
                y = np.ascontiguousarray(y, dtype=DOUBLE)

            if len(y) != n_samples:
                raise ValueError(
                    "Number of labels=%d does not match number of samples=%d"
                    % (len(y), n_samples)
                )

        # set decision-tree model parameters
        max_depth = np.iinfo(np.int32).max if self.max_depth is None else self.max_depth

        if isinstance(self.min_samples_leaf, numbers.Integral):
            min_samples_leaf = self.min_samples_leaf
        else:  # float
            min_samples_leaf = int(ceil(self.min_samples_leaf * n_samples))

        if isinstance(self.min_samples_split, str):
            if self.min_samples_split == "sqrt":
                min_samples_split = max(1, int(np.sqrt(self.n_features_in_)))
            elif self.min_samples_split == "log2":
                min_samples_split = max(1, int(np.log2(self.n_features_in_)))
        elif isinstance(self.min_samples_split, numbers.Integral):
            min_samples_split = self.min_samples_split
        else:  # float
            min_samples_split = int(ceil(self.min_samples_split * n_samples))
            min_samples_split = max(2, min_samples_split)
        min_samples_split = max(min_samples_split, 2 * min_samples_leaf)
        self.min_samples_split_ = min_samples_split

        if isinstance(self.max_features, str):
<<<<<<< HEAD
            if self.max_features == "auto":
                if is_classification:
                    max_features = max(1, int(np.sqrt(self.n_features_in_)))
                else:
                    max_features = self.n_features_in_
            elif self.max_features == "sqrt":
=======
            if self.max_features == "sqrt":
>>>>>>> 3737909f
                max_features = max(1, int(np.sqrt(self.n_features_in_)))
            elif self.max_features == "log2":
                max_features = max(1, int(np.log2(self.n_features_in_)))
        elif self.max_features is None:
            max_features = self.n_features_in_
        elif isinstance(self.max_features, numbers.Integral):
            max_features = self.max_features
        else:  # float
            if self.max_features > 0.0:
                max_features = max(1, int(self.max_features * self.n_features_in_))
            else:
                max_features = 0

        self.max_features_ = max_features

        max_leaf_nodes = -1 if self.max_leaf_nodes is None else self.max_leaf_nodes

        if sample_weight is not None:
            sample_weight = _check_sample_weight(sample_weight, X, DOUBLE)

        if y is not None and expanded_class_weight is not None:
            if sample_weight is not None:
                sample_weight = sample_weight * expanded_class_weight
            else:
                sample_weight = expanded_class_weight

        # Set min_weight_leaf from min_weight_fraction_leaf
        if sample_weight is None:
            min_weight_leaf = self.min_weight_fraction_leaf * n_samples
        else:
            min_weight_leaf = self.min_weight_fraction_leaf * np.sum(sample_weight)

        # build the actual tree now with the parameters
        self._build_tree(
            X=X,
            y=y,
            sample_weight=sample_weight,
            missing_values_in_feature_mask=missing_values_in_feature_mask,
            min_samples_leaf=min_samples_leaf,
            min_weight_leaf=min_weight_leaf,
            max_leaf_nodes=max_leaf_nodes,
            min_samples_split=min_samples_split,
            max_depth=max_depth,
            random_state=random_state,
        )

        return self

    def _build_tree(
        self,
        X,
        y,
        sample_weight,
        missing_values_in_feature_mask,
        min_samples_leaf,
        min_weight_leaf,
        max_leaf_nodes,
        min_samples_split,
        max_depth,
        random_state,
    ):
        """Build the actual tree.

        Parameters
        ----------
        X : Array-like
            X dataset.
        y : Array-like
            Y targets.
        sample_weight : Array-like
            Sample weights
        min_samples_leaf : float
            Number of samples required to be a leaf.
        min_weight_leaf : float
            Weight of samples required to be a leaf.
        max_leaf_nodes : float
            Maximum number of leaf nodes allowed in tree.
        min_samples_split : float
            Minimum number of samples to split on.
        max_depth : int
            The maximum depth of any tree.
        random_state : int
            Random seed.
        """

        n_samples = X.shape[0]

        # Build tree
        criterion = self.criterion
        if not isinstance(criterion, BaseCriterion):
            if is_classifier(self):
                criterion = CRITERIA_CLF[self.criterion](
                    self.n_outputs_, self.n_classes_
                )
            else:
                criterion = CRITERIA_REG[self.criterion](self.n_outputs_, n_samples)
        else:
            # Make a deepcopy in case the criterion has mutable attributes that
            # might be shared and modified concurrently during parallel fitting
            criterion = copy.deepcopy(criterion)

        SPLITTERS = SPARSE_SPLITTERS if issparse(X) else DENSE_SPLITTERS

        if self.monotonic_cst is None:
            monotonic_cst = None
        else:
            if self.n_outputs_ > 1:
                raise ValueError(
                    "Monotonicity constraints are not supported with multiple outputs."
                )
            # Check to correct monotonicity constraint' specification,
            # by applying element-wise logical conjunction
            # Note: we do not cast `np.asarray(self.monotonic_cst, dtype=np.int8)`
            # straight away here so as to generate error messages for invalid
            # values using the original values prior to any dtype related conversion.
            monotonic_cst = np.asarray(self.monotonic_cst)
            if monotonic_cst.shape[0] != X.shape[1]:
                raise ValueError(
                    "monotonic_cst has shape {} but the input data "
                    "X has {} features.".format(monotonic_cst.shape[0], X.shape[1])
                )
            valid_constraints = np.isin(monotonic_cst, (-1, 0, 1))
            if not np.all(valid_constraints):
                unique_constaints_value = np.unique(monotonic_cst)
                raise ValueError(
                    "monotonic_cst must be None or an array-like of -1, 0 or 1, but"
                    f" got {unique_constaints_value}"
                )
            monotonic_cst = np.asarray(monotonic_cst, dtype=np.int8)
            if is_classifier(self):
                if self.n_classes_[0] > 2:
                    raise ValueError(
                        "Monotonicity constraints are not supported with multiclass "
                        "classification"
                    )
                # Binary classification trees are built by constraining probabilities
                # of the *negative class* in order to make the implementation similar
                # to regression trees.
                # Since self.monotonic_cst encodes constraints on probabilities of the
                # *positive class*, all signs must be flipped.
                monotonic_cst *= -1

        if not isinstance(self.splitter, BaseSplitter):
            splitter = SPLITTERS[self.splitter](
                criterion,
                self.max_features_,
                min_samples_leaf,
                min_weight_leaf,
                random_state,
                monotonic_cst,
            )

        if is_classifier(self):
            self.tree_ = Tree(self.n_features_in_, self.n_classes_, self.n_outputs_)
        else:
            self.tree_ = Tree(
                self.n_features_in_,
                # TODO: tree shouldn't need this in this case
                np.array([1] * self.n_outputs_, dtype=np.intp),
                self.n_outputs_,
            )

        # Use BestFirst if max_leaf_nodes given; use DepthFirst otherwise
        if max_leaf_nodes < 0:
            self.builder_ = DepthFirstTreeBuilder(
                splitter,
                min_samples_split,
                min_samples_leaf,
                min_weight_leaf,
                max_depth,
                self.min_impurity_decrease,
                self.store_leaf_values,
            )
        else:
            self.builder_ = BestFirstTreeBuilder(
                splitter,
                min_samples_split,
                min_samples_leaf,
                min_weight_leaf,
                max_depth,
                max_leaf_nodes,
                self.min_impurity_decrease,
                self.store_leaf_values,
            )
        self.builder_.build(
            self.tree_, X, y, sample_weight, missing_values_in_feature_mask
        )

        if self.n_outputs_ == 1 and is_classifier(self):
            self.n_classes_ = self.n_classes_[0]
            self.classes_ = self.classes_[0]

        self._prune_tree()

    def _validate_X_predict(self, X, check_input):
        """Validate the training data on predict (probabilities)."""
        if check_input:
            if self._support_missing_values(X):
                force_all_finite = "allow-nan"
            else:
                force_all_finite = True
            X = self._validate_data(
                X,
                dtype=DTYPE,
                accept_sparse="csr",
                reset=False,
                force_all_finite=force_all_finite,
            )
            if issparse(X) and (
                X.indices.dtype != np.intc or X.indptr.dtype != np.intc
            ):
                raise ValueError("No support for np.int64 index based sparse matrices")
        else:
            # The number of features is checked regardless of `check_input`
            self._check_n_features(X, reset=False)
        return X

    def predict(self, X, check_input=True):
        """Predict class or regression value for X.

        For a classification model, the predicted class for each sample in X is
        returned. For a regression model, the predicted value based on X is
        returned.

        Parameters
        ----------
        X : {array-like, sparse matrix} of shape (n_samples, n_features)
            The input samples. Internally, it will be converted to
            ``dtype=np.float32`` and if a sparse matrix is provided
            to a sparse ``csr_matrix``.

        check_input : bool, default=True
            Allow to bypass several input checking.
            Don't use this parameter unless you know what you're doing.

        Returns
        -------
        y : array-like of shape (n_samples,) or (n_samples, n_outputs)
            The predicted classes, or the predict values.
        """
        check_is_fitted(self)
        X = self._validate_X_predict(X, check_input)

        # proba is a count matrix of leaves that fall into
        # (n_samples, n_outputs, max_n_classes) array
        proba = self.tree_.predict(X)
        n_samples = X.shape[0]

        # Classification
        if is_classifier(self):
            if self.n_outputs_ == 1:
                return self.classes_.take(np.argmax(proba, axis=1), axis=0)

            else:
                class_type = self.classes_[0].dtype
                predictions = np.zeros((n_samples, self.n_outputs_), dtype=class_type)
                for k in range(self.n_outputs_):
                    predictions[:, k] = self.classes_[k].take(
                        np.argmax(proba[:, k], axis=1), axis=0
                    )

                return predictions

        # Regression
        else:
            if self.n_outputs_ == 1:
                return proba[:, 0]

            else:
                return proba[:, :, 0]

    def get_leaf_node_samples(self, X, check_input=True):
        """For each datapoint x in X, get the training samples in the leaf node.

        Parameters
        ----------
        X : array-like of shape (n_samples, n_features)
            Dataset to apply the forest to.
        check_input : bool, default=True
            Allow to bypass several input checking.

        Returns
        -------
        leaf_nodes_samples : a list of array-like of length (n_samples,)
            Each sample is represented by the indices of the training samples that
            reached the leaf node. The ``n_leaf_node_samples`` may vary between
            samples, since the number of samples that fall in a leaf node is
            variable. Each array has shape (n_leaf_node_samples, n_outputs).
        """
        if not self.store_leaf_values:
            raise RuntimeError(
                "leaf node samples are not stored when store_leaf_values=False"
            )

        # get indices of leaves per sample (n_samples,)
        X_leaves = self.apply(X, check_input=check_input)
        n_samples = X_leaves.shape[0]

        # get array of samples per leaf (n_node_samples, n_outputs)
        leaf_samples = self.tree_.leaf_nodes_samples

        leaf_nodes_samples = []
        for idx in range(n_samples):
            leaf_id = X_leaves[idx]
            leaf_nodes_samples.append(leaf_samples[leaf_id])
        return leaf_nodes_samples

    def predict_quantiles(self, X, quantiles=0.5, method="nearest", check_input=True):
        """Predict class or regression value for X at given quantiles.

        Parameters
        ----------
        X : {array-like, sparse matrix} of shape (n_samples, n_features)
            Input data.
        quantiles : float, optional
            The quantiles at which to evaluate, by default 0.5 (median).
        method : str, optional
            The method to interpolate, by default 'linear'. Can be any keyword
            argument accepted by :func:`~np.quantile`.
        check_input : bool, optional
            Whether or not to check input, by default True.

        Returns
        -------
        predictions : array-like of shape (n_samples, n_outputs, len(quantiles))
            The predicted quantiles.
        """
        if not self.store_leaf_values:
            raise RuntimeError(
                "Predicting quantiles requires that the tree stores leaf node samples."
            )

        check_is_fitted(self)

        # Check data
        X = self._validate_X_predict(X, check_input)

        if not isinstance(quantiles, (np.ndarray, list)):
            quantiles = np.array([quantiles])

        # get indices of leaves per sample
        X_leaves = self.apply(X)

        # get array of samples per leaf (n_node_samples, n_outputs)
        leaf_samples = self.tree_.leaf_nodes_samples

        # compute quantiles (n_samples, n_quantiles, n_outputs)
        n_samples = X.shape[0]
        n_quantiles = len(quantiles)
        proba = np.zeros((n_samples, n_quantiles, self.n_outputs_))
        for idx, leaf_id in enumerate(X_leaves):
            # predict by taking the quantile across the samples in the leaf for
            # each output
            try:
                proba[idx, ...] = np.quantile(
                    leaf_samples[leaf_id], quantiles, axis=0, method=method
                )
            except TypeError:
                proba[idx, ...] = np.quantile(
                    leaf_samples[leaf_id], quantiles, axis=0, interpolation=method
                )

        # Classification
        if is_classifier(self):
            if self.n_outputs_ == 1:
                # return the class with the highest probability for each quantile
                # (n_samples, n_quantiles)
                class_preds = np.zeros(
                    (n_samples, n_quantiles), dtype=self.classes_.dtype
                )
                for i in range(n_quantiles):
                    class_pred_per_sample = (
                        proba[:, i, :].squeeze().astype(self.classes_.dtype)
                    )
                    class_preds[:, i] = self.classes_.take(
                        class_pred_per_sample, axis=0
                    )
                return class_preds
            else:
                class_type = self.classes_[0].dtype
                predictions = np.zeros(
                    (n_samples, n_quantiles, self.n_outputs_), dtype=class_type
                )
                for k in range(self.n_outputs_):
                    for i in range(n_quantiles):
                        class_pred_per_sample = proba[:, i, k].squeeze().astype(int)
                        predictions[:, i, k] = self.classes_[k].take(
                            class_pred_per_sample, axis=0
                        )

                return predictions
        # Regression
        else:
            if self.n_outputs_ == 1:
                return proba[:, :, 0]

            else:
                return proba

    def apply(self, X, check_input=True):
        """Return the index of the leaf that each sample is predicted as.

        .. versionadded:: 0.17

        Parameters
        ----------
        X : {array-like, sparse matrix} of shape (n_samples, n_features)
            The input samples. Internally, it will be converted to
            ``dtype=np.float32`` and if a sparse matrix is provided
            to a sparse ``csr_matrix``.

        check_input : bool, default=True
            Allow to bypass several input checking.
            Don't use this parameter unless you know what you're doing.

        Returns
        -------
        X_leaves : array-like of shape (n_samples,)
            For each datapoint x in X, return the index of the leaf x
            ends up in. Leaves are numbered within
            ``[0; self.tree_.node_count)``, possibly with gaps in the
            numbering.
        """
        check_is_fitted(self)
        X = self._validate_X_predict(X, check_input)
        return self.tree_.apply(X)

    def decision_path(self, X, check_input=True):
        """Return the decision path in the tree.

        .. versionadded:: 0.18

        Parameters
        ----------
        X : {array-like, sparse matrix} of shape (n_samples, n_features)
            The input samples. Internally, it will be converted to
            ``dtype=np.float32`` and if a sparse matrix is provided
            to a sparse ``csr_matrix``.

        check_input : bool, default=True
            Allow to bypass several input checking.
            Don't use this parameter unless you know what you're doing.

        Returns
        -------
        indicator : sparse matrix of shape (n_samples, n_nodes)
            Return a node indicator CSR matrix where non zero elements
            indicates that the samples goes through the nodes.
        """
        X = self._validate_X_predict(X, check_input)
        return self.tree_.decision_path(X)

    def _prune_tree(self):
        """Prune tree using Minimal Cost-Complexity Pruning."""
        check_is_fitted(self)

        if self.ccp_alpha == 0.0:
            return

        # build pruned tree
        if is_classifier(self):
            n_classes = np.atleast_1d(self.n_classes_)
            pruned_tree = Tree(self.n_features_in_, n_classes, self.n_outputs_)
        else:
            pruned_tree = Tree(
                self.n_features_in_,
                # TODO: the tree shouldn't need this param
                np.array([1] * self.n_outputs_, dtype=np.intp),
                self.n_outputs_,
            )
        _build_pruned_tree_ccp(pruned_tree, self.tree_, self.ccp_alpha)

        self.tree_ = pruned_tree

    def cost_complexity_pruning_path(self, X, y, sample_weight=None):
        """Compute the pruning path during Minimal Cost-Complexity Pruning.

        See :ref:`minimal_cost_complexity_pruning` for details on the pruning
        process.

        Parameters
        ----------
        X : {array-like, sparse matrix} of shape (n_samples, n_features)
            The training input samples. Internally, it will be converted to
            ``dtype=np.float32`` and if a sparse matrix is provided
            to a sparse ``csc_matrix``.

        y : array-like of shape (n_samples,) or (n_samples, n_outputs)
            The target values (class labels) as integers or strings.

        sample_weight : array-like of shape (n_samples,), default=None
            Sample weights. If None, then samples are equally weighted. Splits
            that would create child nodes with net zero or negative weight are
            ignored while searching for a split in each node. Splits are also
            ignored if they would result in any single class carrying a
            negative weight in either child node.

        Returns
        -------
        ccp_path : :class:`~sklearn.utils.Bunch`
            Dictionary-like object, with the following attributes.

            ccp_alphas : ndarray
                Effective alphas of subtree during pruning.

            impurities : ndarray
                Sum of the impurities of the subtree leaves for the
                corresponding alpha value in ``ccp_alphas``.
        """
        est = clone(self).set_params(ccp_alpha=0.0)
        est.fit(X, y, sample_weight=sample_weight)
        return Bunch(**ccp_pruning_path(est.tree_))

    @property
    def feature_importances_(self):
        """Return the feature importances.

        The importance of a feature is computed as the (normalized) total
        reduction of the criterion brought by that feature.
        It is also known as the Gini importance.

        Warning: impurity-based feature importances can be misleading for
        high cardinality features (many unique values). See
        :func:`sklearn.inspection.permutation_importance` as an alternative.

        Returns
        -------
        feature_importances_ : ndarray of shape (n_features,)
            Normalized total reduction of criteria by feature
            (Gini importance).
        """
        check_is_fitted(self)

        return self.tree_.compute_feature_importances()


# =============================================================================
# Public estimators
# =============================================================================


class DecisionTreeClassifier(ClassifierMixin, BaseDecisionTree):
    """A decision tree classifier.

    Read more in the :ref:`User Guide <tree>`.

    Parameters
    ----------
    criterion : {"gini", "entropy", "log_loss"}, default="gini"
        The function to measure the quality of a split. Supported criteria are
        "gini" for the Gini impurity and "log_loss" and "entropy" both for the
        Shannon information gain, see :ref:`tree_mathematical_formulation`.

    splitter : {"best", "random"}, default="best"
        The strategy used to choose the split at each node. Supported
        strategies are "best" to choose the best split and "random" to choose
        the best random split.

    max_depth : int, default=None
        The maximum depth of the tree. If None, then nodes are expanded until
        all leaves are pure or until all leaves contain less than
        min_samples_split samples.

    min_samples_split : int or float, default=2
        The minimum number of samples required to split an internal node:

        - If int, then consider `min_samples_split` as the minimum number.
        - If float, then `min_samples_split` is a fraction and
          `ceil(min_samples_split * n_samples)` are the minimum
          number of samples for each split.

        .. versionchanged:: 0.18
           Added float values for fractions.

    min_samples_leaf : int or float, default=1
        The minimum number of samples required to be at a leaf node.
        A split point at any depth will only be considered if it leaves at
        least ``min_samples_leaf`` training samples in each of the left and
        right branches.  This may have the effect of smoothing the model,
        especially in regression.

        - If int, then consider `min_samples_leaf` as the minimum number.
        - If float, then `min_samples_leaf` is a fraction and
          `ceil(min_samples_leaf * n_samples)` are the minimum
          number of samples for each node.

        .. versionchanged:: 0.18
           Added float values for fractions.

    min_weight_fraction_leaf : float, default=0.0
        The minimum weighted fraction of the sum total of weights (of all
        the input samples) required to be at a leaf node. Samples have
        equal weight when sample_weight is not provided.

    max_features : int, float or {"sqrt", "log2"}, default=None
        The number of features to consider when looking for the best split:

            - If int, then consider `max_features` features at each split.
            - If float, then `max_features` is a fraction and
              `max(1, int(max_features * n_features_in_))` features are considered at
              each split.
            - If "sqrt", then `max_features=sqrt(n_features)`.
            - If "log2", then `max_features=log2(n_features)`.
            - If None, then `max_features=n_features`.

        Note: the search for a split does not stop until at least one
        valid partition of the node samples is found, even if it requires to
        effectively inspect more than ``max_features`` features.

    random_state : int, RandomState instance or None, default=None
        Controls the randomness of the estimator. The features are always
        randomly permuted at each split, even if ``splitter`` is set to
        ``"best"``. When ``max_features < n_features``, the algorithm will
        select ``max_features`` at random at each split before finding the best
        split among them. But the best found split may vary across different
        runs, even if ``max_features=n_features``. That is the case, if the
        improvement of the criterion is identical for several splits and one
        split has to be selected at random. To obtain a deterministic behaviour
        during fitting, ``random_state`` has to be fixed to an integer.
        See :term:`Glossary <random_state>` for details.

    max_leaf_nodes : int, default=None
        Grow a tree with ``max_leaf_nodes`` in best-first fashion.
        Best nodes are defined as relative reduction in impurity.
        If None then unlimited number of leaf nodes.

    min_impurity_decrease : float, default=0.0
        A node will be split if this split induces a decrease of the impurity
        greater than or equal to this value.

        The weighted impurity decrease equation is the following::

            N_t / N * (impurity - N_t_R / N_t * right_impurity
                                - N_t_L / N_t * left_impurity)

        where ``N`` is the total number of samples, ``N_t`` is the number of
        samples at the current node, ``N_t_L`` is the number of samples in the
        left child, and ``N_t_R`` is the number of samples in the right child.

        ``N``, ``N_t``, ``N_t_R`` and ``N_t_L`` all refer to the weighted sum,
        if ``sample_weight`` is passed.

        .. versionadded:: 0.19

    class_weight : dict, list of dict or "balanced", default=None
        Weights associated with classes in the form ``{class_label: weight}``.
        If None, all classes are supposed to have weight one. For
        multi-output problems, a list of dicts can be provided in the same
        order as the columns of y.

        Note that for multioutput (including multilabel) weights should be
        defined for each class of every column in its own dict. For example,
        for four-class multilabel classification weights should be
        [{0: 1, 1: 1}, {0: 1, 1: 5}, {0: 1, 1: 1}, {0: 1, 1: 1}] instead of
        [{1:1}, {2:5}, {3:1}, {4:1}].

        The "balanced" mode uses the values of y to automatically adjust
        weights inversely proportional to class frequencies in the input data
        as ``n_samples / (n_classes * np.bincount(y))``

        For multi-output, the weights of each column of y will be multiplied.

        Note that these weights will be multiplied with sample_weight (passed
        through the fit method) if sample_weight is specified.

    ccp_alpha : non-negative float, default=0.0
        Complexity parameter used for Minimal Cost-Complexity Pruning. The
        subtree with the largest cost complexity that is smaller than
        ``ccp_alpha`` will be chosen. By default, no pruning is performed. See
        :ref:`minimal_cost_complexity_pruning` for details.

        .. versionadded:: 0.22

    store_leaf_values : bool, default=False
        Whether to store the samples that fall into leaves in the ``tree_`` attribute.
        Each leaf will store a 2D array corresponding to the samples that fall into it
        keyed by node_id.

        XXX: This is currently experimental and may change without notice.
        Moreover, it can be improved upon since storing the samples twice is not ideal.
        One could instead store the indices in ``y_train`` that fall into each leaf,
        which would lower RAM/diskspace usage.

    monotonic_cst : array-like of int of shape (n_features), default=None
        Indicates the monotonicity constraint to enforce on each feature.
          - 1: monotonic increase
          - 0: no constraint
          - -1: monotonic decrease

        If monotonic_cst is None, no constraints are applied.

        Monotonicity constraints are not supported for:
          - multiclass classifications (i.e. when `n_classes > 2`),
          - multioutput classifications (i.e. when `n_outputs_ > 1`),
          - classifications trained on data with missing values.

        The constraints hold over the probability of the positive class.

        Read more in the :ref:`User Guide <monotonic_cst_gbdt>`.

        .. versionadded:: 1.4

    Attributes
    ----------
    classes_ : ndarray of shape (n_classes,) or list of ndarray
        The classes labels (single output problem),
        or a list of arrays of class labels (multi-output problem).

    feature_importances_ : ndarray of shape (n_features,)
        The impurity-based feature importances.
        The higher, the more important the feature.
        The importance of a feature is computed as the (normalized)
        total reduction of the criterion brought by that feature.  It is also
        known as the Gini importance [4]_.

        Warning: impurity-based feature importances can be misleading for
        high cardinality features (many unique values). See
        :func:`sklearn.inspection.permutation_importance` as an alternative.

    max_features_ : int
        The inferred value of max_features.

    n_classes_ : int or list of int
        The number of classes (for single output problems),
        or a list containing the number of classes for each
        output (for multi-output problems).

    n_features_in_ : int
        Number of features seen during :term:`fit`.

        .. versionadded:: 0.24

    feature_names_in_ : ndarray of shape (`n_features_in_`,)
        Names of features seen during :term:`fit`. Defined only when `X`
        has feature names that are all strings.

        .. versionadded:: 1.0

    n_outputs_ : int
        The number of outputs when ``fit`` is performed.

    tree_ : Tree instance
        The underlying Tree object. Please refer to
        ``help(sklearn.tree._tree.Tree)`` for attributes of Tree object and
        :ref:`sphx_glr_auto_examples_tree_plot_unveil_tree_structure.py`
        for basic usage of these attributes.

    builder_ : TreeBuilder instance
        The underlying TreeBuilder object.

    min_samples_split_ : float
        The minimum number of samples needed to split a node in the tree building.

    See Also
    --------
    DecisionTreeRegressor : A decision tree regressor.

    Notes
    -----
    The default values for the parameters controlling the size of the trees
    (e.g. ``max_depth``, ``min_samples_leaf``, etc.) lead to fully grown and
    unpruned trees which can potentially be very large on some data sets. To
    reduce memory consumption, the complexity and size of the trees should be
    controlled by setting those parameter values.

    The :meth:`predict` method operates using the :func:`numpy.argmax`
    function on the outputs of :meth:`predict_proba`. This means that in
    case the highest predicted probabilities are tied, the classifier will
    predict the tied class with the lowest index in :term:`classes_`.

    References
    ----------

    .. [1] https://en.wikipedia.org/wiki/Decision_tree_learning

    .. [2] L. Breiman, J. Friedman, R. Olshen, and C. Stone, "Classification
           and Regression Trees", Wadsworth, Belmont, CA, 1984.

    .. [3] T. Hastie, R. Tibshirani and J. Friedman. "Elements of Statistical
           Learning", Springer, 2009.

    .. [4] L. Breiman, and A. Cutler, "Random Forests",
           https://www.stat.berkeley.edu/~breiman/RandomForests/cc_home.htm

    Examples
    --------
    >>> from sklearn.datasets import load_iris
    >>> from sklearn.model_selection import cross_val_score
    >>> from sklearn.tree import DecisionTreeClassifier
    >>> clf = DecisionTreeClassifier(random_state=0)
    >>> iris = load_iris()
    >>> cross_val_score(clf, iris.data, iris.target, cv=10)
    ...                             # doctest: +SKIP
    ...
    array([ 1.     ,  0.93...,  0.86...,  0.93...,  0.93...,
            0.93...,  0.93...,  1.     ,  0.93...,  1.      ])
    """

    _parameter_constraints: dict = {
        **BaseDecisionTree._parameter_constraints,
        "criterion": [
            StrOptions({"gini", "entropy", "log_loss"}),
            Hidden(BaseCriterion),
        ],
        "class_weight": [dict, list, StrOptions({"balanced"}), None],
    }

    def __init__(
        self,
        *,
        criterion="gini",
        splitter="best",
        max_depth=None,
        min_samples_split=2,
        min_samples_leaf=1,
        min_weight_fraction_leaf=0.0,
        max_features=None,
        random_state=None,
        max_leaf_nodes=None,
        min_impurity_decrease=0.0,
        class_weight=None,
        ccp_alpha=0.0,
        store_leaf_values=False,
        monotonic_cst=None,
    ):
        super().__init__(
            criterion=criterion,
            splitter=splitter,
            max_depth=max_depth,
            min_samples_split=min_samples_split,
            min_samples_leaf=min_samples_leaf,
            min_weight_fraction_leaf=min_weight_fraction_leaf,
            max_features=max_features,
            max_leaf_nodes=max_leaf_nodes,
            class_weight=class_weight,
            random_state=random_state,
            min_impurity_decrease=min_impurity_decrease,
            monotonic_cst=monotonic_cst,
            ccp_alpha=ccp_alpha,
            store_leaf_values=store_leaf_values,
        )

    @_fit_context(prefer_skip_nested_validation=True)
    def fit(
        self,
        X,
        y,
        sample_weight=None,
        check_input=True,
        classes=None,
    ):
        """Build a decision tree classifier from the training set (X, y).

        Parameters
        ----------
        X : {array-like, sparse matrix} of shape (n_samples, n_features)
            The training input samples. Internally, it will be converted to
            ``dtype=np.float32`` and if a sparse matrix is provided
            to a sparse ``csc_matrix``.

        y : array-like of shape (n_samples,) or (n_samples, n_outputs)
            The target values (class labels) as integers or strings.

        sample_weight : array-like of shape (n_samples,), default=None
            Sample weights. If None, then samples are equally weighted. Splits
            that would create child nodes with net zero or negative weight are
            ignored while searching for a split in each node. Splits are also
            ignored if they would result in any single class carrying a
            negative weight in either child node.

        check_input : bool, default=True
            Allow to bypass several input checking.
            Don't use this parameter unless you know what you're doing.

        classes : array-like of shape (n_classes,), default=None
            List of all the classes that can possibly appear in the y vector.

        Returns
        -------
        self : DecisionTreeClassifier
            Fitted estimator.
        """
        super()._fit(
            X,
            y,
            sample_weight=sample_weight,
            check_input=check_input,
            classes=classes,
        )
        return self

    def partial_fit(self, X, y, sample_weight=None, check_input=True, classes=None):
        """Update a decision tree classifier from the training set (X, y).

        Parameters
        ----------
        X : {array-like, sparse matrix} of shape (n_samples, n_features)
            The training input samples. Internally, it will be converted to
            ``dtype=np.float32`` and if a sparse matrix is provided
            to a sparse ``csc_matrix``.

        y : array-like of shape (n_samples,) or (n_samples, n_outputs)
            The target values (class labels) as integers or strings.

        sample_weight : array-like of shape (n_samples,), default=None
            Sample weights. If None, then samples are equally weighted. Splits
            that would create child nodes with net zero or negative weight are
            ignored while searching for a split in each node. Splits are also
            ignored if they would result in any single class carrying a
            negative weight in either child node.

        check_input : bool, default=True
            Allow to bypass several input checking.
            Don't use this parameter unless you know what you do.

        classes : array-like of shape (n_classes,), default=None
            List of all the classes that can possibly appear in the y vector.
            Must be provided at the first call to partial_fit, can be omitted
            in subsequent calls.

        Returns
        -------
        self : DecisionTreeClassifier
            Fitted estimator.
        """
        self._validate_params()

        # validate input parameters
        first_call = _check_partial_fit_first_call(self, classes=classes)

        # Fit if no tree exists yet
        if first_call:
            self.fit(
                X,
                y,
                sample_weight=sample_weight,
                check_input=check_input,
                classes=classes,
            )
            return self

        if check_input:
            # Need to validate separately here.
            # We can't pass multi_ouput=True because that would allow y to be
            # csr.
            check_X_params = dict(dtype=DTYPE, accept_sparse="csc")
            check_y_params = dict(ensure_2d=False, dtype=None)
            X, y = self._validate_data(
                X, y, reset=False, validate_separately=(check_X_params, check_y_params)
            )
            if issparse(X):
                X.sort_indices()

                if X.indices.dtype != np.intc or X.indptr.dtype != np.intc:
                    raise ValueError(
                        "No support for np.int64 index based sparse matrices"
                    )

        if X.shape[1] != self.n_features_in_:
            raise ValueError(
                f"X has {X.shape[1]} features, but {self.__class__.__name__} "
                f"is expecting {self.n_features_in_} features as input."
            )

        y = np.atleast_1d(y)

        if y.ndim == 1:
            # reshape is necessary to preserve the data contiguity against vs
            # [:, np.newaxis] that does not.
            y = np.reshape(y, (-1, 1))

        check_classification_targets(y)
        y = np.copy(y)

        classes = self.classes_
        if self.n_outputs_ == 1:
            classes = [classes]

        y_encoded = np.zeros(y.shape, dtype=int)
        for i in range(X.shape[0]):
            for j in range(self.n_outputs_):
                y_encoded[i, j] = np.where(classes[j] == y[i, j])[0][0]
        y = y_encoded

        if getattr(y, "dtype", None) != DOUBLE or not y.flags.contiguous:
            y = np.ascontiguousarray(y, dtype=DOUBLE)

        # Update tree
        self.builder_.initialize_node_queue(self.tree_, X, y, sample_weight)
        self.builder_.build(self.tree_, X, y, sample_weight)

        self._prune_tree()

        return self

    def predict_proba(self, X, check_input=True):
        """Predict class probabilities of the input samples X.

        The predicted class probability is the fraction of samples of the same
        class in a leaf.

        Parameters
        ----------
        X : {array-like, sparse matrix} of shape (n_samples, n_features)
            The input samples. Internally, it will be converted to
            ``dtype=np.float32`` and if a sparse matrix is provided
            to a sparse ``csr_matrix``.

        check_input : bool, default=True
            Allow to bypass several input checking.
            Don't use this parameter unless you know what you're doing.

        Returns
        -------
        proba : ndarray of shape (n_samples, n_classes) or list of n_outputs \
            such arrays if n_outputs > 1
            The class probabilities of the input samples. The order of the
            classes corresponds to that in the attribute :term:`classes_`.
        """
        check_is_fitted(self)
        X = self._validate_X_predict(X, check_input)
        proba = self.tree_.predict(X)

        if self.n_outputs_ == 1:
            proba = proba[:, : self.n_classes_]
            normalizer = proba.sum(axis=1)[:, np.newaxis]
            normalizer[normalizer == 0.0] = 1.0
            proba /= normalizer

            return proba

        else:
            all_proba = []

            for k in range(self.n_outputs_):
                proba_k = proba[:, k, : self.n_classes_[k]]
                normalizer = proba_k.sum(axis=1)[:, np.newaxis]
                normalizer[normalizer == 0.0] = 1.0
                proba_k /= normalizer
                all_proba.append(proba_k)

            return all_proba

    def predict_log_proba(self, X):
        """Predict class log-probabilities of the input samples X.

        Parameters
        ----------
        X : {array-like, sparse matrix} of shape (n_samples, n_features)
            The input samples. Internally, it will be converted to
            ``dtype=np.float32`` and if a sparse matrix is provided
            to a sparse ``csr_matrix``.

        Returns
        -------
        proba : ndarray of shape (n_samples, n_classes) or list of n_outputs \
            such arrays if n_outputs > 1
            The class log-probabilities of the input samples. The order of the
            classes corresponds to that in the attribute :term:`classes_`.
        """
        proba = self.predict_proba(X)

        if self.n_outputs_ == 1:
            return np.log(proba)

        else:
            for k in range(self.n_outputs_):
                proba[k] = np.log(proba[k])

            return proba

    def _more_tags(self):
        # XXX: nan is only support for dense arrays, but we set this for common test to
        # pass, specifically: check_estimators_nan_inf
        allow_nan = self.splitter == "best" and self.criterion in {
            "gini",
            "log_loss",
            "entropy",
        }
        return {"multilabel": True, "allow_nan": allow_nan}


class DecisionTreeRegressor(RegressorMixin, BaseDecisionTree):
    """A decision tree regressor.

    Read more in the :ref:`User Guide <tree>`.

    Parameters
    ----------
    criterion : {"squared_error", "friedman_mse", "absolute_error", \
            "poisson"}, default="squared_error"
        The function to measure the quality of a split. Supported criteria
        are "squared_error" for the mean squared error, which is equal to
        variance reduction as feature selection criterion and minimizes the L2
        loss using the mean of each terminal node, "friedman_mse", which uses
        mean squared error with Friedman's improvement score for potential
        splits, "absolute_error" for the mean absolute error, which minimizes
        the L1 loss using the median of each terminal node, and "poisson" which
        uses reduction in Poisson deviance to find splits.

        .. versionadded:: 0.18
           Mean Absolute Error (MAE) criterion.

        .. versionadded:: 0.24
            Poisson deviance criterion.

    splitter : {"best", "random"}, default="best"
        The strategy used to choose the split at each node. Supported
        strategies are "best" to choose the best split and "random" to choose
        the best random split.

    max_depth : int, default=None
        The maximum depth of the tree. If None, then nodes are expanded until
        all leaves are pure or until all leaves contain less than
        min_samples_split samples.

    min_samples_split : int or float, default=2
        The minimum number of samples required to split an internal node:

        - If int, then consider `min_samples_split` as the minimum number.
        - If float, then `min_samples_split` is a fraction and
          `ceil(min_samples_split * n_samples)` are the minimum
          number of samples for each split.

        .. versionchanged:: 0.18
           Added float values for fractions.

    min_samples_leaf : int or float, default=1
        The minimum number of samples required to be at a leaf node.
        A split point at any depth will only be considered if it leaves at
        least ``min_samples_leaf`` training samples in each of the left and
        right branches.  This may have the effect of smoothing the model,
        especially in regression.

        - If int, then consider `min_samples_leaf` as the minimum number.
        - If float, then `min_samples_leaf` is a fraction and
          `ceil(min_samples_leaf * n_samples)` are the minimum
          number of samples for each node.

        .. versionchanged:: 0.18
           Added float values for fractions.

    min_weight_fraction_leaf : float, default=0.0
        The minimum weighted fraction of the sum total of weights (of all
        the input samples) required to be at a leaf node. Samples have
        equal weight when sample_weight is not provided.

    max_features : int, float or {"sqrt", "log2"}, default=None
        The number of features to consider when looking for the best split:

        - If int, then consider `max_features` features at each split.
        - If float, then `max_features` is a fraction and
          `max(1, int(max_features * n_features_in_))` features are considered at each
          split.
        - If "sqrt", then `max_features=sqrt(n_features)`.
        - If "log2", then `max_features=log2(n_features)`.
        - If None, then `max_features=n_features`.

        Note: the search for a split does not stop until at least one
        valid partition of the node samples is found, even if it requires to
        effectively inspect more than ``max_features`` features.

    random_state : int, RandomState instance or None, default=None
        Controls the randomness of the estimator. The features are always
        randomly permuted at each split, even if ``splitter`` is set to
        ``"best"``. When ``max_features < n_features``, the algorithm will
        select ``max_features`` at random at each split before finding the best
        split among them. But the best found split may vary across different
        runs, even if ``max_features=n_features``. That is the case, if the
        improvement of the criterion is identical for several splits and one
        split has to be selected at random. To obtain a deterministic behaviour
        during fitting, ``random_state`` has to be fixed to an integer.
        See :term:`Glossary <random_state>` for details.

    max_leaf_nodes : int, default=None
        Grow a tree with ``max_leaf_nodes`` in best-first fashion.
        Best nodes are defined as relative reduction in impurity.
        If None then unlimited number of leaf nodes.

    min_impurity_decrease : float, default=0.0
        A node will be split if this split induces a decrease of the impurity
        greater than or equal to this value.

        The weighted impurity decrease equation is the following::

            N_t / N * (impurity - N_t_R / N_t * right_impurity
                                - N_t_L / N_t * left_impurity)

        where ``N`` is the total number of samples, ``N_t`` is the number of
        samples at the current node, ``N_t_L`` is the number of samples in the
        left child, and ``N_t_R`` is the number of samples in the right child.

        ``N``, ``N_t``, ``N_t_R`` and ``N_t_L`` all refer to the weighted sum,
        if ``sample_weight`` is passed.

        .. versionadded:: 0.19

    ccp_alpha : non-negative float, default=0.0
        Complexity parameter used for Minimal Cost-Complexity Pruning. The
        subtree with the largest cost complexity that is smaller than
        ``ccp_alpha`` will be chosen. By default, no pruning is performed. See
        :ref:`minimal_cost_complexity_pruning` for details.

        .. versionadded:: 0.22

    store_leaf_values : bool, default=False
        Whether to store the samples that fall into leaves in the ``tree_`` attribute.
        Each leaf will store a 2D array corresponding to the samples that fall into it
        keyed by node_id.

        XXX: This is currently experimental and may change without notice.
        Moreover, it can be improved upon since storing the samples twice is not ideal.
        One could instead store the indices in ``y_train`` that fall into each leaf,
        which would lower RAM/diskspace usage.

    monotonic_cst : array-like of int of shape (n_features), default=None
        Indicates the monotonicity constraint to enforce on each feature.
          - 1: monotonic increase
          - 0: no constraint
          - -1: monotonic decrease

        If monotonic_cst is None, no constraints are applied.

        Monotonicity constraints are not supported for:
          - multioutput regressions (i.e. when `n_outputs_ > 1`),
          - regressions trained on data with missing values.

        Read more in the :ref:`User Guide <monotonic_cst_gbdt>`.

        .. versionadded:: 1.4

    Attributes
    ----------
    feature_importances_ : ndarray of shape (n_features,)
        The feature importances.
        The higher, the more important the feature.
        The importance of a feature is computed as the
        (normalized) total reduction of the criterion brought
        by that feature. It is also known as the Gini importance [4]_.

        Warning: impurity-based feature importances can be misleading for
        high cardinality features (many unique values). See
        :func:`sklearn.inspection.permutation_importance` as an alternative.

    max_features_ : int
        The inferred value of max_features.

    n_features_in_ : int
        Number of features seen during :term:`fit`.

        .. versionadded:: 0.24

    feature_names_in_ : ndarray of shape (`n_features_in_`,)
        Names of features seen during :term:`fit`. Defined only when `X`
        has feature names that are all strings.

        .. versionadded:: 1.0

    n_outputs_ : int
        The number of outputs when ``fit`` is performed.

    tree_ : Tree instance
        The underlying Tree object. Please refer to
        ``help(sklearn.tree._tree.Tree)`` for attributes of Tree object and
        :ref:`sphx_glr_auto_examples_tree_plot_unveil_tree_structure.py`
        for basic usage of these attributes.

    builder_ : TreeBuilder instance
        The underlying TreeBuilder object.

    min_samples_split_ : float
        The minimum number of samples needed to split a node in the tree building.

    See Also
    --------
    DecisionTreeClassifier : A decision tree classifier.

    Notes
    -----
    The default values for the parameters controlling the size of the trees
    (e.g. ``max_depth``, ``min_samples_leaf``, etc.) lead to fully grown and
    unpruned trees which can potentially be very large on some data sets. To
    reduce memory consumption, the complexity and size of the trees should be
    controlled by setting those parameter values.

    References
    ----------

    .. [1] https://en.wikipedia.org/wiki/Decision_tree_learning

    .. [2] L. Breiman, J. Friedman, R. Olshen, and C. Stone, "Classification
           and Regression Trees", Wadsworth, Belmont, CA, 1984.

    .. [3] T. Hastie, R. Tibshirani and J. Friedman. "Elements of Statistical
           Learning", Springer, 2009.

    .. [4] L. Breiman, and A. Cutler, "Random Forests",
           https://www.stat.berkeley.edu/~breiman/RandomForests/cc_home.htm

    Examples
    --------
    >>> from sklearn.datasets import load_diabetes
    >>> from sklearn.model_selection import cross_val_score
    >>> from sklearn.tree import DecisionTreeRegressor
    >>> X, y = load_diabetes(return_X_y=True)
    >>> regressor = DecisionTreeRegressor(random_state=0)
    >>> cross_val_score(regressor, X, y, cv=10)
    ...                    # doctest: +SKIP
    ...
    array([-0.39..., -0.46...,  0.02...,  0.06..., -0.50...,
           0.16...,  0.11..., -0.73..., -0.30..., -0.00...])
    """

    _parameter_constraints: dict = {
        **BaseDecisionTree._parameter_constraints,
        "criterion": [
            StrOptions({"squared_error", "friedman_mse", "absolute_error", "poisson"}),
            Hidden(BaseCriterion),
        ],
    }

    def __init__(
        self,
        *,
        criterion="squared_error",
        splitter="best",
        max_depth=None,
        min_samples_split=2,
        min_samples_leaf=1,
        min_weight_fraction_leaf=0.0,
        max_features=None,
        random_state=None,
        max_leaf_nodes=None,
        min_impurity_decrease=0.0,
        ccp_alpha=0.0,
        store_leaf_values=False,
        monotonic_cst=None,
    ):
        super().__init__(
            criterion=criterion,
            splitter=splitter,
            max_depth=max_depth,
            min_samples_split=min_samples_split,
            min_samples_leaf=min_samples_leaf,
            min_weight_fraction_leaf=min_weight_fraction_leaf,
            max_features=max_features,
            max_leaf_nodes=max_leaf_nodes,
            random_state=random_state,
            min_impurity_decrease=min_impurity_decrease,
            ccp_alpha=ccp_alpha,
            store_leaf_values=store_leaf_values,
            monotonic_cst=monotonic_cst,
        )

    @_fit_context(prefer_skip_nested_validation=True)
    def fit(
        self,
        X,
        y,
        sample_weight=None,
        check_input=True,
        classes=None,
    ):
        """Build a decision tree regressor from the training set (X, y).

        Parameters
        ----------
        X : {array-like, sparse matrix} of shape (n_samples, n_features)
            The training input samples. Internally, it will be converted to
            ``dtype=np.float32`` and if a sparse matrix is provided
            to a sparse ``csc_matrix``.

        y : array-like of shape (n_samples,) or (n_samples, n_outputs)
            The target values (real numbers). Use ``dtype=np.float64`` and
            ``order='C'`` for maximum efficiency.

        sample_weight : array-like of shape (n_samples,), default=None
            Sample weights. If None, then samples are equally weighted. Splits
            that would create child nodes with net zero or negative weight are
            ignored while searching for a split in each node.

        check_input : bool, default=True
            Allow to bypass several input checking.
            Don't use this parameter unless you know what you're doing.

        classes : array-like of shape (n_classes,), default=None
            List of all the classes that can possibly appear in the y vector.

        Returns
        -------
        self : DecisionTreeRegressor
            Fitted estimator.
        """

        super()._fit(
            X,
            y,
            sample_weight=sample_weight,
            check_input=check_input,
            classes=classes,
        )
        return self

    def _compute_partial_dependence_recursion(self, grid, target_features):
        """Fast partial dependence computation.

        Parameters
        ----------
        grid : ndarray of shape (n_samples, n_target_features)
            The grid points on which the partial dependence should be
            evaluated.
        target_features : ndarray of shape (n_target_features)
            The set of target features for which the partial dependence
            should be evaluated.

        Returns
        -------
        averaged_predictions : ndarray of shape (n_samples,)
            The value of the partial dependence function on each grid point.
        """
        grid = np.asarray(grid, dtype=DTYPE, order="C")
        averaged_predictions = np.zeros(
            shape=grid.shape[0], dtype=np.float64, order="C"
        )

        self.tree_.compute_partial_dependence(
            grid, target_features, averaged_predictions
        )
        return averaged_predictions

    def _more_tags(self):
        # XXX: nan is only support for dense arrays, but we set this for common test to
        # pass, specifically: check_estimators_nan_inf
        allow_nan = self.splitter == "best" and self.criterion in {
            "squared_error",
            "friedman_mse",
            "poisson",
        }
        return {"allow_nan": allow_nan}


class ExtraTreeClassifier(DecisionTreeClassifier):
    """An extremely randomized tree classifier.

    Extra-trees differ from classic decision trees in the way they are built.
    When looking for the best split to separate the samples of a node into two
    groups, random splits are drawn for each of the `max_features` randomly
    selected features and the best split among those is chosen. When
    `max_features` is set 1, this amounts to building a totally random
    decision tree.

    Warning: Extra-trees should only be used within ensemble methods.

    Read more in the :ref:`User Guide <tree>`.

    Parameters
    ----------
    criterion : {"gini", "entropy", "log_loss"}, default="gini"
        The function to measure the quality of a split. Supported criteria are
        "gini" for the Gini impurity and "log_loss" and "entropy" both for the
        Shannon information gain, see :ref:`tree_mathematical_formulation`.

    splitter : {"random", "best"}, default="random"
        The strategy used to choose the split at each node. Supported
        strategies are "best" to choose the best split and "random" to choose
        the best random split.

    max_depth : int, default=None
        The maximum depth of the tree. If None, then nodes are expanded until
        all leaves are pure or until all leaves contain less than
        min_samples_split samples.

    min_samples_split : int or float, default=2
        The minimum number of samples required to split an internal node:

        - If int, then consider `min_samples_split` as the minimum number.
        - If float, then `min_samples_split` is a fraction and
          `ceil(min_samples_split * n_samples)` are the minimum
          number of samples for each split.

        .. versionchanged:: 0.18
           Added float values for fractions.

    min_samples_leaf : int or float, default=1
        The minimum number of samples required to be at a leaf node.
        A split point at any depth will only be considered if it leaves at
        least ``min_samples_leaf`` training samples in each of the left and
        right branches.  This may have the effect of smoothing the model,
        especially in regression.

        - If int, then consider `min_samples_leaf` as the minimum number.
        - If float, then `min_samples_leaf` is a fraction and
          `ceil(min_samples_leaf * n_samples)` are the minimum
          number of samples for each node.

        .. versionchanged:: 0.18
           Added float values for fractions.

    min_weight_fraction_leaf : float, default=0.0
        The minimum weighted fraction of the sum total of weights (of all
        the input samples) required to be at a leaf node. Samples have
        equal weight when sample_weight is not provided.

    max_features : int, float, {"sqrt", "log2"} or None, default="sqrt"
        The number of features to consider when looking for the best split:

        - If int, then consider `max_features` features at each split.
        - If float, then `max_features` is a fraction and
          `max(1, int(max_features * n_features_in_))` features are considered at
          each split.
        - If "sqrt", then `max_features=sqrt(n_features)`.
        - If "log2", then `max_features=log2(n_features)`.
        - If None, then `max_features=n_features`.

        .. versionchanged:: 1.1
            The default of `max_features` changed from `"auto"` to `"sqrt"`.

        Note: the search for a split does not stop until at least one
        valid partition of the node samples is found, even if it requires to
        effectively inspect more than ``max_features`` features.

    random_state : int, RandomState instance or None, default=None
        Used to pick randomly the `max_features` used at each split.
        See :term:`Glossary <random_state>` for details.

    max_leaf_nodes : int, default=None
        Grow a tree with ``max_leaf_nodes`` in best-first fashion.
        Best nodes are defined as relative reduction in impurity.
        If None then unlimited number of leaf nodes.

    min_impurity_decrease : float, default=0.0
        A node will be split if this split induces a decrease of the impurity
        greater than or equal to this value.

        The weighted impurity decrease equation is the following::

            N_t / N * (impurity - N_t_R / N_t * right_impurity
                                - N_t_L / N_t * left_impurity)

        where ``N`` is the total number of samples, ``N_t`` is the number of
        samples at the current node, ``N_t_L`` is the number of samples in the
        left child, and ``N_t_R`` is the number of samples in the right child.

        ``N``, ``N_t``, ``N_t_R`` and ``N_t_L`` all refer to the weighted sum,
        if ``sample_weight`` is passed.

        .. versionadded:: 0.19

    class_weight : dict, list of dict or "balanced", default=None
        Weights associated with classes in the form ``{class_label: weight}``.
        If None, all classes are supposed to have weight one. For
        multi-output problems, a list of dicts can be provided in the same
        order as the columns of y.

        Note that for multioutput (including multilabel) weights should be
        defined for each class of every column in its own dict. For example,
        for four-class multilabel classification weights should be
        [{0: 1, 1: 1}, {0: 1, 1: 5}, {0: 1, 1: 1}, {0: 1, 1: 1}] instead of
        [{1:1}, {2:5}, {3:1}, {4:1}].

        The "balanced" mode uses the values of y to automatically adjust
        weights inversely proportional to class frequencies in the input data
        as ``n_samples / (n_classes * np.bincount(y))``

        For multi-output, the weights of each column of y will be multiplied.

        Note that these weights will be multiplied with sample_weight (passed
        through the fit method) if sample_weight is specified.

    ccp_alpha : non-negative float, default=0.0
        Complexity parameter used for Minimal Cost-Complexity Pruning. The
        subtree with the largest cost complexity that is smaller than
        ``ccp_alpha`` will be chosen. By default, no pruning is performed. See
        :ref:`minimal_cost_complexity_pruning` for details.

        .. versionadded:: 0.22

    store_leaf_values : bool, default=False
        Whether to store the samples that fall into leaves in the ``tree_`` attribute.
        Each leaf will store a 2D array corresponding to the samples that fall into it
        keyed by node_id.

        XXX: This is currently experimental and may change without notice.
        Moreover, it can be improved upon since storing the samples twice is not ideal.
        One could instead store the indices in ``y_train`` that fall into each leaf,
        which would lower RAM/diskspace usage.

    monotonic_cst : array-like of int of shape (n_features), default=None
        Indicates the monotonicity constraint to enforce on each feature.
          - 1: monotonic increase
          - 0: no constraint
          - -1: monotonic decrease

        If monotonic_cst is None, no constraints are applied.

        Monotonicity constraints are not supported for:
          - multiclass classifications (i.e. when `n_classes > 2`),
          - multioutput classifications (i.e. when `n_outputs_ > 1`),
          - classifications trained on data with missing values.

        The constraints hold over the probability of the positive class.

        Read more in the :ref:`User Guide <monotonic_cst_gbdt>`.

        .. versionadded:: 1.4

    Attributes
    ----------
    classes_ : ndarray of shape (n_classes,) or list of ndarray
        The classes labels (single output problem),
        or a list of arrays of class labels (multi-output problem).

    max_features_ : int
        The inferred value of max_features.

    n_classes_ : int or list of int
        The number of classes (for single output problems),
        or a list containing the number of classes for each
        output (for multi-output problems).

    feature_importances_ : ndarray of shape (n_features,)
        The impurity-based feature importances.
        The higher, the more important the feature.
        The importance of a feature is computed as the (normalized)
        total reduction of the criterion brought by that feature.  It is also
        known as the Gini importance.

        Warning: impurity-based feature importances can be misleading for
        high cardinality features (many unique values). See
        :func:`sklearn.inspection.permutation_importance` as an alternative.

    n_features_in_ : int
        Number of features seen during :term:`fit`.

        .. versionadded:: 0.24

    feature_names_in_ : ndarray of shape (`n_features_in_`,)
        Names of features seen during :term:`fit`. Defined only when `X`
        has feature names that are all strings.

        .. versionadded:: 1.0

    n_outputs_ : int
        The number of outputs when ``fit`` is performed.

    tree_ : Tree instance
        The underlying Tree object. Please refer to
        ``help(sklearn.tree._tree.Tree)`` for attributes of Tree object and
        :ref:`sphx_glr_auto_examples_tree_plot_unveil_tree_structure.py`
        for basic usage of these attributes.

    builder_ : TreeBuilder instance
        The underlying TreeBuilder object.

    min_samples_split_ : float
        The minimum number of samples needed to split a node in the tree building.

    See Also
    --------
    ExtraTreeRegressor : An extremely randomized tree regressor.
    sklearn.ensemble.ExtraTreesClassifier : An extra-trees classifier.
    sklearn.ensemble.ExtraTreesRegressor : An extra-trees regressor.
    sklearn.ensemble.RandomForestClassifier : A random forest classifier.
    sklearn.ensemble.RandomForestRegressor : A random forest regressor.
    sklearn.ensemble.RandomTreesEmbedding : An ensemble of
        totally random trees.

    Notes
    -----
    The default values for the parameters controlling the size of the trees
    (e.g. ``max_depth``, ``min_samples_leaf``, etc.) lead to fully grown and
    unpruned trees which can potentially be very large on some data sets. To
    reduce memory consumption, the complexity and size of the trees should be
    controlled by setting those parameter values.

    References
    ----------

    .. [1] P. Geurts, D. Ernst., and L. Wehenkel, "Extremely randomized trees",
           Machine Learning, 63(1), 3-42, 2006.

    Examples
    --------
    >>> from sklearn.datasets import load_iris
    >>> from sklearn.model_selection import train_test_split
    >>> from sklearn.ensemble import BaggingClassifier
    >>> from sklearn.tree import ExtraTreeClassifier
    >>> X, y = load_iris(return_X_y=True)
    >>> X_train, X_test, y_train, y_test = train_test_split(
    ...    X, y, random_state=0)
    >>> extra_tree = ExtraTreeClassifier(random_state=0)
    >>> cls = BaggingClassifier(extra_tree, random_state=0).fit(
    ...    X_train, y_train)
    >>> cls.score(X_test, y_test)
    0.8947...
    """

    def __init__(
        self,
        *,
        criterion="gini",
        splitter="random",
        max_depth=None,
        min_samples_split=2,
        min_samples_leaf=1,
        min_weight_fraction_leaf=0.0,
        max_features="sqrt",
        random_state=None,
        max_leaf_nodes=None,
        min_impurity_decrease=0.0,
        class_weight=None,
        ccp_alpha=0.0,
        store_leaf_values=False,
        monotonic_cst=None,
    ):
        super().__init__(
            criterion=criterion,
            splitter=splitter,
            max_depth=max_depth,
            min_samples_split=min_samples_split,
            min_samples_leaf=min_samples_leaf,
            min_weight_fraction_leaf=min_weight_fraction_leaf,
            max_features=max_features,
            max_leaf_nodes=max_leaf_nodes,
            class_weight=class_weight,
            min_impurity_decrease=min_impurity_decrease,
            random_state=random_state,
            ccp_alpha=ccp_alpha,
            store_leaf_values=store_leaf_values,
            monotonic_cst=monotonic_cst,
        )


class ExtraTreeRegressor(DecisionTreeRegressor):
    """An extremely randomized tree regressor.

    Extra-trees differ from classic decision trees in the way they are built.
    When looking for the best split to separate the samples of a node into two
    groups, random splits are drawn for each of the `max_features` randomly
    selected features and the best split among those is chosen. When
    `max_features` is set 1, this amounts to building a totally random
    decision tree.

    Warning: Extra-trees should only be used within ensemble methods.

    Read more in the :ref:`User Guide <tree>`.

    Parameters
    ----------
    criterion : {"squared_error", "friedman_mse", "absolute_error", "poisson"}, \
            default="squared_error"
        The function to measure the quality of a split. Supported criteria
        are "squared_error" for the mean squared error, which is equal to
        variance reduction as feature selection criterion and minimizes the L2
        loss using the mean of each terminal node, "friedman_mse", which uses
        mean squared error with Friedman's improvement score for potential
        splits, "absolute_error" for the mean absolute error, which minimizes
        the L1 loss using the median of each terminal node, and "poisson" which
        uses reduction in Poisson deviance to find splits.

        .. versionadded:: 0.18
           Mean Absolute Error (MAE) criterion.

        .. versionadded:: 0.24
            Poisson deviance criterion.

    splitter : {"random", "best"}, default="random"
        The strategy used to choose the split at each node. Supported
        strategies are "best" to choose the best split and "random" to choose
        the best random split.

    max_depth : int, default=None
        The maximum depth of the tree. If None, then nodes are expanded until
        all leaves are pure or until all leaves contain less than
        min_samples_split samples.

    min_samples_split : int or float, default=2
        The minimum number of samples required to split an internal node:

        - If int, then consider `min_samples_split` as the minimum number.
        - If float, then `min_samples_split` is a fraction and
          `ceil(min_samples_split * n_samples)` are the minimum
          number of samples for each split.

        .. versionchanged:: 0.18
           Added float values for fractions.

    min_samples_leaf : int or float, default=1
        The minimum number of samples required to be at a leaf node.
        A split point at any depth will only be considered if it leaves at
        least ``min_samples_leaf`` training samples in each of the left and
        right branches.  This may have the effect of smoothing the model,
        especially in regression.

        - If int, then consider `min_samples_leaf` as the minimum number.
        - If float, then `min_samples_leaf` is a fraction and
          `ceil(min_samples_leaf * n_samples)` are the minimum
          number of samples for each node.

        .. versionchanged:: 0.18
           Added float values for fractions.

    min_weight_fraction_leaf : float, default=0.0
        The minimum weighted fraction of the sum total of weights (of all
        the input samples) required to be at a leaf node. Samples have
        equal weight when sample_weight is not provided.

    max_features : int, float, {"sqrt", "log2"} or None, default=1.0
        The number of features to consider when looking for the best split:

        - If int, then consider `max_features` features at each split.
        - If float, then `max_features` is a fraction and
          `max(1, int(max_features * n_features_in_))` features are considered at each
          split.
        - If "sqrt", then `max_features=sqrt(n_features)`.
        - If "log2", then `max_features=log2(n_features)`.
        - If None, then `max_features=n_features`.

        .. versionchanged:: 1.1
            The default of `max_features` changed from `"auto"` to `1.0`.

        Note: the search for a split does not stop until at least one
        valid partition of the node samples is found, even if it requires to
        effectively inspect more than ``max_features`` features.

    random_state : int, RandomState instance or None, default=None
        Used to pick randomly the `max_features` used at each split.
        See :term:`Glossary <random_state>` for details.

    min_impurity_decrease : float, default=0.0
        A node will be split if this split induces a decrease of the impurity
        greater than or equal to this value.

        The weighted impurity decrease equation is the following::

            N_t / N * (impurity - N_t_R / N_t * right_impurity
                                - N_t_L / N_t * left_impurity)

        where ``N`` is the total number of samples, ``N_t`` is the number of
        samples at the current node, ``N_t_L`` is the number of samples in the
        left child, and ``N_t_R`` is the number of samples in the right child.

        ``N``, ``N_t``, ``N_t_R`` and ``N_t_L`` all refer to the weighted sum,
        if ``sample_weight`` is passed.

        .. versionadded:: 0.19

    max_leaf_nodes : int, default=None
        Grow a tree with ``max_leaf_nodes`` in best-first fashion.
        Best nodes are defined as relative reduction in impurity.
        If None then unlimited number of leaf nodes.

    ccp_alpha : non-negative float, default=0.0
        Complexity parameter used for Minimal Cost-Complexity Pruning. The
        subtree with the largest cost complexity that is smaller than
        ``ccp_alpha`` will be chosen. By default, no pruning is performed. See
        :ref:`minimal_cost_complexity_pruning` for details.

        .. versionadded:: 0.22

    store_leaf_values : bool, default=False
        Whether to store the samples that fall into leaves in the ``tree_`` attribute.
        Each leaf will store a 2D array corresponding to the samples that fall into it
        keyed by node_id.

        XXX: This is currently experimental and may change without notice.
        Moreover, it can be improved upon since storing the samples twice is not ideal.
        One could instead store the indices in ``y_train`` that fall into each leaf,
        which would lower RAM/diskspace usage.

    monotonic_cst : array-like of int of shape (n_features), default=None
        Indicates the monotonicity constraint to enforce on each feature.
          - 1: monotonic increase
          - 0: no constraint
          - -1: monotonic decrease

        If monotonic_cst is None, no constraints are applied.

        Monotonicity constraints are not supported for:
          - multioutput regressions (i.e. when `n_outputs_ > 1`),
          - regressions trained on data with missing values.

        Read more in the :ref:`User Guide <monotonic_cst_gbdt>`.

        .. versionadded:: 1.4

    Attributes
    ----------
    max_features_ : int
        The inferred value of max_features.

    n_features_in_ : int
        Number of features seen during :term:`fit`.

        .. versionadded:: 0.24

    feature_names_in_ : ndarray of shape (`n_features_in_`,)
        Names of features seen during :term:`fit`. Defined only when `X`
        has feature names that are all strings.

        .. versionadded:: 1.0

    feature_importances_ : ndarray of shape (n_features,)
        Return impurity-based feature importances (the higher, the more
        important the feature).

        Warning: impurity-based feature importances can be misleading for
        high cardinality features (many unique values). See
        :func:`sklearn.inspection.permutation_importance` as an alternative.

    n_outputs_ : int
        The number of outputs when ``fit`` is performed.

    tree_ : Tree instance
        The underlying Tree object. Please refer to
        ``help(sklearn.tree._tree.Tree)`` for attributes of Tree object and
        :ref:`sphx_glr_auto_examples_tree_plot_unveil_tree_structure.py`
        for basic usage of these attributes.

    builder_ : TreeBuilder instance
        The underlying TreeBuilder object.

    min_samples_split_ : float
        The minimum number of samples needed to split a node in the tree building.

    See Also
    --------
    ExtraTreeClassifier : An extremely randomized tree classifier.
    sklearn.ensemble.ExtraTreesClassifier : An extra-trees classifier.
    sklearn.ensemble.ExtraTreesRegressor : An extra-trees regressor.

    Notes
    -----
    The default values for the parameters controlling the size of the trees
    (e.g. ``max_depth``, ``min_samples_leaf``, etc.) lead to fully grown and
    unpruned trees which can potentially be very large on some data sets. To
    reduce memory consumption, the complexity and size of the trees should be
    controlled by setting those parameter values.

    References
    ----------

    .. [1] P. Geurts, D. Ernst., and L. Wehenkel, "Extremely randomized trees",
           Machine Learning, 63(1), 3-42, 2006.

    Examples
    --------
    >>> from sklearn.datasets import load_diabetes
    >>> from sklearn.model_selection import train_test_split
    >>> from sklearn.ensemble import BaggingRegressor
    >>> from sklearn.tree import ExtraTreeRegressor
    >>> X, y = load_diabetes(return_X_y=True)
    >>> X_train, X_test, y_train, y_test = train_test_split(
    ...     X, y, random_state=0)
    >>> extra_tree = ExtraTreeRegressor(random_state=0)
    >>> reg = BaggingRegressor(extra_tree, random_state=0).fit(
    ...     X_train, y_train)
    >>> reg.score(X_test, y_test)
    0.33...
    """

    def __init__(
        self,
        *,
        criterion="squared_error",
        splitter="random",
        max_depth=None,
        min_samples_split=2,
        min_samples_leaf=1,
        min_weight_fraction_leaf=0.0,
        max_features=1.0,
        random_state=None,
        min_impurity_decrease=0.0,
        max_leaf_nodes=None,
        ccp_alpha=0.0,
        store_leaf_values=False,
        monotonic_cst=None,
    ):
        super().__init__(
            criterion=criterion,
            splitter=splitter,
            max_depth=max_depth,
            min_samples_split=min_samples_split,
            min_samples_leaf=min_samples_leaf,
            min_weight_fraction_leaf=min_weight_fraction_leaf,
            max_features=max_features,
            max_leaf_nodes=max_leaf_nodes,
            min_impurity_decrease=min_impurity_decrease,
            random_state=random_state,
            ccp_alpha=ccp_alpha,
            store_leaf_values=store_leaf_values,
            monotonic_cst=monotonic_cst,
        )<|MERGE_RESOLUTION|>--- conflicted
+++ resolved
@@ -379,16 +379,7 @@
         self.min_samples_split_ = min_samples_split
 
         if isinstance(self.max_features, str):
-<<<<<<< HEAD
-            if self.max_features == "auto":
-                if is_classification:
-                    max_features = max(1, int(np.sqrt(self.n_features_in_)))
-                else:
-                    max_features = self.n_features_in_
-            elif self.max_features == "sqrt":
-=======
             if self.max_features == "sqrt":
->>>>>>> 3737909f
                 max_features = max(1, int(np.sqrt(self.n_features_in_)))
             elif self.max_features == "log2":
                 max_features = max(1, int(np.log2(self.n_features_in_)))
