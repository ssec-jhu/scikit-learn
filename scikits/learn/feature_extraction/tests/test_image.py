# Authors: Emmanuelle Gouillart <emmanuelle.gouillart@normalesup.org>
#          Gael Varoquaux <gael.varoquaux@normalesup.org>
# License: BSD

import numpy as np
import scipy as sp
from scipy import ndimage

from nose.tools import assert_equal

<<<<<<< HEAD
from scikits.learn.feature_extraction import img_to_graph, grid_to_graph
from scikits.learn.utils._csgraph import cs_graph_components
=======
from ..image import img_to_graph, grid_to_graph
from ..image import extract_patches_2d, reconstruct_from_patches_2d, \
                    PatchExtractor
from ...utils.graph import cs_graph_components
>>>>>>> 43e3229a


def test_img_to_graph():
    x, y = np.mgrid[:4, :4] - 10
    grad_x = img_to_graph(x)
    grad_y = img_to_graph(y)
    assert_equal(grad_x.nnz, grad_y.nnz)
    # Negative elements are the diagonal: the elements of the original
    # image. Positive elements are the values of the gradient, they
    # should all be equal on grad_x and grad_y
    np.testing.assert_array_equal(grad_x.data[grad_x.data > 0],
                                  grad_y.data[grad_y.data > 0])


def test_grid_to_graph():
    #Checking that the function works with graphs containing no edges
    size = 2
    roi_size = 1
    # Generating two convex parts with one vertex
    # Thus, edges will be empty in _to_graph
    mask = np.zeros((size, size), dtype=np.bool)
    mask[0:roi_size, 0:roi_size] = True
    mask[-roi_size:, -roi_size:] = True
    mask = mask.reshape(size ** 2)
    A = grid_to_graph(n_x=size, n_y=size, mask=mask, return_as=np.ndarray)

    # Checking that the function works whatever the type of mask is
    mask = np.ones((size, size), dtype=np.int16)
    A = grid_to_graph(n_x=size, n_y=size, n_z=size, mask=mask)
    assert(cs_graph_components(A)[0] == 1)


def test_connect_regions():
    lena = sp.lena()
    for thr in (50, 150):
        mask = lena > thr
        graph = img_to_graph(lena, mask)
        assert_equal(ndimage.label(mask)[1], cs_graph_components(graph)[0])


def test_connect_regions_with_grid():
    lena = sp.lena()
    mask = lena > 50
    graph = grid_to_graph(*lena.shape, **{'mask': mask})
    assert_equal(ndimage.label(mask)[1], cs_graph_components(graph)[0])

    mask = lena > 150
<<<<<<< HEAD
    graph = grid_to_graph(*lena.shape, **{'mask' : mask, 'dtype' : None})
    nose.tools.assert_equal(ndimage.label(mask)[1],
                            cs_graph_components(graph)[0])

if __name__ == '__main__':
    import nose
    nose.runmodule()
=======
    graph = grid_to_graph(*lena.shape, **{'mask': mask, 'dtype': None})
    assert_equal(ndimage.label(mask)[1], cs_graph_components(graph)[0])


def _downsampled_lena():
    lena = sp.lena()
    lena = lena[::2, ::2] + lena[1::2, ::2] + lena[::2, 1::2] + \
           lena[1::2, 1::2]
    lena = lena[::2, ::2] + lena[1::2, ::2] + lena[::2, 1::2] + \
           lena[1::2, 1::2]
    lena /= 16.0
    return lena


def _orange_lena(lena=None):
    lena = _downsampled_lena() if lena is None else lena
    lena_color = np.zeros(lena.shape + (3,))
    lena_color[:, :, 0] = 256 - lena
    lena_color[:, :, 1] = 256 - lena / 2
    lena_color[:, :, 2] = 256 - lena / 4
    return lena_color


def _make_images(lena=None):
    lena = _downsampled_lena() if lena is None else lena
    # make a collection of lenas
    images = np.zeros((3,) + lena.shape)
    images[0] = lena
    images[1] = lena + 1
    images[2] = lena + 2
    return images

downsampled_lena = _downsampled_lena()
orange_lena = _orange_lena(downsampled_lena)
lena_collection = _make_images(downsampled_lena)


def test_extract_patches_all():
    lena = downsampled_lena
    i_h, i_w = lena.shape
    p_h, p_w = 16, 16
    expected_n_patches = (i_h - p_h + 1) * (i_w - p_w + 1)
    patches = extract_patches_2d(lena, (p_h, p_w))
    assert_equal(patches.shape, (expected_n_patches, p_h, p_w))


def test_extract_patches_all_color():
    lena = orange_lena
    i_h, i_w = lena.shape[:2]
    p_h, p_w = 16, 16
    expected_n_patches = (i_h - p_h + 1) * (i_w - p_w + 1)
    patches = extract_patches_2d(lena, (p_h, p_w))
    assert_equal(patches.shape, (expected_n_patches, p_h, p_w, 3))


def test_extract_patches_all_rect():
    lena = downsampled_lena
    lena = lena[:, 32:97]
    i_h, i_w = lena.shape
    p_h, p_w = 16, 12
    expected_n_patches = (i_h - p_h + 1) * (i_w - p_w + 1)

    patches = extract_patches_2d(lena, (p_h, p_w))
    assert_equal(patches.shape, (expected_n_patches, p_h, p_w))


def test_extract_patches_max_patches():
    lena = downsampled_lena
    i_h, i_w = lena.shape
    p_h, p_w = 16, 16

    patches = extract_patches_2d(lena, (p_h, p_w), max_patches=100)
    assert_equal(patches.shape, (100, p_h, p_w))


def test_reconstruct_patches_perfect():
    lena = downsampled_lena
    p_h, p_w = 16, 16

    patches = extract_patches_2d(lena, (p_h, p_w))
    lena_reconstructed = reconstruct_from_patches_2d(patches, lena.shape)
    np.testing.assert_array_equal(lena, lena_reconstructed)


def test_reconstruct_patches_perfect_color():
    lena = orange_lena
    p_h, p_w = 16, 16

    patches = extract_patches_2d(lena, (p_h, p_w))
    lena_reconstructed = reconstruct_from_patches_2d(patches, lena.shape)
    np.testing.assert_array_equal(lena, lena_reconstructed)


def test_patch_extractor_max_patches():
    lenas = lena_collection
    extr = PatchExtractor(patch_size=(8, 8), max_patches=100, random_state=0)
    patches = extr.transform(lenas)
    assert patches.shape == (len(lenas) * 100, 8, 8)


def test_patch_extractor_all_patches():
    lenas = lena_collection
    i_h, i_w = lenas.shape[1:3]
    p_h, p_w = 8, 8
    expected_n_patches = len(lenas) * (i_h - p_h + 1) * (i_w - p_w + 1)
    extr = PatchExtractor(patch_size=(p_h, p_w), random_state=0)
    patches = extr.transform(lenas)
    assert patches.shape == (expected_n_patches, p_h, p_w)


def test_patch_extractor_color():
    lenas = _make_images(orange_lena)
    i_h, i_w = lenas.shape[1:3]
    p_h, p_w = 8, 8
    expected_n_patches = len(lenas) * (i_h - p_h + 1) * (i_w - p_w + 1)
    extr = PatchExtractor(patch_size=(p_h, p_w), random_state=0)
    patches = extr.transform(lenas)
    assert patches.shape == (expected_n_patches, p_h, p_w, 3)
>>>>>>> 43e3229a
<|MERGE_RESOLUTION|>--- conflicted
+++ resolved
@@ -8,15 +8,10 @@
 
 from nose.tools import assert_equal
 
-<<<<<<< HEAD
-from scikits.learn.feature_extraction import img_to_graph, grid_to_graph
-from scikits.learn.utils._csgraph import cs_graph_components
-=======
 from ..image import img_to_graph, grid_to_graph
 from ..image import extract_patches_2d, reconstruct_from_patches_2d, \
                     PatchExtractor
 from ...utils.graph import cs_graph_components
->>>>>>> 43e3229a
 
 
 def test_img_to_graph():
@@ -64,15 +59,6 @@
     assert_equal(ndimage.label(mask)[1], cs_graph_components(graph)[0])
 
     mask = lena > 150
-<<<<<<< HEAD
-    graph = grid_to_graph(*lena.shape, **{'mask' : mask, 'dtype' : None})
-    nose.tools.assert_equal(ndimage.label(mask)[1],
-                            cs_graph_components(graph)[0])
-
-if __name__ == '__main__':
-    import nose
-    nose.runmodule()
-=======
     graph = grid_to_graph(*lena.shape, **{'mask': mask, 'dtype': None})
     assert_equal(ndimage.label(mask)[1], cs_graph_components(graph)[0])
 
@@ -191,4 +177,7 @@
     extr = PatchExtractor(patch_size=(p_h, p_w), random_state=0)
     patches = extr.transform(lenas)
     assert patches.shape == (expected_n_patches, p_h, p_w, 3)
->>>>>>> 43e3229a
+
+if __name__ == '__main__':
+    import nose
+    nose.runmodule()