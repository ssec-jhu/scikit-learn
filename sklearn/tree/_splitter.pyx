--- conflicted
+++ resolved
@@ -349,7 +349,6 @@
 
         return self.criterion.node_impurity()
 
-<<<<<<< HEAD
     cdef inline bint check_presplit_conditions(
         self,
         SplitRecord* current_split,
@@ -398,43 +397,6 @@
 
         return 0
 
-
-cdef inline void shift_missing_values_to_left_if_required(
-    SplitRecord* best,
-    intp_t[::1] samples,
-    intp_t end,
-) noexcept nogil:
-    """Shift missing value sample indices to the left of the split if required.
-
-    Note: this should always be called at the very end because it will
-    move samples around, thereby affecting the criterion.
-    This affects the computation of the children impurity, which affects
-    the computation of the next node.
-    """
-    cdef intp_t i, p, current_end
-    # The partitioner partitions the data such that the missing values are in
-    # samples[-n_missing:] for the criterion to consume. If the missing values
-    # are going to the right node, then the missing values are already in the
-    # correct position. If the missing values go left, then we move the missing
-    # values to samples[best.pos:best.pos+n_missing] and update `best.pos`.
-    if best.n_missing > 0 and best.missing_go_to_left:
-        for p in range(best.n_missing):
-            i = best.pos + p
-            current_end = end - 1 - p
-            samples[i], samples[current_end] = samples[current_end], samples[i]
-        best.pos += best.n_missing
-
-
-# Introduce a fused-class to make it possible to share the split implementation
-# between the dense and sparse cases in the node_split_best and node_split_random
-# functions. The alternative would have been to use inheritance-based polymorphism
-# but it would have resulted in a ~10% overall tree fitting performance
-# degradation caused by the overhead frequent virtual method lookups.
-ctypedef fused Partitioner:
-    DensePartitioner
-    SparsePartitioner
-=======
->>>>>>> 63e15846
 
 cdef inline intp_t node_split_best(
     Splitter splitter,
