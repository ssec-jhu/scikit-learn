# cython: language_level=3
# cython: boundscheck=False, wraparound=False, initializedcheck=False, cdivision=True

# Authors: Gilles Louppe <g.louppe@gmail.com>
#          Peter Prettenhofer <peter.prettenhofer@gmail.com>
#          Brian Holt <bdholt1@gmail.com>
#          Noel Dawe <noel@dawe.me>
#          Satrajit Gosh <satrajit.ghosh@gmail.com>
#          Lars Buitinck
#          Arnaud Joly <arnaud.v.joly@gmail.com>
#          Joel Nothman <joel.nothman@gmail.com>
#          Fares Hedayati <fares.hedayati@gmail.com>
#          Jacob Schreiber <jmschreiber91@gmail.com>
#          Nelson Liu <nelson@nelsonliu.me>
#          Haoyin Xu <haoyinxu@gmail.com>
#          Samuel Carliles <scarlil1@jhu.edu>
#
# License: BSD 3 clause
# SPDX-License-Identifier: BSD-3-Clause

from cpython cimport Py_INCREF, PyObject, PyTypeObject
from cython.operator cimport dereference as deref
from libc.math cimport isnan, NAN
from libc.stdint cimport INTPTR_MAX
from libc.stdlib cimport free, malloc
from libc.string cimport memcpy, memset
from libcpp.vector cimport vector
from libcpp.stack cimport stack
from libcpp cimport bool
from libcpp.algorithm cimport pop_heap, push_heap
from libcpp.vector cimport vector


import struct

import numpy as np

cimport numpy as cnp

cnp.import_array()

from scipy.sparse import issparse
from scipy.sparse import csr_matrix

from ._utils cimport safe_realloc
from ._utils cimport sizet_ptr_to_ndarray


cdef extern from "numpy/arrayobject.h":
    object PyArray_NewFromDescr(PyTypeObject* subtype, cnp.dtype descr,
                                intp_t nd, cnp.npy_intp* dims,
                                cnp.npy_intp* strides,
                                void* data, intp_t flags, object obj)
    intp_t PyArray_SetBaseObject(cnp.ndarray arr, PyObject* obj)

# =============================================================================
# Types and constants
# =============================================================================

from numpy import float32 as DTYPE
from numpy import float64 as DOUBLE

cdef float64_t INFINITY = np.inf
cdef float64_t EPSILON = np.finfo('double').eps

# Some handy constants (BestFirstTreeBuilder)
cdef bint IS_FIRST = 1
cdef bint IS_NOT_FIRST = 0
cdef bint IS_LEFT = 1
cdef bint IS_NOT_LEFT = 0

TREE_LEAF = -1
TREE_UNDEFINED = -2
cdef intp_t _TREE_LEAF = TREE_LEAF
cdef intp_t _TREE_UNDEFINED = TREE_UNDEFINED

# Build the corresponding numpy dtype for Node.
# This works by casting `dummy` to an array of Node of length 1, which numpy
# can construct a `dtype`-object for. See https://stackoverflow.com/q/62448946
# for a more detailed explanation.
cdef Node dummy
NODE_DTYPE = np.asarray(<Node[:1]>(&dummy)).dtype

cdef inline void _init_parent_record(ParentInfo* record) noexcept nogil:
    record.n_constant_features = 0
    record.impurity = INFINITY
    record.lower_bound = -INFINITY
    record.upper_bound = INFINITY

# =============================================================================
# TreeBuilder
# =============================================================================

cdef class TreeBuilder:
    """Interface for different tree building strategies."""

    cpdef initialize_node_queue(
        self,
        Tree tree,
        object X,
        const float64_t[:, ::1] y,
        const float64_t[:] sample_weight=None,
        const uint8_t[::1] missing_values_in_feature_mask=None,
    ):
        """Build a decision tree from the training set (X, y)."""
        pass

    cpdef build(
        self,
        Tree tree,
        object X,
        const float64_t[:, ::1] y,
        const float64_t[:] sample_weight=None,
        const uint8_t[::1] missing_values_in_feature_mask=None,
    ):
        """Build a decision tree from the training set (X, y)."""
        pass

    cdef inline _check_input(
        self,
        object X,
        const float64_t[:, ::1] y,
        const float64_t[:] sample_weight,
    ):
        """Check input dtype, layout and format"""
        if issparse(X):
            X = X.tocsc()
            X.sort_indices()

            if X.data.dtype != DTYPE:
                X.data = np.ascontiguousarray(X.data, dtype=DTYPE)

            if X.indices.dtype != np.int32 or X.indptr.dtype != np.int32:
                raise ValueError("No support for np.int64 index based "
                                 "sparse matrices")

        elif X.dtype != DTYPE:
            # since we have to copy we will make it fortran for efficiency
            X = np.asfortranarray(X, dtype=DTYPE)

        # TODO: This check for y seems to be redundant, as it is also
        #  present in the BaseDecisionTree's fit method, and therefore
        #  can be removed.
        if y.base.dtype != DOUBLE or not y.base.flags.contiguous:
            y = np.ascontiguousarray(y, dtype=DOUBLE)

        if (
            sample_weight is not None and
            (
                sample_weight.base.dtype != DOUBLE or
                not sample_weight.base.flags.contiguous
            )
        ):
            sample_weight = np.asarray(sample_weight, dtype=DOUBLE, order="C")

        return X, y, sample_weight


# Depth first builder ---------------------------------------------------------
cdef class DepthFirstTreeBuilder(TreeBuilder):
    """Build a decision tree in depth-first fashion."""

    def __cinit__(
        self,
        Splitter splitter,
        intp_t min_samples_split,
        intp_t min_samples_leaf,
        float64_t min_weight_leaf,
        intp_t max_depth,
        float64_t min_impurity_decrease,
        uint8_t store_leaf_values=False,
        cnp.ndarray initial_roots=None,
        listeners : [EventHandler] =None
    ):
        self.splitter = splitter
        self.min_samples_split = min_samples_split
        self.min_samples_leaf = min_samples_leaf
        self.min_weight_leaf = min_weight_leaf
        self.max_depth = max_depth
        self.min_impurity_decrease = min_impurity_decrease
        self.store_leaf_values = store_leaf_values
        self.initial_roots = initial_roots

        self.event_broker = EventBroker(
            listeners,
            [
                TreeBuildEvent.ADD_NODE,
                TreeBuildEvent.UPDATE_NODE,
                TreeBuildEvent.SET_ACTIVE_PARENT
            ]
        )


    def __reduce__(self):
        """Reduce re-implementation, for pickling."""
        return(DepthFirstTreeBuilder, (self.splitter,
                                       self.min_samples_split,
                                       self.min_samples_leaf,
                                       self.min_weight_leaf,
                                       self.max_depth,
                                       self.min_impurity_decrease,
                                       self.store_leaf_values,
                                       self.initial_roots))

    cpdef initialize_node_queue(
        self,
        Tree tree,
        object X,
        const float64_t[:, ::1] y,
        const float64_t[:] sample_weight=None,
        const uint8_t[::1] missing_values_in_feature_mask=None,
    ):
        """Initialize a list of roots"""
        X, y, sample_weight = self._check_input(X, y, sample_weight)

        # organize samples by decision paths
        paths = tree.decision_path(X)
        cdef intp_t PARENT
        cdef intp_t CHILD
        cdef intp_t i
        false_roots = {}
        X_copy = {}
        y_copy = {}
        for i in range(X.shape[0]):
            # collect depths from the node paths
            depth_i = paths[i].indices.shape[0] - 1
            PARENT = depth_i - 1
            CHILD = depth_i

            # find leaf node's & their parent node's IDs
            if PARENT < 0:
                parent_i = 0
            else:
                parent_i = paths[i].indices[PARENT]
            child_i = paths[i].indices[CHILD]
            left = 0
            if tree.children_left[parent_i] == child_i:
                left = 1  # leaf node is left child

            # organize samples by the leaf they fall into (false root)
            # leaf nodes are marked by parent node and
            # their relative position (left or right child)
            if (parent_i, left) in false_roots:
                false_roots[(parent_i, left)][0] += 1
                X_copy[(parent_i, left)].append(X[i])
                y_copy[(parent_i, left)].append(y[i])
            else:
                false_roots[(parent_i, left)] = [1, depth_i]
                X_copy[(parent_i, left)] = [X[i]]
                y_copy[(parent_i, left)] = [y[i]]

        X_list = []
        y_list = []

        # reorder the samples according to parent node IDs
        for key, value in reversed(sorted(X_copy.items())):
            X_list = X_list + value
            y_list = y_list + y_copy[key]
        cdef object X_new = np.array(X_list)
        cdef cnp.ndarray y_new = np.array(y_list)

        # initialize the splitter using sorted samples
        cdef Splitter splitter = self.splitter
        splitter.init(X_new, y_new, sample_weight, missing_values_in_feature_mask)

        # convert dict to numpy array and store value
        self.initial_roots = np.array(list(false_roots.items()))


    cdef void _build_body(self, EventBroker broker, Tree tree, Splitter splitter, BuildEnv* e, bint update) noexcept nogil:
        cdef TreeBuildEvent evt

        # payloads for different tree build events
        cdef TreeBuildSetActiveParentEventData parent_event_data
        cdef TreeBuildAddNodeEventData add_update_node_data

        while not e.target_stack.empty():
            e.stack_record = e.target_stack.top()
            e.target_stack.pop()

            e.start = e.stack_record.start
            e.end = e.stack_record.end
            e.depth = e.stack_record.depth
            e.parent = e.stack_record.parent
            e.is_left = e.stack_record.is_left
            e.parent_record.impurity = e.stack_record.impurity
            e.parent_record.n_constant_features = e.stack_record.n_constant_features
            e.parent_record.lower_bound = e.stack_record.lower_bound
            e.parent_record.upper_bound = e.stack_record.upper_bound

            e.n_node_samples = e.end - e.start

            parent_event_data.parent_node_id = e.stack_record.parent
            parent_event_data.child_is_left = e.stack_record.is_left

            # tree build state is kind of weird as implemented because
            # the child node id is assigned after child node creation, and all
            # situational awareness during creation is referenced to the parent node.
            # so we fire an event indicating the current active parent.
            if not broker.fire_event(TreeBuildEvent.SET_ACTIVE_PARENT, &parent_event_data):
                e.rc = TreeBuildStatus.EVENT_ERROR
                break

            splitter.node_reset(e.start, e.end, &e.weighted_n_node_samples)

            e.is_leaf = (e.depth >= e.max_depth or
                        e.n_node_samples < e.min_samples_split or
                        e.n_node_samples < 2 * e.min_samples_leaf or
                        e.weighted_n_node_samples < 2 * e.min_weight_leaf)

            if e.first:
                e.parent_record.impurity = splitter.node_impurity()
                e.first = 0

            # impurity == 0 with tolerance due to rounding errors
            e.is_leaf = e.is_leaf or e.parent_record.impurity <= EPSILON

            add_update_node_data.parent_node_id = e.parent
            add_update_node_data.is_left = e.is_left
            add_update_node_data.feature = -1
            add_update_node_data.split_point = NAN

            if not e.is_leaf:
                splitter.node_split(
                    &e.parent_record,
                    e.split,
                )

                # If EPSILON=0 in the below comparison, float precision
                # issues stop splitting, producing trees that are
                # dissimilar to v0.18
                e.is_leaf = (e.is_leaf or e.split.pos >= e.end or
                            (e.split.improvement + EPSILON <
                            e.min_impurity_decrease))

                if not e.is_leaf:
                    add_update_node_data.feature = e.split.feature
                    add_update_node_data.split_point = e.split.threshold


            if update == 1:
                e.node_id = tree._update_node(
                    e.parent, e.is_left, e.is_leaf, e.split,
                    e.parent_record.impurity, e.n_node_samples, e.weighted_n_node_samples,
                    e.split.missing_go_to_left
                )
                evt = TreeBuildEvent.UPDATE_NODE
            else:
                e.node_id = tree._add_node(
                    e.parent, e.is_left, e.is_leaf, e.split,
                    e.parent_record.impurity, e.n_node_samples, e.weighted_n_node_samples,
                    e.split.missing_go_to_left
                )
                evt = TreeBuildEvent.ADD_NODE

            if e.node_id == INTPTR_MAX:
                e.rc = TreeBuildStatus.EXCEPTION_OR_MEMORY_ERROR
                break

            add_update_node_data.node_id = e.node_id
            add_update_node_data.is_leaf = e.is_leaf

            # now that all relevant information has been accumulated,
            # notify interested parties that a node has been added/updated
            broker.fire_event(evt, &add_update_node_data)

            # Store value for all nodes, to facilitate tree/model
            # inspection and interpretation
            splitter.node_value(tree.value + e.node_id * tree.value_stride)
            if splitter.with_monotonic_cst:
                splitter.clip_node_value(
                    tree.value + e.node_id * tree.value_stride,
                    e.parent_record.lower_bound,
                    e.parent_record.upper_bound
                )

            if not e.is_leaf:
                if (
                    not splitter.with_monotonic_cst or
                    splitter.monotonic_cst[e.split.feature] == 0
                ):
                    # Split on a feature with no monotonicity constraint

                    # Current bounds must always be propagated to both children.
                    # If a monotonic constraint is active, bounds are used in
                    # node value clipping.
                    e.left_child_min = e.right_child_min = e.parent_record.lower_bound
                    e.left_child_max = e.right_child_max = e.parent_record.upper_bound
                elif splitter.monotonic_cst[e.split.feature] == 1:
                    # Split on a feature with monotonic increase constraint
                    e.left_child_min = e.parent_record.lower_bound
                    e.right_child_max = e.parent_record.upper_bound

                    # Lower bound for right child and upper bound for left child
                    # are set to the same value.
                    e.middle_value = splitter.criterion.middle_value()
                    e.right_child_min = e.middle_value
                    e.left_child_max = e.middle_value
                else:  # i.e. splitter.monotonic_cst[e.split.feature] == -1
                    # Split on a feature with monotonic decrease constraint
                    e.right_child_min = e.parent_record.lower_bound
                    e.left_child_max = e.parent_record.upper_bound

                    # Lower bound for left child and upper bound for right child
                    # are set to the same value.
                    e.middle_value = splitter.criterion.middle_value()
                    e.left_child_min = e.middle_value
                    e.right_child_max = e.middle_value

                # Push right child on stack
                e.builder_stack.push({
                    "start": e.split.pos,
                    "end": e.end,
                    "depth": e.depth + 1,
                    "parent": e.node_id,
                    "is_left": 0,
                    "impurity": e.split.impurity_right,
                    "n_constant_features": e.parent_record.n_constant_features,
                    "lower_bound": e.right_child_min,
                    "upper_bound": e.right_child_max,
                })

                # Push left child on stack
                e.builder_stack.push({
                    "start": e.start,
                    "end": e.split.pos,
                    "depth": e.depth + 1,
                    "parent": e.node_id,
                    "is_left": 1,
                    "impurity": e.split.impurity_left,
                    "n_constant_features": e.parent_record.n_constant_features,
                    "lower_bound": e.left_child_min,
                    "upper_bound": e.left_child_max,
                })
            elif e.store_leaf_values and e.is_leaf:
                # copy leaf values to leaf_values array
                splitter.node_samples(tree.value_samples[e.node_id])

            if e.depth > e.max_depth_seen:
                e.max_depth_seen = e.depth
    
    cpdef build(
        self,
        Tree tree,
        object X,
        const float64_t[:, ::1] y,
        const float64_t[:] sample_weight=None,
        const uint8_t[::1] missing_values_in_feature_mask=None,
    ):
        """Build a decision tree from the training set (X, y)."""

        # check input
        X, y, sample_weight = self._check_input(X, y, sample_weight)

        cdef Splitter splitter = self.splitter
<<<<<<< HEAD
=======
        cdef intp_t max_depth = self.max_depth
        cdef intp_t min_samples_leaf = self.min_samples_leaf
        cdef float64_t min_weight_leaf = self.min_weight_leaf
        cdef intp_t min_samples_split = self.min_samples_split
        cdef float64_t min_impurity_decrease = self.min_impurity_decrease

        cdef uint8_t store_leaf_values = self.store_leaf_values
>>>>>>> bd1dd044
        cdef cnp.ndarray initial_roots = self.initial_roots

        cdef BuildEnv e
        e.max_depth = self.max_depth
        e.min_samples_leaf = self.min_samples_leaf
        e.min_weight_leaf = self.min_weight_leaf
        e.min_samples_split = self.min_samples_split
        e.min_impurity_decrease = self.min_impurity_decrease

        e.store_leaf_values = self.store_leaf_values

        # Initial capacity
        e.first = 0
        if initial_roots is None:
            # Recursive partition (without actual recursion)
            splitter.init(X, y, sample_weight, missing_values_in_feature_mask)

            if tree.max_depth <= 10:
                e.init_capacity = <intp_t> (2 ** (tree.max_depth + 1)) - 1
            else:
                e.init_capacity = 2047

            tree._resize(e.init_capacity)
            e.first = 1
        else:
            # convert numpy array back to dict
            false_roots = {}
            for key_value_pair in initial_roots:
                false_roots[tuple(key_value_pair[0])] = key_value_pair[1]

            # reset the root array
            self.initial_roots = None

        e.start = 0
        e.end = 0
        e.n_node_samples = splitter.n_samples
        e.split = self.splitter.create_split_record()

        e.max_depth_seen = -1 if e.first else tree.max_depth

        e.rc = TreeBuildStatus.OK

        _init_parent_record(&e.parent_record)

        if not e.first:
            # push reached leaf nodes onto stack
            for key, value in reversed(sorted(false_roots.items())):
                e.end += value[0]
                e.update_stack.push({
                    "start": e.start,
                    "end": e.end,
                    "depth": value[1],
                    "parent": key[0],
                    "is_left": key[1],
                    "impurity": tree.impurity[key[0]],
                    "n_constant_features": 0,
                    "lower_bound": -INFINITY,
                    "upper_bound": INFINITY,
                })
                e.start += value[0]
        else:
            # push root node onto stack
            e.builder_stack.push({
                "start": 0,
                "end": e.n_node_samples,
                "depth": 0,
                "parent": _TREE_UNDEFINED,
                "is_left": 0,
                "impurity": INFINITY,
                "n_constant_features": 0,
                "lower_bound": -INFINITY,
                "upper_bound": INFINITY,
            })

        with nogil:
            e.target_stack = &e.update_stack
            self._build_body(self.event_broker, tree, splitter, &e, 1)

            e.target_stack = &e.builder_stack
            self._build_body(self.event_broker, tree, splitter, &e, 0)

            if e.rc >= 0:
                e.rc = <TreeBuildStatus>tree._resize_c(tree.node_count)

            if e.rc >= 0:
                tree.max_depth = e.max_depth_seen

        # free the memory created for the SplitRecord pointer
        free(e.split)

        if e.rc == TreeBuildStatus.EXCEPTION_OR_MEMORY_ERROR:
            raise MemoryError()
        
        if e.rc == TreeBuildStatus.EVENT_ERROR:
            raise RuntimeError("Event handler failure")

# Best first builder ----------------------------------------------------------
cdef struct FrontierRecord:
    # Record of information of a Node, the frontier for a split. Those records are
    # maintained in a heap to access the Node with the best improvement in impurity,
    # allowing growing trees greedily on this improvement.
    intp_t node_id
    intp_t start
    intp_t end
    intp_t pos
    intp_t depth
    bint is_leaf
    float64_t impurity
    float64_t impurity_left
    float64_t impurity_right
    float64_t improvement
    float64_t lower_bound
    float64_t upper_bound
    float64_t middle_value

cdef inline bool _compare_records(
    const FrontierRecord& left,
    const FrontierRecord& right,
):
    return left.improvement < right.improvement

cdef inline void _add_to_frontier(
    FrontierRecord rec,
    vector[FrontierRecord]& frontier,
) noexcept nogil:
    """Adds record `rec` to the priority queue `frontier`."""
    frontier.push_back(rec)
    push_heap(frontier.begin(), frontier.end(), &_compare_records)


cdef class BestFirstTreeBuilder(TreeBuilder):
    """Build a decision tree in best-first fashion.

    The best node to expand is given by the node at the frontier that has the
    highest impurity improvement.
    """
    cdef intp_t max_leaf_nodes

    def __cinit__(
        self,
        Splitter splitter,
        intp_t min_samples_split,
        intp_t min_samples_leaf,
        float64_t min_weight_leaf,
        intp_t max_depth,
        intp_t max_leaf_nodes,
        float64_t min_impurity_decrease,
        uint8_t store_leaf_values=False,
        cnp.ndarray initial_roots=None,
        listeners : [EventHandler] =None
    ):
        self.splitter = splitter
        self.min_samples_split = min_samples_split
        self.min_samples_leaf = min_samples_leaf
        self.min_weight_leaf = min_weight_leaf
        self.max_depth = max_depth
        self.max_leaf_nodes = max_leaf_nodes
        self.min_impurity_decrease = min_impurity_decrease
        self.store_leaf_values = store_leaf_values
        self.initial_roots = initial_roots

        self.event_broker = EventBroker(listeners, [TreeBuildEvent.ADD_NODE, TreeBuildEvent.UPDATE_NODE])

    def __reduce__(self):
        """Reduce re-implementation, for pickling."""
        return(BestFirstTreeBuilder, (self.splitter,
                                      self.min_samples_split,
                                      self.min_samples_leaf,
                                      self.min_weight_leaf,
                                      self.max_depth,
                                      self.max_leaf_nodes,
                                      self.min_impurity_decrease,
                                      self.store_leaf_values,
                                      self.initial_roots))

    cpdef build(
        self,
        Tree tree,
        object X,
        const float64_t[:, ::1] y,
        const float64_t[:] sample_weight=None,
        const uint8_t[::1] missing_values_in_feature_mask=None,
    ):
        """Build a decision tree from the training set (X, y)."""

        # check input
        X, y, sample_weight = self._check_input(X, y, sample_weight)

        # Parameters
        cdef Splitter splitter = self.splitter
        cdef intp_t max_leaf_nodes = self.max_leaf_nodes

        cdef uint8_t store_leaf_values = self.store_leaf_values

        # Recursive partition (without actual recursion)
        splitter.init(X, y, sample_weight, missing_values_in_feature_mask)

        cdef vector[FrontierRecord] frontier
        cdef FrontierRecord record
        cdef FrontierRecord split_node_left
        cdef FrontierRecord split_node_right
        cdef float64_t left_child_min
        cdef float64_t left_child_max
        cdef float64_t right_child_min
        cdef float64_t right_child_max

        cdef intp_t n_node_samples = splitter.n_samples
        cdef intp_t max_split_nodes = max_leaf_nodes - 1
        cdef bint is_leaf
        cdef intp_t max_depth_seen = -1
        cdef intp_t rc = 0
        cdef Node* node

        cdef ParentInfo parent_record
        _init_parent_record(&parent_record)

        # Initial capacity
        cdef intp_t init_capacity = max_split_nodes + max_leaf_nodes
        tree._resize(init_capacity)

        with nogil:
            # add root to frontier
            rc = self._add_split_node(
                splitter=splitter,
                tree=tree,
                start=0,
                end=n_node_samples,
                is_first=IS_FIRST,
                is_left=IS_LEFT,
                parent=NULL,
                depth=0,
                parent_record=&parent_record,
                res=&split_node_left,
            )
            if rc >= 0:
                _add_to_frontier(split_node_left, frontier)

            while not frontier.empty():
                pop_heap(frontier.begin(), frontier.end(), &_compare_records)
                record = frontier.back()
                frontier.pop_back()

                node = &tree.nodes[record.node_id]
                is_leaf = (record.is_leaf or max_split_nodes <= 0)

                if is_leaf:
                    # Node is not expandable; set node as leaf
                    node.left_child = _TREE_LEAF
                    node.right_child = _TREE_LEAF
                    node.feature = _TREE_UNDEFINED
                    node.threshold = _TREE_UNDEFINED

                    if store_leaf_values:
                        # copy leaf values to leaf_values array
                        splitter.node_samples(tree.value_samples[record.node_id])
                else:
                    # Node is expandable

                    if (
                        not splitter.with_monotonic_cst or
                        splitter.monotonic_cst[node.feature] == 0
                    ):
                        # Split on a feature with no monotonicity constraint

                        # Current bounds must always be propagated to both children.
                        # If a monotonic constraint is active, bounds are used in
                        # node value clipping.
                        left_child_min = right_child_min = record.lower_bound
                        left_child_max = right_child_max = record.upper_bound
                    elif splitter.monotonic_cst[node.feature] == 1:
                        # Split on a feature with monotonic increase constraint
                        left_child_min = record.lower_bound
                        right_child_max = record.upper_bound

                        # Lower bound for right child and upper bound for left child
                        # are set to the same value.
                        right_child_min = record.middle_value
                        left_child_max = record.middle_value
                    else:  # i.e. splitter.monotonic_cst[split.feature] == -1
                        # Split on a feature with monotonic decrease constraint
                        right_child_min = record.lower_bound
                        left_child_max = record.upper_bound

                        # Lower bound for left child and upper bound for right child
                        # are set to the same value.
                        left_child_min = record.middle_value
                        right_child_max = record.middle_value

                    # Decrement number of split nodes available
                    max_split_nodes -= 1

                    # Compute left split node
                    parent_record.lower_bound = left_child_min
                    parent_record.upper_bound = left_child_max
                    parent_record.impurity = record.impurity_left
                    rc = self._add_split_node(
                        splitter=splitter,
                        tree=tree,
                        start=record.start,
                        end=record.pos,
                        is_first=IS_NOT_FIRST,
                        is_left=IS_LEFT,
                        parent=node,
                        depth=record.depth + 1,
                        parent_record=&parent_record,
                        res=&split_node_left,
                    )
                    if rc == -1:
                        break

                    # tree.nodes may have changed
                    node = &tree.nodes[record.node_id]

                    # Compute right split node
                    parent_record.lower_bound = right_child_min
                    parent_record.upper_bound = right_child_max
                    parent_record.impurity = record.impurity_right
                    rc = self._add_split_node(
                        splitter=splitter,
                        tree=tree,
                        start=record.pos,
                        end=record.end,
                        is_first=IS_NOT_FIRST,
                        is_left=IS_NOT_LEFT,
                        parent=node,
                        depth=record.depth + 1,
                        parent_record=&parent_record,
                        res=&split_node_right,
                    )
                    if rc == -1:
                        break

                    # Add nodes to queue
                    _add_to_frontier(split_node_left, frontier)
                    _add_to_frontier(split_node_right, frontier)

                if record.depth > max_depth_seen:
                    max_depth_seen = record.depth

            if rc >= 0:
                rc = tree._resize_c(tree.node_count)

            if rc >= 0:
                tree.max_depth = max_depth_seen

        if rc == -1:
            raise MemoryError()

    cdef inline intp_t _add_split_node(
        self,
        Splitter splitter,
        Tree tree,
        intp_t start,
        intp_t end,
        bint is_first,
        bint is_left,
        Node* parent,
        intp_t depth,
        ParentInfo* parent_record,
        FrontierRecord* res
    ) except -1 nogil:
        """Adds node w/ partition ``[start, end)`` to the frontier. """
        cdef SplitRecord split

        # Note: we create a <*SplitRecord> pointer here in order to allow subclasses
        # to know what kind of SplitRecord to use. In some cases, ObliqueSplitRecord
        # might be used. The split pointer here knows the size of the underlying Record
        # because the subclassed splitter will define "pointer_size" accordingly.
        cdef SplitRecord* split_ptr = <SplitRecord *>malloc(splitter.pointer_size())

        cdef intp_t node_id
        cdef intp_t n_node_samples
        cdef float64_t min_impurity_decrease = self.min_impurity_decrease
        cdef float64_t weighted_n_node_samples
        cdef bint is_leaf

        splitter.node_reset(start, end, &weighted_n_node_samples)

        # reset n_constant_features for this specific split before beginning split search
        parent_record.n_constant_features = 0

        if is_first:
            parent_record.impurity = splitter.node_impurity()

        n_node_samples = end - start
        is_leaf = (depth >= self.max_depth or
                   n_node_samples < self.min_samples_split or
                   n_node_samples < 2 * self.min_samples_leaf or
                   weighted_n_node_samples < 2 * self.min_weight_leaf or
                   parent_record.impurity <= EPSILON  # impurity == 0 with tolerance
                   )

        if not is_leaf:
            splitter.node_split(
                parent_record,
                split_ptr,
            )
            # assign local copy of SplitRecord to assign
            # pos, improvement, and impurity scores
            split = deref(split_ptr)

            # If EPSILON=0 in the below comparison, float precision issues stop
            # splitting early, producing trees that are dissimilar to v0.18
            is_leaf = (is_leaf or split.pos >= end or
                       split.improvement + EPSILON < min_impurity_decrease)

        node_id = tree._add_node(parent - tree.nodes
                                 if parent != NULL
                                 else _TREE_UNDEFINED,
                                 is_left, is_leaf,
                                 split_ptr, parent_record.impurity,
                                 n_node_samples, weighted_n_node_samples,
                                 split.missing_go_to_left)
        if node_id == INTPTR_MAX:
            return -1

        # compute values also for split nodes (might become leafs later).
        splitter.node_value(tree.value + node_id * tree.value_stride)
        if splitter.with_monotonic_cst:
            splitter.clip_node_value(tree.value + node_id * tree.value_stride, parent_record.lower_bound, parent_record.upper_bound)

        res.node_id = node_id
        res.start = start
        res.end = end
        res.depth = depth
        res.impurity = parent_record.impurity
        res.lower_bound = parent_record.lower_bound
        res.upper_bound = parent_record.upper_bound
        res.middle_value = splitter.criterion.middle_value()

        if not is_leaf:
            # is split node
            res.pos = split.pos
            res.is_leaf = 0
            res.improvement = split.improvement
            res.impurity_left = split.impurity_left
            res.impurity_right = split.impurity_right

        else:
            # is leaf => 0 improvement
            res.pos = end
            res.is_leaf = 1
            res.improvement = 0.0
            res.impurity_left = parent_record.impurity
            res.impurity_right = parent_record.impurity

        free(split_ptr)
        return 0


# =============================================================================
# Tree
# =============================================================================
cdef class BaseTree:
    """Base class for Cython tree models.

    Downstream classes must implement methods to actually traverse the tree.
    """
    cdef int _resize(
        self,
        intp_t capacity
    ) except -1 nogil:
        """Resize all inner arrays to `capacity`, if `capacity` == -1, then
            double the size of the inner arrays.

        Returns -1 in case of failure to allocate memory (and raise MemoryError)
        or 0 otherwise.
        """
        if self._resize_c(capacity) != 0:
            # Acquire gil only if we need to raise
            with gil:
                raise MemoryError()

    cdef int _resize_c(self, intp_t capacity=INTPTR_MAX) except -1 nogil:
        """Guts of _resize

        Returns -1 in case of failure to allocate memory (and raise MemoryError)
        or 0 otherwise.
        """
        if capacity == self.capacity and self.nodes != NULL:
            return 0

        if capacity == INTPTR_MAX:
            if self.capacity == 0:
                capacity = 3  # default initial value
            else:
                capacity = 2 * self.capacity

        safe_realloc(&self.nodes, capacity)
        safe_realloc(&self.value, capacity * self.value_stride)

        if capacity > self.capacity:
            # value memory is initialised to 0 to enable classifier argmax
            memset(<void*>(self.value + self.capacity * self.value_stride), 0,
                   (capacity - self.capacity) * self.value_stride *
                   sizeof(float64_t))
            # node memory is initialised to 0 to ensure deterministic pickle (padding in Node struct)
            memset(<void*>(self.nodes + self.capacity), 0, (capacity - self.capacity) * sizeof(Node))

        # if capacity smaller than node_count, adjust the counter
        if capacity < self.node_count:
            self.node_count = capacity

        self.capacity = capacity
        return 0

    cdef int _set_split_node(
        self,
        SplitRecord* split_node,
        Node* node,
        intp_t node_id,
    ) except -1 nogil:
        """Set split node data.

        Parameters
        ----------
        split_node : SplitRecord*
            The pointer to the record of the split node data.
        node : Node*
            The pointer to the node that will hold the split node.
        node_id : intp_t
            The index of the node.
        """
        # left_child and right_child will be set later for a split node
        node.feature = split_node.feature
        node.threshold = split_node.threshold
        return 1

    cdef int _set_leaf_node(
        self,
        SplitRecord* split_node,
        Node* node,
        intp_t node_id,
    ) except -1 nogil:
        """Set leaf node data.

        Parameters
        ----------
        split_node : SplitRecord*
            The pointer to the record of the leaf node data.
        node : Node*
            The pointer to the node that will hold the leaf node.
        node_id : intp_t
            The index of the node.
        """
        node.left_child = _TREE_LEAF
        node.right_child = _TREE_LEAF
        node.feature = _TREE_UNDEFINED
        node.threshold = _TREE_UNDEFINED
        return 1

    cdef float32_t _compute_feature(
        self,
        const float32_t[:, :] X_ndarray,
        intp_t sample_index,
        Node *node
    ) noexcept nogil:
        """Compute feature from a given data matrix, X.

        In axis-aligned trees, this is simply the value in the column of X
        for this specific feature.
        """
        # the feature index
        cdef float32_t feature = X_ndarray[sample_index, node.feature]
        return feature

    cdef intp_t _add_node(
        self,
        intp_t parent,
        bint is_left,
        bint is_leaf,
        SplitRecord* split_node,
        float64_t impurity,
        intp_t n_node_samples,
        float64_t weighted_n_node_samples,
        uint8_t missing_go_to_left
    ) except -1 nogil:
        """Add a node to the tree.

        The new node registers itself as the child of its parent.

        Parameters
        ----------
        parent : intp_t
            The index of the parent. If '_TREE_UNDEFINED', then the current
            node is a root node.
        is_left : bint
            Whether or not the current node is to the left of the parent node.
        is_leaf : bint
            Whether or not the current node is a leaf node.
        split_node : SplitRecord*
            A pointer to a SplitRecord pointer address.
        impurity : float64_t
            The impurity of the node to be added.
        n_node_samples : intp_t
            The number of samples in the node.
        weighted_n_node_samples : float64_t
            The weight of the samples in the node.

        Returns (intp_t)(-1) on error.
        """
        cdef intp_t node_id = self.node_count

        if node_id >= self.capacity:
            if self._resize_c() != 0:
                return INTPTR_MAX

        cdef Node* node = &self.nodes[node_id]
        node.impurity = impurity
        node.n_node_samples = n_node_samples
        node.weighted_n_node_samples = weighted_n_node_samples

        if parent != _TREE_UNDEFINED:
            if is_left:
                self.nodes[parent].left_child = node_id
            else:
                self.nodes[parent].right_child = node_id

        if is_leaf:
            if self._set_leaf_node(split_node, node, node_id) != 1:
                with gil:
                    raise RuntimeError
        else:
            if self._set_split_node(split_node, node, node_id) != 1:
                with gil:
                    raise RuntimeError
            node.missing_go_to_left = missing_go_to_left

        self.node_count += 1

        return node_id

    cdef inline intp_t _update_node(
        self,
        intp_t parent,
        bint is_left,
        bint is_leaf,
        SplitRecord* split_node,
        float64_t impurity,
        intp_t n_node_samples,
        float64_t weighted_n_node_samples,
        uint8_t missing_go_to_left
    ) except -1 nogil:
        """Update a node on the tree.

        The updated node remains on the same position.

        Returns (intp_t)(-1) on error.
        """
        cdef intp_t node_id
        if is_left:
            node_id = self.nodes[parent].left_child
        else:
            node_id = self.nodes[parent].right_child

        if node_id >= self.capacity:
            if self._resize_c() != 0:
                return INTPTR_MAX

        cdef Node* node = &self.nodes[node_id]
        node.impurity = impurity
        node.n_node_samples = n_node_samples
        node.weighted_n_node_samples = weighted_n_node_samples

        if is_leaf:
            if self._set_leaf_node(split_node, node, node_id) != 1:
                with gil:
                    raise RuntimeError
        else:
            if self._set_split_node(split_node, node, node_id) != 1:
                with gil:
                    raise RuntimeError
            node.missing_go_to_left = missing_go_to_left

        return node_id

    cpdef cnp.ndarray apply(self, object X):
        """Finds the terminal region (=leaf node) for each sample in X."""
        if issparse(X):
            return self._apply_sparse_csr(X)
        else:
            return self._apply_dense(X)

    cdef inline cnp.ndarray _apply_dense(self, object X):
        """Finds the terminal region (=leaf node) for each sample in X."""

        # Check input
        if not isinstance(X, np.ndarray):
            raise ValueError("X should be in np.ndarray format, got %s"
                             % type(X))

        if X.dtype != DTYPE:
            raise ValueError("X.dtype should be np.float32, got %s" % X.dtype)

        # Extract input
        cdef const float32_t[:, :] X_ndarray = X
        cdef intp_t n_samples = X.shape[0]
        cdef float32_t X_i_node_feature

        # Initialize output
        cdef intp_t[:] out = np.zeros(n_samples, dtype=np.intp)

        # Initialize auxiliary data-structure
        cdef Node* node = NULL
        cdef intp_t i = 0

        with nogil:
            for i in range(n_samples):
                node = self.nodes

                # While node not a leaf
                while node.left_child != _TREE_LEAF:
                    X_i_node_feature = self._compute_feature(X_ndarray, i, node)
                    # ... and node.right_child != _TREE_LEAF:
                    if isnan(X_i_node_feature):
                        if node.missing_go_to_left:
                            node = &self.nodes[node.left_child]
                        else:
                            node = &self.nodes[node.right_child]
                    elif X_i_node_feature <= node.threshold:
                        node = &self.nodes[node.left_child]
                    else:
                        node = &self.nodes[node.right_child]

                out[i] = <intp_t>(node - self.nodes)  # node offset

        return np.asarray(out)

    cdef inline cnp.ndarray _apply_sparse_csr(self, object X):
        """Finds the terminal region (=leaf node) for each sample in sparse X.
        """
        # Check input
        if not (issparse(X) and X.format == 'csr'):
            raise ValueError("X should be in csr_matrix format, got %s"
                             % type(X))

        if X.dtype != DTYPE:
            raise ValueError("X.dtype should be np.float32, got %s" % X.dtype)

        # Extract input
        cdef const float32_t[:] X_data = X.data
        cdef const int32_t[:] X_indices = X.indices
        cdef const int32_t[:] X_indptr = X.indptr

        cdef intp_t n_samples = X.shape[0]
        cdef intp_t n_features = X.shape[1]

        # Initialize output
        cdef intp_t[:] out = np.zeros(n_samples, dtype=np.intp)

        # Initialize auxiliary data-structure
        cdef float32_t feature_value = 0.
        cdef Node* node = NULL
        cdef float32_t* X_sample = NULL
        cdef intp_t i = 0
        cdef int32_t k = 0

        # feature_to_sample as a data structure records the last seen sample
        # for each feature; functionally, it is an efficient way to identify
        # which features are nonzero in the present sample.
        cdef intp_t* feature_to_sample = NULL

        safe_realloc(&X_sample, n_features)
        safe_realloc(&feature_to_sample, n_features)

        with nogil:
            memset(feature_to_sample, -1, n_features * sizeof(intp_t))

            for i in range(n_samples):
                node = self.nodes

                for k in range(X_indptr[i], X_indptr[i + 1]):
                    feature_to_sample[X_indices[k]] = i
                    X_sample[X_indices[k]] = X_data[k]

                # While node not a leaf
                while node.left_child != _TREE_LEAF:
                    # ... and node.right_child != _TREE_LEAF:
                    if feature_to_sample[node.feature] == i:
                        feature_value = X_sample[node.feature]
                    else:
                        feature_value = 0.

                    if feature_value <= node.threshold:
                        node = &self.nodes[node.left_child]
                    else:
                        node = &self.nodes[node.right_child]

                out[i] = <intp_t>(node - self.nodes)  # node offset

            # Free auxiliary arrays
            free(X_sample)
            free(feature_to_sample)

        return np.asarray(out)

    cpdef object decision_path(self, object X):
        """Finds the decision path (=node) for each sample in X."""
        if issparse(X):
            return self._decision_path_sparse_csr(X)
        else:
            return self._decision_path_dense(X)

    cdef inline object _decision_path_dense(self, object X):
        """Finds the decision path (=node) for each sample in X."""

        # Check input
        if not isinstance(X, np.ndarray):
            raise ValueError("X should be in np.ndarray format, got %s"
                             % type(X))

        if X.dtype != DTYPE:
            raise ValueError("X.dtype should be np.float32, got %s" % X.dtype)

        # Extract input
        cdef const float32_t[:, :] X_ndarray = X
        cdef intp_t n_samples = X.shape[0]

        # Initialize output
        cdef intp_t[:] indptr = np.zeros(n_samples + 1, dtype=np.intp)
        cdef intp_t[:] indices = np.zeros(
            n_samples * (1 + self.max_depth), dtype=np.intp
        )

        # Initialize auxiliary data-structure
        cdef Node* node = NULL
        cdef intp_t i = 0

        # the feature index
        cdef float64_t feature

        with nogil:
            for i in range(n_samples):
                node = self.nodes
                indptr[i + 1] = indptr[i]

                # Add all external nodes
                while node.left_child != _TREE_LEAF:
                    # ... and node.right_child != _TREE_LEAF:
                    indices[indptr[i + 1]] = <intp_t>(node - self.nodes)
                    indptr[i + 1] += 1

                    # compute the feature value to compare against threshold
                    feature = self._compute_feature(X_ndarray, i, node)
                    if feature <= node.threshold:
                        node = &self.nodes[node.left_child]
                    else:
                        node = &self.nodes[node.right_child]

                # Add the leave node
                indices[indptr[i + 1]] = <intp_t>(node - self.nodes)
                indptr[i + 1] += 1

        indices = indices[:indptr[n_samples]]
        cdef intp_t[:] data = np.ones(shape=len(indices), dtype=np.intp)
        out = csr_matrix((data, indices, indptr),
                         shape=(n_samples, self.node_count))

        return out

    cdef inline object _decision_path_sparse_csr(self, object X):
        """Finds the decision path (=node) for each sample in X."""

        # Check input
        if not (issparse(X) and X.format == "csr"):
            raise ValueError("X should be in csr_matrix format, got %s"
                             % type(X))

        if X.dtype != DTYPE:
            raise ValueError("X.dtype should be np.float32, got %s" % X.dtype)

        # Extract input
        cdef const float32_t[:] X_data = X.data
        cdef const int32_t[:] X_indices = X.indices
        cdef const int32_t[:] X_indptr = X.indptr

        cdef intp_t n_samples = X.shape[0]
        cdef intp_t n_features = X.shape[1]

        # Initialize output
        cdef intp_t[:] indptr = np.zeros(n_samples + 1, dtype=np.intp)
        cdef intp_t[:] indices = np.zeros(
            n_samples * (1 + self.max_depth), dtype=np.intp
        )

        # Initialize auxiliary data-structure
        cdef float32_t feature_value = 0.
        cdef Node* node = NULL
        cdef float32_t* X_sample = NULL
        cdef intp_t i = 0
        cdef int32_t k = 0

        # feature_to_sample as a data structure records the last seen sample
        # for each feature; functionally, it is an efficient way to identify
        # which features are nonzero in the present sample.
        cdef intp_t* feature_to_sample = NULL

        safe_realloc(&X_sample, n_features)
        safe_realloc(&feature_to_sample, n_features)

        with nogil:
            memset(feature_to_sample, -1, n_features * sizeof(intp_t))

            for i in range(n_samples):
                node = self.nodes
                indptr[i + 1] = indptr[i]

                for k in range(X_indptr[i], X_indptr[i + 1]):
                    feature_to_sample[X_indices[k]] = i
                    X_sample[X_indices[k]] = X_data[k]

                # While node not a leaf
                while node.left_child != _TREE_LEAF:
                    # ... and node.right_child != _TREE_LEAF:

                    indices[indptr[i + 1]] = <intp_t>(node - self.nodes)
                    indptr[i + 1] += 1

                    if feature_to_sample[node.feature] == i:
                        feature_value = X_sample[node.feature]

                    else:
                        feature_value = 0.

                    if feature_value <= node.threshold:
                        node = &self.nodes[node.left_child]
                    else:
                        node = &self.nodes[node.right_child]

                # Add the leave node
                indices[indptr[i + 1]] = <intp_t>(node - self.nodes)
                indptr[i + 1] += 1

            # Free auxiliary arrays
            free(X_sample)
            free(feature_to_sample)

        indices = indices[:indptr[n_samples]]
        cdef intp_t[:] data = np.ones(shape=len(indices), dtype=np.intp)
        out = csr_matrix((data, indices, indptr),
                         shape=(n_samples, self.node_count))

        return out

    cpdef compute_node_depths(self):
        """Compute the depth of each node in a tree.

        .. versionadded:: 1.3

        Returns
        -------
        depths : ndarray of shape (self.node_count,), dtype=np.int64
            The depth of each node in the tree.
        """
        cdef:
            cnp.int64_t[::1] depths = np.empty(self.node_count, dtype=np.int64)
            cnp.npy_intp[:] children_left = self.children_left
            cnp.npy_intp[:] children_right = self.children_right
            cnp.npy_intp node_id
            cnp.npy_intp node_count = self.node_count
            cnp.int64_t depth

        depths[0] = 1  # init root node
        for node_id in range(node_count):
            if children_left[node_id] != _TREE_LEAF:
                depth = depths[node_id] + 1
                depths[children_left[node_id]] = depth
                depths[children_right[node_id]] = depth

        return depths.base

    cpdef compute_feature_importances(self, normalize=True):
        """Computes the importance of each feature (aka variable)."""
        cdef Node* nodes = self.nodes
        cdef Node* node = nodes
        cdef Node* end_node = node + self.node_count

        cdef float64_t normalizer = 0.
        cdef intp_t i = 0

        cdef float64_t[:] importances = np.zeros(self.n_features)

        with nogil:
            while node != end_node:
                if node.left_child != _TREE_LEAF:
                    # ... and node.right_child != _TREE_LEAF:
                    self._compute_feature_importances(
                        importances, node)

                node += 1

        for i in range(self.n_features):
            importances[i] /= nodes[0].weighted_n_node_samples

        if normalize:
            normalizer = np.sum(importances)

            if normalizer > 0.0:
                # Avoid dividing by zero (e.g., when root is pure)
                for i in range(self.n_features):
                    importances[i] /= normalizer

        return np.asarray(importances)

    cdef void _compute_feature_importances(
        self,
        float64_t[:] importances,
        Node* node
    ) noexcept nogil:
        """Compute feature importances from a Node in the Tree.

        Wrapped in a private function to allow subclassing that
        computes feature importances.
        """
        cdef Node* nodes = self.nodes
        cdef Node* left
        cdef Node* right

        left = &nodes[node.left_child]
        right = &nodes[node.right_child]

        importances[node.feature] += (
                        node.weighted_n_node_samples * node.impurity -
                        left.weighted_n_node_samples * left.impurity -
                        right.weighted_n_node_samples * right.impurity)

    def compute_partial_dependence(self, float32_t[:, ::1] X,
                                   const intp_t[::1] target_features,
                                   float64_t[::1] out):
        """Partial dependence of the response on the ``target_feature`` set.

        For each sample in ``X`` a tree traversal is performed.
        Each traversal starts from the root with weight 1.0.

        At each non-leaf node that splits on a target feature, either
        the left child or the right child is visited based on the feature
        value of the current sample, and the weight is not modified.
        At each non-leaf node that splits on a complementary feature,
        both children are visited and the weight is multiplied by the fraction
        of training samples which went to each child.

        At each leaf, the value of the node is multiplied by the current
        weight (weights sum to 1 for all visited terminal nodes).

        Parameters
        ----------
        X : view on 2d ndarray, shape (n_samples, n_target_features)
            The grid points on which the partial dependence should be
            evaluated.
        target_features : view on 1d ndarray, shape (n_target_features)
            The set of target features for which the partial dependence
            should be evaluated.
        out : view on 1d ndarray, shape (n_samples)
            The value of the partial dependence function on each grid
            point.
        """
        cdef:
            float64_t[::1] weight_stack = np.zeros(self.node_count,
                                                   dtype=np.float64)
            intp_t[::1] node_idx_stack = np.zeros(self.node_count,
                                                  dtype=np.intp)
            intp_t sample_idx
            intp_t feature_idx
            intp_t stack_size
            float64_t left_sample_frac
            float64_t current_weight
            float64_t total_weight  # used for sanity check only
            Node *current_node  # use a pointer to avoid copying attributes
            intp_t current_node_idx
            bint is_target_feature
            intp_t _TREE_LEAF = TREE_LEAF  # to avoid python interactions

        for sample_idx in range(X.shape[0]):
            # init stacks for current sample
            stack_size = 1
            node_idx_stack[0] = 0  # root node
            weight_stack[0] = 1  # all the samples are in the root node
            total_weight = 0

            while stack_size > 0:
                # pop the stack
                stack_size -= 1
                current_node_idx = node_idx_stack[stack_size]
                current_node = &self.nodes[current_node_idx]

                if current_node.left_child == _TREE_LEAF:
                    # leaf node
                    out[sample_idx] += (weight_stack[stack_size] *
                                        self.value[current_node_idx])
                    total_weight += weight_stack[stack_size]
                else:
                    # non-leaf node

                    # determine if the split feature is a target feature
                    is_target_feature = False
                    for feature_idx in range(target_features.shape[0]):
                        if target_features[feature_idx] == current_node.feature:
                            is_target_feature = True
                            break

                    if is_target_feature:
                        # In this case, we push left or right child on stack
                        if X[sample_idx, feature_idx] <= current_node.threshold:
                            node_idx_stack[stack_size] = current_node.left_child
                        else:
                            node_idx_stack[stack_size] = current_node.right_child
                        stack_size += 1
                    else:
                        # In this case, we push both children onto the stack,
                        # and give a weight proportional to the number of
                        # samples going through each branch.

                        # push left child
                        node_idx_stack[stack_size] = current_node.left_child
                        left_sample_frac = (
                            self.nodes[current_node.left_child].weighted_n_node_samples /
                            current_node.weighted_n_node_samples)
                        current_weight = weight_stack[stack_size]
                        weight_stack[stack_size] = current_weight * left_sample_frac
                        stack_size += 1

                        # push right child
                        node_idx_stack[stack_size] = current_node.right_child
                        weight_stack[stack_size] = (
                            current_weight * (1 - left_sample_frac))
                        stack_size += 1

            # Sanity check. Should never happen.
            if not (0.999 < total_weight < 1.001):
                raise ValueError("Total weight should be 1.0 but was %.9f" %
                                 total_weight)


cdef class Tree(BaseTree):
    """Array-based representation of a binary decision tree.

    The binary tree is represented as a number of parallel arrays. The i-th
    element of each array holds information about the node `i`. Node 0 is the
    tree's root. You can find a detailed description of all arrays in
    `_tree.pxd`. NOTE: Some of the arrays only apply to either leaves or split
    nodes, resp. In this case the values of nodes of the other type are
    arbitrary!

    Attributes
    ----------
    node_count : intp_t
        The number of nodes (internal nodes + leaves) in the tree.

    capacity : intp_t
        The current capacity (i.e., size) of the arrays, which is at least as
        great as `node_count`.

    max_depth : intp_t
        The depth of the tree, i.e. the maximum depth of its leaves.

    children_left : array of intp_t, shape [node_count]
        children_left[i] holds the node id of the left child of node i.
        For leaves, children_left[i] == TREE_LEAF. Otherwise,
        children_left[i] > i. This child handles the case where
        X[:, feature[i]] <= threshold[i].

    children_right : array of intp_t, shape [node_count]
        children_right[i] holds the node id of the right child of node i.
        For leaves, children_right[i] == TREE_LEAF. Otherwise,
        children_right[i] > i. This child handles the case where
        X[:, feature[i]] > threshold[i].

    feature : array of intp_t, shape [node_count]
        feature[i] holds the feature to split on, for the internal node i.

    threshold : array of float64_t, shape [node_count]
        threshold[i] holds the threshold for the internal node i.

    value : array of float64_t, shape [node_count, n_outputs, max_n_classes]
        Contains the constant prediction value of each node.

    impurity : array of float64_t, shape [node_count]
        impurity[i] holds the impurity (i.e., the value of the splitting
        criterion) at node i.

    n_node_samples : array of intp_t, shape [node_count]
        n_node_samples[i] holds the number of training samples reaching node i.

    weighted_n_node_samples : array of float64_t, shape [node_count]
        weighted_n_node_samples[i] holds the weighted number of training samples
        reaching node i.

    leaf_node_samples : dict of node id to numpy array of shapes (n_samples_node, n_features)
        A dictionary mapping leaf nodes to the samples of data that are used
        to fit the prediction at each leaf.
    """
    # Wrap for outside world.
    # WARNING: these reference the current `nodes` and `value` buffers, which
    # must not be freed by a subsequent memory allocation.
    # (i.e. through `_resize` or `__setstate__`)
    @property
    def n_classes(self):
        return sizet_ptr_to_ndarray(self.n_classes, self.n_outputs)

    @property
    def children_left(self):
        return self._get_node_ndarray()['left_child'][:self.node_count]

    @property
    def children_right(self):
        return self._get_node_ndarray()['right_child'][:self.node_count]

    @property
    def n_leaves(self):
        return np.sum(np.logical_and(
            self.children_left == -1,
            self.children_right == -1))

    @property
    def feature(self):
        return self._get_node_ndarray()['feature'][:self.node_count]

    @property
    def threshold(self):
        return self._get_node_ndarray()['threshold'][:self.node_count]

    @property
    def impurity(self):
        return self._get_node_ndarray()['impurity'][:self.node_count]

    @property
    def n_node_samples(self):
        return self._get_node_ndarray()['n_node_samples'][:self.node_count]

    @property
    def weighted_n_node_samples(self):
        return self._get_node_ndarray()['weighted_n_node_samples'][:self.node_count]

    @property
    def missing_go_to_left(self):
        return self._get_node_ndarray()['missing_go_to_left'][:self.node_count]

    @property
    def value(self):
        return self._get_value_ndarray()[:self.node_count]

    @property
    def leaf_nodes_samples(self):
        leaf_node_samples = dict()
        keys = self._get_value_samples_keys()
        for node_id in keys:
            leaf_node_samples[node_id] = self._get_value_samples_ndarray(node_id)
        return leaf_node_samples

    # TODO: Convert n_classes to cython.integral memory view once
    #  https://github.com/cython/cython/issues/5243 is fixed
    def __cinit__(self, intp_t n_features, cnp.ndarray n_classes, intp_t n_outputs, *args):
        """Constructor."""
        cdef intp_t dummy = 0
        size_t_dtype = np.array(dummy).dtype

        n_classes = _check_n_classes(n_classes, size_t_dtype)

        # Input/Output layout
        self.n_features = n_features
        self.n_outputs = n_outputs
        self.n_classes = NULL
        safe_realloc(&self.n_classes, n_outputs)

        self.max_n_classes = np.max(n_classes)
        self.value_stride = n_outputs * self.max_n_classes

        cdef intp_t k
        for k in range(n_outputs):
            self.n_classes[k] = n_classes[k]

        # Inner structures
        self.max_depth = 0
        self.node_count = 0
        self.capacity = 0
        self.value = NULL
        self.nodes = NULL

        # initialize the hash map for the value samples
        self.value_samples = unordered_map[intp_t, vector[vector[float64_t]]]()

    def __dealloc__(self):
        """Destructor."""
        # Free all inner structures
        free(self.n_classes)
        free(self.value)
        free(self.nodes)

    def __reduce__(self):
        """Reduce re-implementation, for pickling."""
        return (Tree, (self.n_features,
                       sizet_ptr_to_ndarray(self.n_classes, self.n_outputs),
                       self.n_outputs), self.__getstate__())

    def __getstate__(self):
        """Getstate re-implementation, for pickling."""
        d = {}
        # capacity is inferred during the __setstate__ using nodes
        d["max_depth"] = self.max_depth
        d["node_count"] = self.node_count
        d["nodes"] = self._get_node_ndarray()
        d["values"] = self._get_value_ndarray()
        d['value_samples'] = self.leaf_nodes_samples
        return d

    def __setstate__(self, d):
        """Setstate re-implementation, for unpickling."""
        self.max_depth = d["max_depth"]
        self.node_count = d["node_count"]

        if 'nodes' not in d:
            raise ValueError('You have loaded Tree version which '
                             'cannot be imported')

        node_ndarray = d['nodes']
        value_ndarray = d['values']

        value_shape = (node_ndarray.shape[0], self.n_outputs,
                       self.max_n_classes)

        node_ndarray = _check_node_ndarray(node_ndarray, expected_dtype=NODE_DTYPE)
        value_ndarray = _check_value_ndarray(
            value_ndarray,
            expected_dtype=np.dtype(np.float64),
            expected_shape=value_shape
        )

        self.capacity = node_ndarray.shape[0]
        if self._resize_c(self.capacity) != 0:
            raise MemoryError("resizing tree to %d" % self.capacity)

        memcpy(self.nodes, cnp.PyArray_DATA(node_ndarray),
               self.capacity * sizeof(Node))
        memcpy(self.value, cnp.PyArray_DATA(value_ndarray),
               self.capacity * self.value_stride * sizeof(float64_t))

        # store the leaf node samples if they exist
        value_samples_dict = d['value_samples']
        for node_id, leaf_samples in value_samples_dict.items():
            self.value_samples[node_id].resize(leaf_samples.shape[0])
            for idx in range(leaf_samples.shape[0]):
                for jdx in range(leaf_samples.shape[1]):
                    self.value_samples[node_id][idx].push_back(leaf_samples[idx, jdx])

    cdef cnp.ndarray _get_value_samples_ndarray(self, intp_t node_id):
        """Wraps value_samples as a 2-d NumPy array per node_id."""
        cdef intp_t i, j
        cdef intp_t n_samples = self.value_samples[node_id].size()
        cdef cnp.ndarray[float64_t, ndim=2, mode='c'] leaf_node_samples = np.empty(shape=(n_samples, self.n_outputs), dtype=np.float64)

        for i in range(n_samples):
            for j in range(self.n_outputs):
                leaf_node_samples[i, j] = self.value_samples[node_id][i][j]
        return leaf_node_samples

    cdef cnp.ndarray _get_value_samples_keys(self):
        """Wraps value_samples keys as a 1-d NumPy array of keys."""
        cdef cnp.ndarray[intp_t, ndim=1, mode='c'] keys = np.empty(len(self.value_samples), dtype=np.intp)
        cdef intp_t i = 0

        for key in self.value_samples:
            keys[i] = key.first
            i += 1
        return keys

    cdef cnp.ndarray _get_value_ndarray(self):
        """Wraps value as a 3-d NumPy array.

        The array keeps a reference to this Tree, which manages the underlying
        memory.
        """
        cdef cnp.npy_intp shape[3]
        shape[0] = <cnp.npy_intp> self.node_count
        shape[1] = <cnp.npy_intp> self.n_outputs
        shape[2] = <cnp.npy_intp> self.max_n_classes
        cdef cnp.ndarray arr
        arr = cnp.PyArray_SimpleNewFromData(3, shape, cnp.NPY_DOUBLE, self.value)
        Py_INCREF(self)
        if PyArray_SetBaseObject(arr, <PyObject*> self) < 0:
            raise ValueError("Can't initialize array.")
        return arr

    cdef cnp.ndarray _get_node_ndarray(self):
        """Wraps nodes as a NumPy struct array.

        The array keeps a reference to this Tree, which manages the underlying
        memory. Individual fields are publicly accessible as properties of the
        Tree.
        """
        cdef cnp.npy_intp shape[1]
        shape[0] = <cnp.npy_intp> self.node_count
        cdef cnp.npy_intp strides[1]
        strides[0] = sizeof(Node)
        cdef cnp.ndarray arr
        Py_INCREF(NODE_DTYPE)
        arr = PyArray_NewFromDescr(<PyTypeObject *> cnp.ndarray,
                                   <cnp.dtype> NODE_DTYPE, 1, shape,
                                   strides, <void*> self.nodes,
                                   cnp.NPY_ARRAY_DEFAULT, None)
        Py_INCREF(self)
        if PyArray_SetBaseObject(arr, <PyObject*> self) < 0:
            raise ValueError("Can't initialize array.")
        return arr

    cpdef cnp.ndarray predict(self, object X):
        """Predict target for X."""
        out = self._get_value_ndarray().take(self.apply(X), axis=0,
                                             mode='clip')
        if self.n_outputs == 1:
            out = out.reshape(X.shape[0], self.max_n_classes)
        return out


def _check_n_classes(n_classes, expected_dtype):
    if n_classes.ndim != 1:
        raise ValueError(
            f"Wrong dimensions for n_classes from the pickle: "
            f"expected 1, got {n_classes.ndim}"
        )

    if n_classes.dtype == expected_dtype:
        return n_classes

    # Handles both different endianness and different bitness
    if n_classes.dtype.kind == "i" and n_classes.dtype.itemsize in [4, 8]:
        return n_classes.astype(expected_dtype, casting="same_kind")

    raise ValueError(
        "n_classes from the pickle has an incompatible dtype:\n"
        f"- expected: {expected_dtype}\n"
        f"- got:      {n_classes.dtype}"
    )


def _check_value_ndarray(value_ndarray, expected_dtype, expected_shape):
    if value_ndarray.shape != expected_shape:
        raise ValueError(
            "Wrong shape for value array from the pickle: "
            f"expected {expected_shape}, got {value_ndarray.shape}"
        )

    if not value_ndarray.flags.c_contiguous:
        raise ValueError(
            "value array from the pickle should be a C-contiguous array"
        )

    if value_ndarray.dtype == expected_dtype:
        return value_ndarray

    # Handles different endianness
    if value_ndarray.dtype.str.endswith('f8'):
        return value_ndarray.astype(expected_dtype, casting='equiv')

    raise ValueError(
        "value array from the pickle has an incompatible dtype:\n"
        f"- expected: {expected_dtype}\n"
        f"- got:      {value_ndarray.dtype}"
    )


def _dtype_to_dict(dtype):
    return {name: dt.str for name, (dt, *rest) in dtype.fields.items()}


def _dtype_dict_with_modified_bitness(dtype_dict):
    # field names in Node struct with intp_t types (see sklearn/tree/_tree.pxd)
    indexing_field_names = ["left_child", "right_child", "feature", "n_node_samples"]

    expected_dtype_size = str(struct.calcsize("P"))
    allowed_dtype_size = "8" if expected_dtype_size == "4" else "4"

    allowed_dtype_dict = dtype_dict.copy()
    for name in indexing_field_names:
        allowed_dtype_dict[name] = allowed_dtype_dict[name].replace(
            expected_dtype_size, allowed_dtype_size
        )

    return allowed_dtype_dict


def _all_compatible_dtype_dicts(dtype):
    # The Cython code for decision trees uses platform-specific intp_t
    # typed indexing fields that correspond to either i4 or i8 dtypes for
    # the matching fields in the numpy array depending on the bitness of
    # the platform (32 bit or 64 bit respectively).
    #
    # We need to cast the indexing fields of the NODE_DTYPE-dtyped array at
    # pickle load time to enable cross-bitness deployment scenarios. We
    # typically want to make it possible to run the expensive fit method of
    # a tree estimator on a 64 bit server platform, pickle the estimator
    # for deployment and run the predict method of a low power 32 bit edge
    # platform.
    #
    # A similar thing happens for endianness, the machine where the pickle was
    # saved can have a different endianness than the machine where the pickle
    # is loaded

    dtype_dict = _dtype_to_dict(dtype)
    dtype_dict_with_modified_bitness = _dtype_dict_with_modified_bitness(dtype_dict)
    dtype_dict_with_modified_endianness = _dtype_to_dict(dtype.newbyteorder())
    dtype_dict_with_modified_bitness_and_endianness = _dtype_dict_with_modified_bitness(
        dtype_dict_with_modified_endianness
    )

    return [
        dtype_dict,
        dtype_dict_with_modified_bitness,
        dtype_dict_with_modified_endianness,
        dtype_dict_with_modified_bitness_and_endianness,
    ]


def _check_node_ndarray(node_ndarray, expected_dtype):
    if node_ndarray.ndim != 1:
        raise ValueError(
            "Wrong dimensions for node array from the pickle: "
            f"expected 1, got {node_ndarray.ndim}"
        )

    if not node_ndarray.flags.c_contiguous:
        raise ValueError(
            "node array from the pickle should be a C-contiguous array"
        )

    node_ndarray_dtype = node_ndarray.dtype
    if node_ndarray_dtype == expected_dtype:
        return node_ndarray

    node_ndarray_dtype_dict = _dtype_to_dict(node_ndarray_dtype)
    all_compatible_dtype_dicts = _all_compatible_dtype_dicts(expected_dtype)

    if node_ndarray_dtype_dict not in all_compatible_dtype_dicts:
        raise ValueError(
            "node array from the pickle has an incompatible dtype:\n"
            f"- expected: {expected_dtype}\n"
            f"- got     : {node_ndarray_dtype}"
        )

    return node_ndarray.astype(expected_dtype, casting="same_kind")


# =============================================================================
# Build Pruned Tree
# =============================================================================


cdef class _CCPPruneController:
    """Base class used by build_pruned_tree_ccp and ccp_pruning_path
    to control pruning.
    """
    cdef bint stop_pruning(self, float64_t effective_alpha) noexcept nogil:
        """Return 1 to stop pruning and 0 to continue pruning"""
        return 0

    cdef void save_metrics(self, float64_t effective_alpha,
                           float64_t subtree_impurities) noexcept nogil:
        """Save metrics when pruning"""
        pass

    cdef void after_pruning(self, uint8_t[:] in_subtree) noexcept nogil:
        """Called after pruning"""
        pass


cdef class _AlphaPruner(_CCPPruneController):
    """Use alpha to control when to stop pruning."""
    cdef float64_t ccp_alpha
    cdef intp_t capacity

    def __cinit__(self, float64_t ccp_alpha):
        self.ccp_alpha = ccp_alpha
        self.capacity = 0

    cdef bint stop_pruning(self, float64_t effective_alpha) noexcept nogil:
        # The subtree on the previous iteration has the greatest ccp_alpha
        # less than or equal to self.ccp_alpha
        return self.ccp_alpha < effective_alpha

    cdef void after_pruning(self, uint8_t[:] in_subtree) noexcept nogil:
        """Updates the number of leaves in subtree"""
        for i in range(in_subtree.shape[0]):
            if in_subtree[i]:
                self.capacity += 1


cdef class _PathFinder(_CCPPruneController):
    """Record metrics used to return the cost complexity path."""
    cdef float64_t[:] ccp_alphas
    cdef float64_t[:] impurities
    cdef uint32_t count

    def __cinit__(self, intp_t node_count):
        self.ccp_alphas = np.zeros(shape=(node_count), dtype=np.float64)
        self.impurities = np.zeros(shape=(node_count), dtype=np.float64)
        self.count = 0

    cdef void save_metrics(self,
                           float64_t effective_alpha,
                           float64_t subtree_impurities) noexcept nogil:
        self.ccp_alphas[self.count] = effective_alpha
        self.impurities[self.count] = subtree_impurities
        self.count += 1


cdef struct CostComplexityPruningRecord:
    intp_t node_idx
    intp_t parent

cdef _cost_complexity_prune(uint8_t[:] leaves_in_subtree,  # OUT
                            Tree orig_tree,
                            _CCPPruneController controller):
    """Perform cost complexity pruning.

    This function takes an already grown tree, `orig_tree` and outputs a
    boolean mask `leaves_in_subtree` which are the leaves in the pruned tree.
    During the pruning process, the controller is passed the effective alpha and
    the subtree impurities. Furthermore, the controller signals when to stop
    pruning.

    Parameters
    ----------
    leaves_in_subtree : uint8_t[:]
        Output for leaves of subtree
    orig_tree : Tree
        Original tree
    ccp_controller : _CCPPruneController
        Cost complexity controller
    """

    cdef:
        intp_t i
        intp_t n_nodes = orig_tree.node_count
        # prior probability using weighted samples
        float64_t[:] weighted_n_node_samples = orig_tree.weighted_n_node_samples
        float64_t total_sum_weights = weighted_n_node_samples[0]
        float64_t[:] impurity = orig_tree.impurity
        # weighted impurity of each node
        float64_t[:] r_node = np.empty(shape=n_nodes, dtype=np.float64)

        intp_t[:] child_l = orig_tree.children_left
        intp_t[:] child_r = orig_tree.children_right
        intp_t[:] parent = np.zeros(shape=n_nodes, dtype=np.intp)

        stack[CostComplexityPruningRecord] ccp_stack
        CostComplexityPruningRecord stack_record
        intp_t node_idx
        stack[intp_t] node_indices_stack

        intp_t[:] n_leaves = np.zeros(shape=n_nodes, dtype=np.intp)
        float64_t[:] r_branch = np.zeros(shape=n_nodes, dtype=np.float64)
        float64_t current_r
        intp_t leaf_idx
        intp_t parent_idx

        # candidate nodes that can be pruned
        uint8_t[:] candidate_nodes = np.zeros(shape=n_nodes, dtype=np.uint8)
        # nodes in subtree
        uint8_t[:] in_subtree = np.ones(shape=n_nodes, dtype=np.uint8)
        intp_t pruned_branch_node_idx
        float64_t subtree_alpha
        float64_t effective_alpha
        intp_t n_pruned_leaves
        float64_t r_diff
        float64_t max_float64 = np.finfo(np.float64).max

    # find parent node ids and leaves
    with nogil:

        for i in range(r_node.shape[0]):
            r_node[i] = (
                weighted_n_node_samples[i] * impurity[i] / total_sum_weights)

        # Push the root node
        ccp_stack.push({"node_idx": 0, "parent": _TREE_UNDEFINED})

        while not ccp_stack.empty():
            stack_record = ccp_stack.top()
            ccp_stack.pop()

            node_idx = stack_record.node_idx
            parent[node_idx] = stack_record.parent

            if child_l[node_idx] == _TREE_LEAF:
                # ... and child_r[node_idx] == _TREE_LEAF:
                leaves_in_subtree[node_idx] = 1
            else:
                ccp_stack.push({"node_idx": child_l[node_idx], "parent": node_idx})
                ccp_stack.push({"node_idx": child_r[node_idx], "parent": node_idx})

        # computes number of leaves in all branches and the overall impurity of
        # the branch. The overall impurity is the sum of r_node in its leaves.
        for leaf_idx in range(leaves_in_subtree.shape[0]):
            if not leaves_in_subtree[leaf_idx]:
                continue
            r_branch[leaf_idx] = r_node[leaf_idx]

            # bubble up values to ancestor nodes
            current_r = r_node[leaf_idx]
            while leaf_idx != 0:
                parent_idx = parent[leaf_idx]
                r_branch[parent_idx] += current_r
                n_leaves[parent_idx] += 1
                leaf_idx = parent_idx

        for i in range(leaves_in_subtree.shape[0]):
            candidate_nodes[i] = not leaves_in_subtree[i]

        # save metrics before pruning
        controller.save_metrics(0.0, r_branch[0])

        # while root node is not a leaf
        while candidate_nodes[0]:

            # computes ccp_alpha for subtrees and finds the minimal alpha
            effective_alpha = max_float64
            for i in range(n_nodes):
                if not candidate_nodes[i]:
                    continue
                subtree_alpha = (r_node[i] - r_branch[i]) / (n_leaves[i] - 1)
                if subtree_alpha < effective_alpha:
                    effective_alpha = subtree_alpha
                    pruned_branch_node_idx = i

            if controller.stop_pruning(effective_alpha):
                break

            node_indices_stack.push(pruned_branch_node_idx)

            # descendants of branch are not in subtree
            while not node_indices_stack.empty():
                node_idx = node_indices_stack.top()
                node_indices_stack.pop()

                if not in_subtree[node_idx]:
                    continue  # branch has already been marked for pruning
                candidate_nodes[node_idx] = 0
                leaves_in_subtree[node_idx] = 0
                in_subtree[node_idx] = 0

                if child_l[node_idx] != _TREE_LEAF:
                    # ... and child_r[node_idx] != _TREE_LEAF:
                    node_indices_stack.push(child_l[node_idx])
                    node_indices_stack.push(child_r[node_idx])
            leaves_in_subtree[pruned_branch_node_idx] = 1
            in_subtree[pruned_branch_node_idx] = 1

            # updates number of leaves
            n_pruned_leaves = n_leaves[pruned_branch_node_idx] - 1
            n_leaves[pruned_branch_node_idx] = 0

            # computes the increase in r_branch to bubble up
            r_diff = r_node[pruned_branch_node_idx] - r_branch[pruned_branch_node_idx]
            r_branch[pruned_branch_node_idx] = r_node[pruned_branch_node_idx]

            # bubble up values to ancestors
            node_idx = parent[pruned_branch_node_idx]
            while node_idx != _TREE_UNDEFINED:
                n_leaves[node_idx] -= n_pruned_leaves
                r_branch[node_idx] += r_diff
                node_idx = parent[node_idx]

            controller.save_metrics(effective_alpha, r_branch[0])

        controller.after_pruning(in_subtree)


def _build_pruned_tree_ccp(
    Tree tree,  # OUT
    Tree orig_tree,
    float64_t ccp_alpha
):
    """Build a pruned tree from the original tree using cost complexity
    pruning.

    The values and nodes from the original tree are copied into the pruned
    tree.

    Parameters
    ----------
    tree : Tree
        Location to place the pruned tree
    orig_tree : Tree
        Original tree
    ccp_alpha : positive float64_t
        Complexity parameter. The subtree with the largest cost complexity
        that is smaller than ``ccp_alpha`` will be chosen. By default,
        no pruning is performed.
    """

    cdef:
        intp_t n_nodes = orig_tree.node_count
        uint8_t[:] leaves_in_subtree = np.zeros(
            shape=n_nodes, dtype=np.uint8)

    pruning_controller = _AlphaPruner(ccp_alpha=ccp_alpha)

    _cost_complexity_prune(leaves_in_subtree, orig_tree, pruning_controller)

    _build_pruned_tree(tree, orig_tree, leaves_in_subtree,
                       pruning_controller.capacity)


def ccp_pruning_path(Tree orig_tree):
    """Computes the cost complexity pruning path.

    Parameters
    ----------
    tree : Tree
        Original tree.

    Returns
    -------
    path_info : dict
        Information about pruning path with attributes:

        ccp_alphas : ndarray
            Effective alphas of subtree during pruning.

        impurities : ndarray
            Sum of the impurities of the subtree leaves for the
            corresponding alpha value in ``ccp_alphas``.
    """
    cdef:
        uint8_t[:] leaves_in_subtree = np.zeros(
            shape=orig_tree.node_count, dtype=np.uint8)

    path_finder = _PathFinder(orig_tree.node_count)

    _cost_complexity_prune(leaves_in_subtree, orig_tree, path_finder)

    cdef:
        uint32_t total_items = path_finder.count
        float64_t[:] ccp_alphas = np.empty(shape=total_items, dtype=np.float64)
        float64_t[:] impurities = np.empty(shape=total_items, dtype=np.float64)
        uint32_t count = 0

    while count < total_items:
        ccp_alphas[count] = path_finder.ccp_alphas[count]
        impurities[count] = path_finder.impurities[count]
        count += 1

    return {
        'ccp_alphas': np.asarray(ccp_alphas),
        'impurities': np.asarray(impurities),
    }


cdef struct BuildPrunedRecord:
    intp_t start
    intp_t depth
    intp_t parent
    bint is_left

cdef void _build_pruned_tree(
    Tree tree,  # OUT
    Tree orig_tree,
    const uint8_t[:] leaves_in_subtree,
    intp_t capacity
):
    """Build a pruned tree.

    Build a pruned tree from the original tree by transforming the nodes in
    ``leaves_in_subtree`` into leaves.

    Parameters
    ----------
    tree : Tree
        Location to place the pruned tree
    orig_tree : Tree
        Original tree
    leaves_in_subtree : uint8_t memoryview, shape=(node_count, )
        Boolean mask for leaves to include in subtree
    capacity : intp_t
        Number of nodes to initially allocate in pruned tree
    """
    tree._resize(capacity)

    cdef:
        intp_t orig_node_id
        intp_t new_node_id
        intp_t depth
        intp_t parent
        bint is_left
        bint is_leaf

        # value_stride for original tree and new tree are the same
        intp_t value_stride = orig_tree.value_stride
        intp_t max_depth_seen = -1
        intp_t rc = 0
        Node* node
        float64_t* orig_value_ptr
        float64_t* new_value_ptr

        stack[BuildPrunedRecord] prune_stack
        BuildPrunedRecord stack_record

        SplitRecord split

    with nogil:
        # push root node onto stack
        prune_stack.push({"start": 0, "depth": 0, "parent": _TREE_UNDEFINED, "is_left": 0})

        while not prune_stack.empty():
            stack_record = prune_stack.top()
            prune_stack.pop()

            orig_node_id = stack_record.start
            depth = stack_record.depth
            parent = stack_record.parent
            is_left = stack_record.is_left

            is_leaf = leaves_in_subtree[orig_node_id]
            node = &orig_tree.nodes[orig_node_id]

            # protect against an infinite loop as a runtime error, when leaves_in_subtree
            # are improperly set where a node is not marked as a leaf, but is a node
            # in the original tree. Thus, it violates the assumption that the node
            # is a leaf in the pruned tree, or has a descendant that will be pruned.
            if (not is_leaf and node.left_child == _TREE_LEAF
                    and node.right_child == _TREE_LEAF):
                rc = -2
                break

            # redefine to a SplitRecord to pass into _add_node
            split.feature = node.feature
            split.threshold = node.threshold

            new_node_id = tree._add_node(
                parent, is_left, is_leaf, &split,
                node.impurity, node.n_node_samples,
                node.weighted_n_node_samples, node.missing_go_to_left)

            if new_node_id == INTPTR_MAX:
                rc = -1
                break

            # copy value from original tree to new tree
            orig_value_ptr = orig_tree.value + value_stride * orig_node_id
            new_value_ptr = tree.value + value_stride * new_node_id
            memcpy(new_value_ptr, orig_value_ptr, sizeof(float64_t) * value_stride)

            if not is_leaf:
                # Push right child on stack
                prune_stack.push({"start": node.right_child, "depth": depth + 1,
                                  "parent": new_node_id, "is_left": 0})
                # push left child on stack
                prune_stack.push({"start": node.left_child, "depth": depth + 1,
                                  "parent": new_node_id, "is_left": 1})

            if depth > max_depth_seen:
                max_depth_seen = depth

        if rc >= 0:
            tree.max_depth = max_depth_seen
    if rc == -1:
        raise MemoryError("pruning tree")
    elif rc == -2:
        raise ValueError(
            "Node has reached a leaf in the original tree, but is not "
            "marked as a leaf in the leaves_in_subtree mask."
        )


def _build_pruned_tree_py(Tree tree, Tree orig_tree, const uint8_t[:] leaves_in_subtree):
    """Build a pruned tree.

    Build a pruned tree from the original tree by transforming the nodes in
    ``leaves_in_subtree`` into leaves.

    Parameters
    ----------
    tree : Tree
        Location to place the pruned tree
    orig_tree : Tree
        Original tree
    leaves_in_subtree : uint8_t ndarray, shape=(node_count, )
        Boolean mask for leaves to include in subtree. The array must have
        the same size as the number of nodes in the original tree.
    """
    if leaves_in_subtree.shape[0] != orig_tree.node_count:
        raise ValueError(
            f"The length of leaves_in_subtree {len(leaves_in_subtree)} must be "
            f"equal to the number of nodes in the original tree {orig_tree.node_count}."
        )

    _build_pruned_tree(tree, orig_tree, leaves_in_subtree, orig_tree.node_count)<|MERGE_RESOLUTION|>--- conflicted
+++ resolved
@@ -453,16 +453,6 @@
         X, y, sample_weight = self._check_input(X, y, sample_weight)
 
         cdef Splitter splitter = self.splitter
-<<<<<<< HEAD
-=======
-        cdef intp_t max_depth = self.max_depth
-        cdef intp_t min_samples_leaf = self.min_samples_leaf
-        cdef float64_t min_weight_leaf = self.min_weight_leaf
-        cdef intp_t min_samples_split = self.min_samples_split
-        cdef float64_t min_impurity_decrease = self.min_impurity_decrease
-
-        cdef uint8_t store_leaf_values = self.store_leaf_values
->>>>>>> bd1dd044
         cdef cnp.ndarray initial_roots = self.initial_roots
 
         cdef BuildEnv e
