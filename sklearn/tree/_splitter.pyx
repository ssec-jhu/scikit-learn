# cython: language_level=3
# cython: boundscheck=False, wraparound=False, initializedcheck=False, cdivision=True

# Authors: Gilles Louppe <g.louppe@gmail.com>
#          Peter Prettenhofer <peter.prettenhofer@gmail.com>
#          Brian Holt <bdholt1@gmail.com>
#          Noel Dawe <noel@dawe.me>
#          Satrajit Gosh <satrajit.ghosh@gmail.com>
#          Lars Buitinck
#          Arnaud Joly <arnaud.v.joly@gmail.com>
#          Joel Nothman <joel.nothman@gmail.com>
#          Fares Hedayati <fares.hedayati@gmail.com>
#          Jacob Schreiber <jmschreiber91@gmail.com>
#          Adam Li <adam2392@gmail.com>
#          Jong Shin <jshinm@gmail.com>
#

# License: BSD 3 clause

from cython cimport final
from libc.math cimport isnan
from libc.stdint cimport uintptr_t
from libc.stdlib cimport qsort, free
from libc.string cimport memcpy

from ._criterion cimport Criterion
from ._utils cimport log
from ._utils cimport rand_int
from ._utils cimport rand_uniform
from ._utils cimport RAND_R_MAX
from ..utils._typedefs cimport int8_t

import numpy as np
from scipy.sparse import issparse


cdef float64_t INFINITY = np.inf

# Mitigate precision differences between 32 bit and 64 bit
cdef float32_t FEATURE_THRESHOLD = 1e-7

# Constant to switch between algorithm non zero value extract algorithm
# in SparsePartitioner
cdef float32_t EXTRACT_NNZ_SWITCH = 0.1


cdef bint min_sample_leaf_condition(
    Splitter splitter,
    SplitRecord* current_split,
    intp_t n_missing,
    bint missing_go_to_left,
    float64_t lower_bound,
    float64_t upper_bound,
    SplitConditionParameters split_condition_parameters
) noexcept nogil:
    cdef intp_t min_samples_leaf = splitter.min_samples_leaf
    cdef intp_t end_non_missing = splitter.end - n_missing
    cdef intp_t n_left, n_right

    if missing_go_to_left:
        n_left = current_split.pos - splitter.start + n_missing
        n_right = end_non_missing - current_split.pos
    else:
        n_left = current_split.pos - splitter.start
        n_right = end_non_missing - current_split.pos + n_missing

    # Reject if min_samples_leaf is not guaranteed
    if n_left < min_samples_leaf or n_right < min_samples_leaf:
        return False

    return True

cdef class MinSamplesLeafCondition(SplitCondition):
    def __cinit__(self):
        self.t.f = min_sample_leaf_condition
        self.t.p = NULL # min_samples is stored in splitter, which is already passed to f

cdef bint min_weight_leaf_condition(
    Splitter splitter,
    SplitRecord* current_split,
    intp_t n_missing,
    bint missing_go_to_left,
    float64_t lower_bound,
    float64_t upper_bound,
    SplitConditionParameters split_condition_parameters
) noexcept nogil:
    cdef float64_t min_weight_leaf = splitter.min_weight_leaf

    # Reject if min_weight_leaf is not satisfied
    if ((splitter.criterion.weighted_n_left < min_weight_leaf) or
            (splitter.criterion.weighted_n_right < min_weight_leaf)):
        return False

    return True

cdef class MinWeightLeafCondition(SplitCondition):
    def __cinit__(self):
        self.t.f = min_weight_leaf_condition
        self.t.p = NULL # min_weight_leaf is stored in splitter, which is already passed to f

cdef bint monotonic_constraint_condition(
    Splitter splitter,
    SplitRecord* current_split,
    intp_t n_missing,
    bint missing_go_to_left,
    float64_t lower_bound,
    float64_t upper_bound,
    SplitConditionParameters split_condition_parameters
) noexcept nogil:
    if (
        splitter.with_monotonic_cst and
        splitter.monotonic_cst[current_split.feature] != 0 and
        not splitter.criterion.check_monotonicity(
            splitter.monotonic_cst[current_split.feature],
            lower_bound,
            upper_bound,
        )
    ):
        return False
    
    return True

cdef class MonotonicConstraintCondition(SplitCondition):
    def __cinit__(self):
        self.t.f = monotonic_constraint_condition
        self.t.p = NULL

# cdef struct HasDataParameters:
#     int min_samples

# cdef bint has_data_condition(
#     Splitter splitter,
#     SplitRecord* current_split,
#     intp_t n_missing,
#     bint missing_go_to_left,
#     float64_t lower_bound,
#     float64_t upper_bound,
#     SplitConditionParameters split_condition_parameters
# ) noexcept nogil:
#     cdef HasDataParameters* p = <HasDataParameters*>split_condition_parameters
#     return splitter.n_samples >= p.min_samples

# cdef class HasDataCondition(SplitCondition):
#     def __cinit__(self, int min_samples):
#         self.t.f = has_data_condition
#         self.t.p = malloc(sizeof(HasDataParameters))
#         (<HasDataParameters*>self.t.p).min_samples = min_samples
    
#     def __dealloc__(self):
#         if self.t.p is not NULL:
#             free(self.t.p)
        
#         super.__dealloc__(self)

# cdef struct AlphaRegularityParameters:
#     float64_t alpha

# cdef bint alpha_regularity_condition(
#     Splitter splitter,
#     SplitRecord* current_split,
#     intp_t n_missing,
#     bint missing_go_to_left,
#     float64_t lower_bound,
#     float64_t upper_bound,
#     SplitConditionParameters split_condition_parameters
# ) noexcept nogil:
#     cdef AlphaRegularityParameters* p = <AlphaRegularityParameters*>split_condition_parameters

#     return True

# cdef class AlphaRegularityCondition(SplitCondition):
#     def __cinit__(self, float64_t alpha):
#         self.t.f = alpha_regularity_condition
#         self.t.p = malloc(sizeof(AlphaRegularityParameters))
#         (<AlphaRegularityParameters*>self.t.p).alpha = alpha
    
#     def __dealloc__(self):
#         if self.t.p is not NULL:
#             free(self.t.p)
        
#         super.__dealloc__(self)


# from ._tree cimport Tree
# cdef class FooTree(Tree):
#     cdef Splitter splitter

#     def __init__(self):
#         self.splitter = Splitter(
#             presplit_conditions = [HasDataCondition(10)],
#             postsplit_conditions = [AlphaRegularityCondition(0.1)],
#         )


cdef inline void _init_split(SplitRecord* self, intp_t start_pos) noexcept nogil:
    self.impurity_left = INFINITY
    self.impurity_right = INFINITY
    self.pos = start_pos
    self.feature = 0
    self.threshold = 0.
    self.improvement = -INFINITY
    self.missing_go_to_left = False
    self.n_missing = 0

cdef class BaseSplitter:
    """This is an abstract interface for splitters.

    For example, a tree model could be either supervisedly, or unsupervisedly computing splits on samples of
    covariates, labels, or both. Although scikit-learn currently only contains
    supervised tree methods, this class enables 3rd party packages to leverage
    scikit-learn's Cython code for splitting.

    A splitter is usually used in conjunction with a criterion class, which explicitly handles
    computing the criteria, which we split on. The setting of that criterion class is handled
    by downstream classes.

    The downstream classes _must_ implement methods to compute the split in a node.
    """

    def __getstate__(self):
        return {}

    def __setstate__(self, d):
        pass

    cdef int node_reset(
        self,
        intp_t start,
        intp_t end,
        float64_t* weighted_n_node_samples
    ) except -1 nogil:
        """Reset splitter on node samples[start:end].

        Returns -1 in case of failure to allocate memory (and raise MemoryError)
        or 0 otherwise.

        Parameters
        ----------
        start : intp_t
            The index of the first sample to consider
        end : intp_t
            The index of the last sample to consider
        weighted_n_node_samples : ndarray, dtype=float64_t pointer
            The total weight of those samples
        """
        pass

    cdef int node_split(
        self,
        ParentInfo* parent,
        SplitRecord* split,
    ) except -1 nogil:
        """Find the best split on node samples[start:end].

        This is a placeholder method. The majority of computation will be done
        here.

        It should return -1 upon errors.

        Parameters
        ----------
        impurity : float64_t
            The impurity of the current node.
        split : SplitRecord pointer
            A pointer to a memory-allocated SplitRecord object which will be filled with the
            split chosen.
        lower_bound : float64_t
            The lower bound of the monotonic constraint if used.
        upper_bound : float64_t
            The upper bound of the monotonic constraint if used.
        """
        pass

    cdef void node_value(self, float64_t* dest) noexcept nogil:
        """Copy the value of node samples[start:end] into dest."""
        pass

    cdef float64_t node_impurity(self) noexcept nogil:
        """Return the impurity of the current node."""
        pass

    cdef intp_t pointer_size(self) noexcept nogil:
        """Size of the pointer for split records.

        Overriding this function allows one to use different subclasses of
        `SplitRecord`.
        """
        return sizeof(SplitRecord)

cdef class Splitter(BaseSplitter):
    """Abstract interface for supervised splitters."""

    def __cinit__(
        self,
        Criterion criterion,
        intp_t max_features,
        intp_t min_samples_leaf,
        float64_t min_weight_leaf,
        object random_state,
<<<<<<< HEAD
        const cnp.int8_t[:] monotonic_cst,
        SplitCondition[:] presplit_conditions = None,
        SplitCondition[:] postsplit_conditions = None,
=======
        const int8_t[:] monotonic_cst,
>>>>>>> 775f0b7d
        *argv
    ):
        """
        Parameters
        ----------
        criterion : Criterion
            The criterion to measure the quality of a split.

        max_features : intp_t
            The maximal number of randomly selected features which can be
            considered for a split.

        min_samples_leaf : intp_t
            The minimal number of samples each leaf can have, where splits
            which would result in having less samples in a leaf are not
            considered.

        min_weight_leaf : float64_t
            The minimal weight each leaf can have, where the weight is the sum
            of the weights of each sample in it.

        random_state : object
            The user inputted random state to be used for pseudo-randomness

        monotonic_cst : const int8_t[:]
            Monotonicity constraints

        """
        self.criterion = criterion

        self.n_samples = 0
        self.n_features = 0

        self.max_features = max_features
        self.min_samples_leaf = min_samples_leaf
        self.min_weight_leaf = min_weight_leaf
        self.random_state = random_state
        self.monotonic_cst = monotonic_cst
        self.with_monotonic_cst = monotonic_cst is not None

        self._presplit_conditions = presplit_conditions
        self._postsplit_conditions = postsplit_conditions

        self._presplit_conditions.append(MinSamplesLeafCondition())
        self._postsplit_conditions.append(MinWeightLeafCondition())

        if self.with_monotonic_cst:
            self._presplit_conditions.append(MonotonicConstraintCondition())
            self._postsplit_conditions.append(MonotonicConstraintCondition())
        
        self.presplit_conditions.resize(len(self._presplit_conditions))
        self.postsplit_conditions.resize(len(self._postsplit_conditions))

        for i in range(len(self._presplit_conditions)):
            self.presplit_conditions[i].f = <SplitConditionFunction><uintptr_t>self._presplit_conditions[i].t.f
            self.presplit_conditions[i].p = <SplitConditionParameters><uintptr_t>self._presplit_conditions[i].t.p
        
        for i in range(len(self._postsplit_conditions)):
            self.postsplit_conditions[i].f = <SplitConditionFunction><uintptr_t>self._postsplit_conditions[i].t.f
            self.postsplit_conditions[i].p = <SplitConditionParameters><uintptr_t>self._postsplit_conditions[i].t.p
        
        # self.min_samples_leaf_condition = MinSamplesLeafCondition()
        # self.min_weight_leaf_condition = MinWeightLeafCondition()

        # self.presplit_conditions.resize(
        #     (len(presplit_conditions) if presplit_conditions is not None else 0)
        #     + (2 if self.with_monotonic_cst else 1)
        # )
        # self.postsplit_conditions.resize(
        #     (len(postsplit_conditions) if postsplit_conditions is not None else 0)
        #     + (2 if self.with_monotonic_cst else 1)
        # )

        # offset = 0
        # self.presplit_conditions[offset] = self.min_samples_leaf_condition.t
        # self.postsplit_conditions[offset] = self.min_weight_leaf_condition.t
        # offset += 1

        # if(self.with_monotonic_cst):
        #     self.monotonic_constraint_condition = MonotonicConstraintCondition()
        #     # self.presplit_conditions.push_back((<SplitCondition>self.monotonic_constraint_condition).t)
        #     # self.postsplit_conditions.push_back((<SplitCondition>self.monotonic_constraint_condition).t)
        #     self.presplit_conditions[offset] = self.monotonic_constraint_condition.t
        #     self.postsplit_conditions[offset] = self.monotonic_constraint_condition.t
        #     offset += 1

        # # self.presplit_conditions.push_back((<SplitCondition>self.min_samples_leaf_condition).t)
        # if presplit_conditions is not None:
        #     # for condition in presplit_conditions:
        #     #    self.presplit_conditions.push_back((<SplitCondition>condition).t)
        #     for i in range(len(presplit_conditions)):
        #         self.presplit_conditions[i + offset] = presplit_conditions[i].t
        
        # # self.postsplit_conditions.push_back((<SplitCondition>self.min_weight_leaf_condition).t)
        # if postsplit_conditions is not None:
        #     # for condition in postsplit_conditions:
        #     #     self.postsplit_conditions.push_back((<SplitCondition>condition).t)
        #     for i in range(len(postsplit_conditions)):
        #         self.postsplit_conditions[i + offset] = postsplit_conditions[i].t


    def __reduce__(self):
        return (type(self), (self.criterion,
                             self.max_features,
                             self.min_samples_leaf,
                             self.min_weight_leaf,
                             self.random_state,
                             self.monotonic_cst.base if self.monotonic_cst is not None else None), self.__getstate__())

    cdef int init(
        self,
        object X,
        const float64_t[:, ::1] y,
        const float64_t[:] sample_weight,
        const unsigned char[::1] missing_values_in_feature_mask,
    ) except -1:
        """Initialize the splitter.

        Take in the input data X, the target Y, and optional sample weights.

        Returns -1 in case of failure to allocate memory (and raise MemoryError)
        or 0 otherwise.

        Parameters
        ----------
        X : object
            This contains the inputs. Usually it is a 2d numpy array.

        y : ndarray, dtype=float64_t
            This is the vector of targets, or true labels, for the samples represented
            as a Cython memoryview.

        sample_weight : ndarray, dtype=float64_t
            The weights of the samples, where higher weighted samples are fit
            closer than lower weight samples. If not provided, all samples
            are assumed to have uniform weight. This is represented
            as a Cython memoryview.

        has_missing : bool
            At least one missing values is in X.
        """
        self.rand_r_state = self.random_state.randint(0, RAND_R_MAX)
        cdef intp_t n_samples = X.shape[0]

        # Create a new array which will be used to store nonzero
        # samples from the feature of interest
        self.samples = np.empty(n_samples, dtype=np.intp)
        cdef intp_t[::1] samples = self.samples

        cdef intp_t i, j
        cdef float64_t weighted_n_samples = 0.0
        j = 0

        for i in range(n_samples):
            # Only work with positively weighted samples
            if sample_weight is None or sample_weight[i] != 0.0:
                samples[j] = i
                j += 1

            if sample_weight is not None:
                weighted_n_samples += sample_weight[i]
            else:
                weighted_n_samples += 1.0

        # Number of samples is number of positively weighted samples
        self.n_samples = j
        self.weighted_n_samples = weighted_n_samples

        cdef intp_t n_features = X.shape[1]
        self.features = np.arange(n_features, dtype=np.intp)
        self.n_features = n_features

        self.feature_values = np.empty(n_samples, dtype=np.float32)
        self.constant_features = np.empty(n_features, dtype=np.intp)

        self.y = y

        self.sample_weight = sample_weight

        self.criterion.init(
            self.y,
            self.sample_weight,
            self.weighted_n_samples,
            self.samples
        )

        self.criterion.set_sample_pointers(
            self.start,
            self.end
        )
        if missing_values_in_feature_mask is not None:
            self.criterion.init_sum_missing()

        return 0

    cdef int node_reset(
        self,
        intp_t start,
        intp_t end,
        float64_t* weighted_n_node_samples
    ) except -1 nogil:
        """Reset splitter on node samples[start:end].

        Returns -1 in case of failure to allocate memory (and raise MemoryError)
        or 0 otherwise.

        Parameters
        ----------
        start : intp_t
            The index of the first sample to consider
        end : intp_t
            The index of the last sample to consider
        weighted_n_node_samples : ndarray, dtype=float64_t pointer
            The total weight of those samples
        """

        self.start = start
        self.end = end

        self.criterion.set_sample_pointers(start, end)

        weighted_n_node_samples[0] = self.criterion.weighted_n_node_samples
        return 0

    cdef int node_split(
        self,
        ParentInfo* parent_record,
        SplitRecord* split,
    ) except -1 nogil:

        """Find the best split on node samples[start:end].

        This is a placeholder method. The majority of computation will be done
        here.

        It should return -1 upon errors.
        """

        pass

    cdef void node_value(self, float64_t* dest) noexcept nogil:
        """Copy the value of node samples[start:end] into dest."""

        self.criterion.node_value(dest)

    cdef inline void clip_node_value(self, float64_t* dest, float64_t lower_bound, float64_t upper_bound) noexcept nogil:
        """Clip the value in dest between lower_bound and upper_bound for monotonic constraints."""

        self.criterion.clip_node_value(dest, lower_bound, upper_bound)

    cdef void node_samples(self, vector[vector[float64_t]]& dest) noexcept nogil:
        """Copy the samples[start:end] into dest."""
        self.criterion.node_samples(dest)

    cdef float64_t node_impurity(self) noexcept nogil:
        """Return the impurity of the current node."""

        return self.criterion.node_impurity()

    cdef inline bint check_presplit_conditions(
        self,
        SplitRecord* current_split,
        intp_t n_missing,
        bint missing_go_to_left,
    ) noexcept nogil:
        """Check stopping conditions pre-split.

        This is typically a metric that is cheaply computed given the
        current proposed split, which is stored as a the `current_split`
        argument.
        """
        cdef intp_t min_samples_leaf = self.min_samples_leaf
        cdef intp_t end_non_missing = self.end - n_missing
        cdef intp_t n_left, n_right

        if missing_go_to_left:
            n_left = current_split.pos - self.start + n_missing
            n_right = end_non_missing - current_split.pos
        else:
            n_left = current_split.pos - self.start
            n_right = end_non_missing - current_split.pos + n_missing

        # Reject if min_samples_leaf is not guaranteed
        if n_left < min_samples_leaf or n_right < min_samples_leaf:
            return 1

        return 0

    cdef inline bint check_postsplit_conditions(
        self
    ) noexcept nogil:
        """Check stopping conditions after evaluating the split.

        This takes some metric that is stored in the Criterion
        object and checks against internal stop metrics.
        """
        cdef float64_t min_weight_leaf = self.min_weight_leaf

        # Reject if min_weight_leaf is not satisfied
        if ((self.criterion.weighted_n_left < min_weight_leaf) or
                (self.criterion.weighted_n_right < min_weight_leaf)):
            return 1

        return 0


cdef inline void shift_missing_values_to_left_if_required(
    SplitRecord* best,
    intp_t[::1] samples,
    intp_t end,
) noexcept nogil:
    """Shift missing value sample indices to the left of the split if required.

    Note: this should always be called at the very end because it will
    move samples around, thereby affecting the criterion.
    This affects the computation of the children impurity, which affects
    the computation of the next node.
    """
    cdef intp_t i, p, current_end
    # The partitioner partitions the data such that the missing values are in
    # samples[-n_missing:] for the criterion to consume. If the missing values
    # are going to the right node, then the missing values are already in the
    # correct position. If the missing values go left, then we move the missing
    # values to samples[best.pos:best.pos+n_missing] and update `best.pos`.
    if best.n_missing > 0 and best.missing_go_to_left:
        for p in range(best.n_missing):
            i = best.pos + p
            current_end = end - 1 - p
            samples[i], samples[current_end] = samples[current_end], samples[i]
        best.pos += best.n_missing


# Introduce a fused-class to make it possible to share the split implementation
# between the dense and sparse cases in the node_split_best and node_split_random
# functions. The alternative would have been to use inheritance-based polymorphism
# but it would have resulted in a ~10% overall tree fitting performance
# degradation caused by the overhead frequent virtual method lookups.
ctypedef fused Partitioner:
    DensePartitioner
    SparsePartitioner

cdef inline intp_t node_split_best(
    Splitter splitter,
    Partitioner partitioner,
    Criterion criterion,
    SplitRecord* split,
    ParentInfo* parent_record,
    bint with_monotonic_cst,
    const int8_t[:] monotonic_cst,
) except -1 nogil:
    """Find the best split on node samples[start:end]

    Returns -1 in case of failure to allocate memory (and raise MemoryError)
    or 0 otherwise.
    """
    # Find the best split
    cdef intp_t start = splitter.start
    cdef intp_t end = splitter.end
    cdef intp_t end_non_missing
    cdef intp_t n_missing = 0
    cdef bint has_missing = 0
    cdef intp_t n_searches
    cdef intp_t n_left, n_right
    cdef bint missing_go_to_left

    cdef intp_t[::1] samples = splitter.samples
    cdef intp_t[::1] features = splitter.features
    cdef intp_t[::1] constant_features = splitter.constant_features
    cdef intp_t n_features = splitter.n_features

    cdef float32_t[::1] feature_values = splitter.feature_values
    cdef intp_t max_features = splitter.max_features
    cdef intp_t min_samples_leaf = splitter.min_samples_leaf
    cdef float64_t min_weight_leaf = splitter.min_weight_leaf
    cdef uint32_t* random_state = &splitter.rand_r_state

    cdef SplitRecord best_split, current_split
    cdef float64_t current_proxy_improvement = -INFINITY
    cdef float64_t best_proxy_improvement = -INFINITY

    cdef float64_t impurity = parent_record.impurity
    cdef float64_t lower_bound = parent_record.lower_bound
    cdef float64_t upper_bound = parent_record.upper_bound

    cdef intp_t f_i = n_features
    cdef intp_t f_j
    cdef intp_t p
    cdef intp_t p_prev

    cdef intp_t n_visited_features = 0
    # Number of features discovered to be constant during the split search
    cdef intp_t n_found_constants = 0
    # Number of features known to be constant and drawn without replacement
    cdef intp_t n_drawn_constants = 0
    cdef intp_t n_known_constants = parent_record.n_constant_features
    # n_total_constants = n_known_constants + n_found_constants
    cdef intp_t n_total_constants = n_known_constants

    cdef bint conditions_hold = True

    _init_split(&best_split, end)

    partitioner.init_node_split(start, end)

    # Sample up to max_features without replacement using a
    # Fisher-Yates-based algorithm (using the local variables `f_i` and
    # `f_j` to compute a permutation of the `features` array).
    #
    # Skip the CPU intensive evaluation of the impurity criterion for
    # features that were already detected as constant (hence not suitable
    # for good splitting) by ancestor nodes and save the information on
    # newly discovered constant features to spare computation on descendant
    # nodes.
    while (f_i > n_total_constants and  # Stop early if remaining features
                                        # are constant
            (n_visited_features < max_features or
             # At least one drawn features must be non constant
             n_visited_features <= n_found_constants + n_drawn_constants)):

        n_visited_features += 1

        # Loop invariant: elements of features in
        # - [:n_drawn_constant[ holds drawn and known constant features;
        # - [n_drawn_constant:n_known_constant[ holds known constant
        #   features that haven't been drawn yet;
        # - [n_known_constant:n_total_constant[ holds newly found constant
        #   features;
        # - [n_total_constant:f_i[ holds features that haven't been drawn
        #   yet and aren't constant apriori.
        # - [f_i:n_features[ holds features that have been drawn
        #   and aren't constant.

        # Draw a feature at random
        f_j = rand_int(n_drawn_constants, f_i - n_found_constants,
                       random_state)

        if f_j < n_known_constants:
            # f_j in the interval [n_drawn_constants, n_known_constants[
            features[n_drawn_constants], features[f_j] = features[f_j], features[n_drawn_constants]

            n_drawn_constants += 1
            continue

        # f_j in the interval [n_known_constants, f_i - n_found_constants[
        f_j += n_found_constants
        # f_j in the interval [n_total_constants, f_i[
        current_split.feature = features[f_j]
        partitioner.sort_samples_and_feature_values(current_split.feature)
        n_missing = partitioner.n_missing
        end_non_missing = end - n_missing

        if (
            # All values for this feature are missing, or
            end_non_missing == start or
            # This feature is considered constant (max - min <= FEATURE_THRESHOLD)
            feature_values[end_non_missing - 1] <= feature_values[start] + FEATURE_THRESHOLD
        ):
            # We consider this feature constant in this case.
            # Since finding a split among constant feature is not valuable,
            # we do not consider this feature for splitting.
            features[f_j], features[n_total_constants] = features[n_total_constants], features[f_j]

            n_found_constants += 1
            n_total_constants += 1
            continue

        f_i -= 1
        features[f_i], features[f_j] = features[f_j], features[f_i]
        has_missing = n_missing != 0
        criterion.init_missing(n_missing)  # initialize even when n_missing == 0

        # Evaluate all splits
        # If there are missing values, then we search twice for the most optimal split.
        # The first search will have all the missing values going to the right node.
        # The second search will have all the missing values going to the left node.
        # If there are no missing values, then we search only once for the most
        # optimal split.
        n_searches = 2 if has_missing else 1

        for i in range(n_searches):
            missing_go_to_left = i == 1
            criterion.missing_go_to_left = missing_go_to_left
            criterion.reset()

            p = start

            while p < end_non_missing:
                partitioner.next_p(&p_prev, &p)

                if p >= end_non_missing:
                    continue

                current_split.pos = p

                # # Reject if monotonicity constraints are not satisfied
                # if (
                #     with_monotonic_cst and
                #     monotonic_cst[current_split.feature] != 0 and
                #     not criterion.check_monotonicity(
                #         monotonic_cst[current_split.feature],
                #         lower_bound,
                #         upper_bound,
                #     )
                # ):
                #     continue

                # # Reject if min_samples_leaf is not guaranteed
                # if missing_go_to_left:
                #     n_left = current_split.pos - splitter.start + n_missing
                #     n_right = end_non_missing - current_split.pos
                # else:
                #     n_left = current_split.pos - splitter.start
                #     n_right = end_non_missing - current_split.pos + n_missing

                conditions_hold = True
                for condition in splitter.presplit_conditions:
                    if not condition.f(
                        splitter, &current_split, n_missing, missing_go_to_left,
                        lower_bound, upper_bound, condition.p
                    ):
                        conditions_hold = False
                        break
                
                if not conditions_hold:
                    continue

                # if splitter.check_presplit_conditions(&current_split, n_missing, missing_go_to_left) == 1:
                #     continue
                
                criterion.update(current_split.pos)

                # # Reject if monotonicity constraints are not satisfied
                # if (
                #     with_monotonic_cst and
                #     monotonic_cst[current_split.feature] != 0 and
                #     not criterion.check_monotonicity(
                #         monotonic_cst[current_split.feature],
                #         lower_bound,
                #         upper_bound,
                #     )
                # ):
                #     continue

                conditions_hold = True
                for condition in splitter.postsplit_conditions:
                    if not condition.f(
                        splitter, &current_split, n_missing, missing_go_to_left,
                        lower_bound, upper_bound, condition.p
                    ):
                        conditions_hold = False
                        break
                
                if not conditions_hold:
                    continue
                
                # # Reject if min_weight_leaf is not satisfied
                # if splitter.check_postsplit_conditions() == 1:
                #     continue
                
                current_proxy_improvement = criterion.proxy_impurity_improvement()

                if current_proxy_improvement > best_proxy_improvement:
                    best_proxy_improvement = current_proxy_improvement
                    # sum of halves is used to avoid infinite value
                    current_split.threshold = (
                        feature_values[p_prev] / 2.0 + feature_values[p] / 2.0
                    )

                    if (
                        current_split.threshold == feature_values[p] or
                        current_split.threshold == INFINITY or
                        current_split.threshold == -INFINITY
                    ):
                        current_split.threshold = feature_values[p_prev]

                    current_split.n_missing = n_missing
                    if n_missing == 0:
                        current_split.missing_go_to_left = n_left > n_right
                    else:
                        current_split.missing_go_to_left = missing_go_to_left

                    best_split = current_split  # copy

        # Evaluate when there are missing values and all missing values goes
        # to the right node and non-missing values goes to the left node.
        if has_missing:
            n_left, n_right = end - start - n_missing, n_missing
            p = end - n_missing
            missing_go_to_left = 0

            if not (n_left < min_samples_leaf or n_right < min_samples_leaf):
                criterion.missing_go_to_left = missing_go_to_left
                criterion.update(p)

                if not ((criterion.weighted_n_left < min_weight_leaf) or
                        (criterion.weighted_n_right < min_weight_leaf)):
                    current_proxy_improvement = criterion.proxy_impurity_improvement()

                    if current_proxy_improvement > best_proxy_improvement:
                        best_proxy_improvement = current_proxy_improvement
                        current_split.threshold = INFINITY
                        current_split.missing_go_to_left = missing_go_to_left
                        current_split.n_missing = n_missing
                        current_split.pos = p
                        best_split = current_split

    # Reorganize into samples[start:best_split.pos] + samples[best_split.pos:end]
    if best_split.pos < end:
        partitioner.partition_samples_final(
            best_split.pos,
            best_split.threshold,
            best_split.feature,
            best_split.n_missing
        )
        criterion.init_missing(best_split.n_missing)
        criterion.missing_go_to_left = best_split.missing_go_to_left

        criterion.reset()
        criterion.update(best_split.pos)
        criterion.children_impurity(
            &best_split.impurity_left, &best_split.impurity_right
        )
        best_split.improvement = criterion.impurity_improvement(
            impurity,
            best_split.impurity_left,
            best_split.impurity_right
        )

        shift_missing_values_to_left_if_required(&best_split, samples, end)

    # Respect invariant for constant features: the original order of
    # element in features[:n_known_constants] must be preserved for sibling
    # and child nodes
    memcpy(&features[0], &constant_features[0], sizeof(intp_t) * n_known_constants)

    # Copy newly found constant features
    memcpy(&constant_features[n_known_constants],
           &features[n_known_constants],
           sizeof(intp_t) * n_found_constants)

    # Return values
    parent_record.n_constant_features = n_total_constants
    split[0] = best_split
    return 0


# Sort n-element arrays pointed to by feature_values and samples, simultaneously,
# by the values in feature_values. Algorithm: Introsort (Musser, SP&E, 1997).
cdef inline void sort(float32_t* feature_values, intp_t* samples, intp_t n) noexcept nogil:
    if n == 0:
        return
    cdef intp_t maxd = 2 * <intp_t>log(n)
    introsort(feature_values, samples, n, maxd)


cdef inline void swap(float32_t* feature_values, intp_t* samples,
                      intp_t i, intp_t j) noexcept nogil:
    # Helper for sort
    feature_values[i], feature_values[j] = feature_values[j], feature_values[i]
    samples[i], samples[j] = samples[j], samples[i]


cdef inline float32_t median3(float32_t* feature_values, intp_t n) noexcept nogil:
    # Median of three pivot selection, after Bentley and McIlroy (1993).
    # Engineering a sort function. SP&E. Requires 8/3 comparisons on average.
    cdef float32_t a = feature_values[0], b = feature_values[n / 2], c = feature_values[n - 1]
    if a < b:
        if b < c:
            return b
        elif a < c:
            return c
        else:
            return a
    elif b < c:
        if a < c:
            return a
        else:
            return c
    else:
        return b


# Introsort with median of 3 pivot selection and 3-way partition function
# (robust to repeated elements, e.g. lots of zero features).
cdef void introsort(float32_t* feature_values, intp_t *samples,
                    intp_t n, intp_t maxd) noexcept nogil:
    cdef float32_t pivot
    cdef intp_t i, l, r

    while n > 1:
        if maxd <= 0:   # max depth limit exceeded ("gone quadratic")
            heapsort(feature_values, samples, n)
            return
        maxd -= 1

        pivot = median3(feature_values, n)

        # Three-way partition.
        i = l = 0
        r = n
        while i < r:
            if feature_values[i] < pivot:
                swap(feature_values, samples, i, l)
                i += 1
                l += 1
            elif feature_values[i] > pivot:
                r -= 1
                swap(feature_values, samples, i, r)
            else:
                i += 1

        introsort(feature_values, samples, l, maxd)
        feature_values += r
        samples += r
        n -= r


cdef inline void sift_down(float32_t* feature_values, intp_t* samples,
                           intp_t start, intp_t end) noexcept nogil:
    # Restore heap order in feature_values[start:end] by moving the max element to start.
    cdef intp_t child, maxind, root

    root = start
    while True:
        child = root * 2 + 1

        # find max of root, left child, right child
        maxind = root
        if child < end and feature_values[maxind] < feature_values[child]:
            maxind = child
        if child + 1 < end and feature_values[maxind] < feature_values[child + 1]:
            maxind = child + 1

        if maxind == root:
            break
        else:
            swap(feature_values, samples, root, maxind)
            root = maxind


cdef void heapsort(float32_t* feature_values, intp_t* samples, intp_t n) noexcept nogil:
    cdef intp_t start, end

    # heapify
    start = (n - 2) / 2
    end = n
    while True:
        sift_down(feature_values, samples, start, end)
        if start == 0:
            break
        start -= 1

    # sort by shrinking the heap, putting the max element immediately after it
    end = n - 1
    while end > 0:
        swap(feature_values, samples, 0, end)
        sift_down(feature_values, samples, 0, end)
        end = end - 1

cdef inline int node_split_random(
    Splitter splitter,
    Partitioner partitioner,
    Criterion criterion,
    SplitRecord* split,
    ParentInfo* parent_record,
    bint with_monotonic_cst,
    const int8_t[:] monotonic_cst,
) except -1 nogil:
    """Find the best random split on node samples[start:end]

    Returns -1 in case of failure to allocate memory (and raise MemoryError)
    or 0 otherwise.
    """
    # Draw random splits and pick the best
    cdef intp_t start = splitter.start
    cdef intp_t end = splitter.end

    cdef intp_t[::1] features = splitter.features
    cdef intp_t[::1] constant_features = splitter.constant_features
    cdef intp_t n_features = splitter.n_features

    cdef intp_t max_features = splitter.max_features
    cdef uint32_t* random_state = &splitter.rand_r_state

    cdef SplitRecord best_split, current_split
    cdef float64_t current_proxy_improvement = - INFINITY
    cdef float64_t best_proxy_improvement = - INFINITY

    cdef float64_t impurity = parent_record.impurity
    cdef float64_t lower_bound = parent_record.lower_bound
    cdef float64_t upper_bound = parent_record.upper_bound

    cdef intp_t f_i = n_features
    cdef intp_t f_j
    # Number of features discovered to be constant during the split search
    cdef intp_t n_found_constants = 0
    # Number of features known to be constant and drawn without replacement
    cdef intp_t n_drawn_constants = 0
    cdef intp_t n_known_constants = parent_record.n_constant_features
    # n_total_constants = n_known_constants + n_found_constants
    cdef intp_t n_total_constants = n_known_constants
    cdef intp_t n_visited_features = 0
    cdef float32_t min_feature_value
    cdef float32_t max_feature_value

    _init_split(&best_split, end)

    partitioner.init_node_split(start, end)

    # Sample up to max_features without replacement using a
    # Fisher-Yates-based algorithm (using the local variables `f_i` and
    # `f_j` to compute a permutation of the `features` array).
    #
    # Skip the CPU intensive evaluation of the impurity criterion for
    # features that were already detected as constant (hence not suitable
    # for good splitting) by ancestor nodes and save the information on
    # newly discovered constant features to spare computation on descendant
    # nodes.
    while (f_i > n_total_constants and  # Stop early if remaining features
                                        # are constant
            (n_visited_features < max_features or
             # At least one drawn features must be non constant
             n_visited_features <= n_found_constants + n_drawn_constants)):
        n_visited_features += 1

        # Loop invariant: elements of features in
        # - [:n_drawn_constant[ holds drawn and known constant features;
        # - [n_drawn_constant:n_known_constant[ holds known constant
        #   features that haven't been drawn yet;
        # - [n_known_constant:n_total_constant[ holds newly found constant
        #   features;
        # - [n_total_constant:f_i[ holds features that haven't been drawn
        #   yet and aren't constant apriori.
        # - [f_i:n_features[ holds features that have been drawn
        #   and aren't constant.

        # Draw a feature at random
        f_j = rand_int(n_drawn_constants, f_i - n_found_constants,
                       random_state)

        if f_j < n_known_constants:
            # f_j in the interval [n_drawn_constants, n_known_constants[
            features[n_drawn_constants], features[f_j] = features[f_j], features[n_drawn_constants]
            n_drawn_constants += 1
            continue

        # f_j in the interval [n_known_constants, f_i - n_found_constants[
        f_j += n_found_constants
        # f_j in the interval [n_total_constants, f_i[

        current_split.feature = features[f_j]

        # Find min, max
        partitioner.find_min_max(
            current_split.feature, &min_feature_value, &max_feature_value
        )

        if max_feature_value <= min_feature_value + FEATURE_THRESHOLD:
            features[f_j], features[n_total_constants] = features[n_total_constants], current_split.feature

            n_found_constants += 1
            n_total_constants += 1
            continue

        f_i -= 1
        features[f_i], features[f_j] = features[f_j], features[f_i]

        # Draw a random threshold
        current_split.threshold = rand_uniform(
            min_feature_value,
            max_feature_value,
            random_state,
        )

        if current_split.threshold == max_feature_value:
            current_split.threshold = min_feature_value

        # Partition
        current_split.pos = partitioner.partition_samples(current_split.threshold)

        # Reject if min_samples_leaf is not guaranteed
        if splitter.check_presplit_conditions(&current_split, 0, 0) == 1:
            continue

        # Evaluate split
        # At this point, the criterion has a view into the samples that was partitioned
        # by the partitioner. The criterion will use the partition to evaluating the split.
        criterion.reset()
        criterion.update(current_split.pos)

        # Reject if min_weight_leaf is not satisfied
        if splitter.check_postsplit_conditions() == 1:
            continue

        # Reject if monotonicity constraints are not satisfied
        if (
            with_monotonic_cst and
            monotonic_cst[current_split.feature] != 0 and
            not criterion.check_monotonicity(
                monotonic_cst[current_split.feature],
                lower_bound,
                upper_bound,
            )
        ):
            continue

        # Reject if monotonicity constraints are not satisfied
        if (
                with_monotonic_cst and
                monotonic_cst[current_split.feature] != 0 and
                not criterion.check_monotonicity(
                    monotonic_cst[current_split.feature],
                    lower_bound,
                    upper_bound,
                )
        ):
            continue

        current_proxy_improvement = criterion.proxy_impurity_improvement()

        if current_proxy_improvement > best_proxy_improvement:
            best_proxy_improvement = current_proxy_improvement
            best_split = current_split  # copy

    # Reorganize into samples[start:best.pos] + samples[best.pos:end]
    if best_split.pos < end:
        if current_split.feature != best_split.feature:
            # TODO: Pass in best.n_missing when random splitter supports missing values.
            partitioner.partition_samples_final(
                best_split.pos, best_split.threshold, best_split.feature, 0
            )

        criterion.reset()
        criterion.update(best_split.pos)
        criterion.children_impurity(
            &best_split.impurity_left, &best_split.impurity_right
        )
        best_split.improvement = criterion.impurity_improvement(
            impurity, best_split.impurity_left, best_split.impurity_right
        )

    # Respect invariant for constant features: the original order of
    # element in features[:n_known_constants] must be preserved for sibling
    # and child nodes
    memcpy(&features[0], &constant_features[0], sizeof(intp_t) * n_known_constants)

    # Copy newly found constant features
    memcpy(&constant_features[n_known_constants],
           &features[n_known_constants],
           sizeof(intp_t) * n_found_constants)

    # Return values
    parent_record.n_constant_features = n_total_constants
    split[0] = best_split
    return 0


@final
cdef class DensePartitioner:
    """Partitioner specialized for dense data.

    Note that this partitioner is agnostic to the splitting strategy (best vs. random).
    """
    cdef:
        const float32_t[:, :] X
        cdef intp_t[::1] samples
        cdef float32_t[::1] feature_values
        cdef intp_t start
        cdef intp_t end
        cdef intp_t n_missing
        cdef const unsigned char[::1] missing_values_in_feature_mask

    def __init__(
        self,
        const float32_t[:, :] X,
        intp_t[::1] samples,
        float32_t[::1] feature_values,
        const unsigned char[::1] missing_values_in_feature_mask,
    ):
        self.X = X
        self.samples = samples
        self.feature_values = feature_values
        self.missing_values_in_feature_mask = missing_values_in_feature_mask

    cdef inline void init_node_split(self, intp_t start, intp_t end) noexcept nogil:
        """Initialize splitter at the beginning of node_split."""
        self.start = start
        self.end = end
        self.n_missing = 0

    cdef inline void sort_samples_and_feature_values(
        self, intp_t current_feature
    ) noexcept nogil:
        """Simultaneously sort based on the feature_values.

        Missing values are stored at the end of feature_values.
        The number of missing values observed in feature_values is stored
        in self.n_missing.
        """
        cdef:
            intp_t i, current_end
            float32_t[::1] feature_values = self.feature_values
            const float32_t[:, :] X = self.X
            intp_t[::1] samples = self.samples
            intp_t n_missing = 0
            const unsigned char[::1] missing_values_in_feature_mask = self.missing_values_in_feature_mask

        # Sort samples along that feature; by
        # copying the values into an array and
        # sorting the array in a manner which utilizes the cache more
        # effectively.
        if missing_values_in_feature_mask is not None and missing_values_in_feature_mask[current_feature]:
            i, current_end = self.start, self.end - 1
            # Missing values are placed at the end and do not participate in the sorting.
            while i <= current_end:
                # Finds the right-most value that is not missing so that
                # it can be swapped with missing values at its left.
                if isnan(X[samples[current_end], current_feature]):
                    n_missing += 1
                    current_end -= 1
                    continue

                # X[samples[current_end], current_feature] is a non-missing value
                if isnan(X[samples[i], current_feature]):
                    samples[i], samples[current_end] = samples[current_end], samples[i]
                    n_missing += 1
                    current_end -= 1

                feature_values[i] = X[samples[i], current_feature]
                i += 1
        else:
            # When there are no missing values, we only need to copy the data into
            # feature_values
            for i in range(self.start, self.end):
                feature_values[i] = X[samples[i], current_feature]

        sort(&feature_values[self.start], &samples[self.start], self.end - self.start - n_missing)
        self.n_missing = n_missing

    cdef inline void find_min_max(
        self,
        intp_t current_feature,
        float32_t* min_feature_value_out,
        float32_t* max_feature_value_out,
    ) noexcept nogil:
        """Find the minimum and maximum value for current_feature."""
        cdef:
            intp_t p
            float32_t current_feature_value
            const float32_t[:, :] X = self.X
            intp_t[::1] samples = self.samples
            float32_t min_feature_value = X[samples[self.start], current_feature]
            float32_t max_feature_value = min_feature_value
            float32_t[::1] feature_values = self.feature_values

        feature_values[self.start] = min_feature_value

        for p in range(self.start + 1, self.end):
            current_feature_value = X[samples[p], current_feature]
            feature_values[p] = current_feature_value

            if current_feature_value < min_feature_value:
                min_feature_value = current_feature_value
            elif current_feature_value > max_feature_value:
                max_feature_value = current_feature_value

        min_feature_value_out[0] = min_feature_value
        max_feature_value_out[0] = max_feature_value

    cdef inline void next_p(self, intp_t* p_prev, intp_t* p) noexcept nogil:
        """Compute the next p_prev and p for iteratiing over feature values.

        The missing values are not included when iterating through the feature values.
        """
        cdef:
            float32_t[::1] feature_values = self.feature_values
            intp_t end_non_missing = self.end - self.n_missing

        while (
            p[0] + 1 < end_non_missing and
            feature_values[p[0] + 1] <= feature_values[p[0]] + FEATURE_THRESHOLD
        ):
            p[0] += 1

        p_prev[0] = p[0]

        # By adding 1, we have
        # (feature_values[p] >= end) or (feature_values[p] > feature_values[p - 1])
        p[0] += 1

    cdef inline intp_t partition_samples(self, float64_t current_threshold) noexcept nogil:
        """Partition samples for feature_values at the current_threshold."""
        cdef:
            intp_t p = self.start
            intp_t partition_end = self.end
            intp_t[::1] samples = self.samples
            float32_t[::1] feature_values = self.feature_values

        while p < partition_end:
            if feature_values[p] <= current_threshold:
                p += 1
            else:
                partition_end -= 1

                feature_values[p], feature_values[partition_end] = (
                    feature_values[partition_end], feature_values[p]
                )
                samples[p], samples[partition_end] = samples[partition_end], samples[p]

        return partition_end

    cdef inline void partition_samples_final(
        self,
        intp_t best_pos,
        float64_t best_threshold,
        intp_t best_feature,
        intp_t best_n_missing,
    ) noexcept nogil:
        """Partition samples for X at the best_threshold and best_feature.

        If missing values are present, this method partitions `samples`
        so that the `best_n_missing` missing values' indices are in the
        right-most end of `samples`, that is `samples[end_non_missing:end]`.
        """
        cdef:
            # Local invariance: start <= p <= partition_end <= end
            intp_t start = self.start
            intp_t p = start
            intp_t end = self.end - 1
            intp_t partition_end = end - best_n_missing
            intp_t[::1] samples = self.samples
            const float32_t[:, :] X = self.X
            float32_t current_value

        if best_n_missing != 0:
            # Move samples with missing values to the end while partitioning the
            # non-missing samples
            while p < partition_end:
                # Keep samples with missing values at the end
                if isnan(X[samples[end], best_feature]):
                    end -= 1
                    continue

                # Swap sample with missing values with the sample at the end
                current_value = X[samples[p], best_feature]
                if isnan(current_value):
                    samples[p], samples[end] = samples[end], samples[p]
                    end -= 1

                    # The swapped sample at the end is always a non-missing value, so
                    # we can continue the algorithm without checking for missingness.
                    current_value = X[samples[p], best_feature]

                # Partition the non-missing samples
                if current_value <= best_threshold:
                    p += 1
                else:
                    samples[p], samples[partition_end] = samples[partition_end], samples[p]
                    partition_end -= 1
        else:
            # Partitioning routine when there are no missing values
            while p < partition_end:
                if X[samples[p], best_feature] <= best_threshold:
                    p += 1
                else:
                    samples[p], samples[partition_end] = samples[partition_end], samples[p]
                    partition_end -= 1


@final
cdef class SparsePartitioner:
    """Partitioner specialized for sparse CSC data.

    Note that this partitioner is agnostic to the splitting strategy (best vs. random).
    """
    cdef intp_t[::1] samples
    cdef float32_t[::1] feature_values
    cdef intp_t start
    cdef intp_t end
    cdef intp_t n_missing
    cdef const unsigned char[::1] missing_values_in_feature_mask

    cdef const float32_t[::1] X_data
    cdef const int32_t[::1] X_indices
    cdef const int32_t[::1] X_indptr

    cdef intp_t n_total_samples

    cdef intp_t[::1] index_to_samples
    cdef intp_t[::1] sorted_samples

    cdef intp_t start_positive
    cdef intp_t end_negative
    cdef bint is_samples_sorted

    def __init__(
        self,
        object X,
        intp_t[::1] samples,
        intp_t n_samples,
        float32_t[::1] feature_values,
        const unsigned char[::1] missing_values_in_feature_mask,
    ):
        if not (issparse(X) and X.format == "csc"):
            raise ValueError("X should be in csc format")

        self.samples = samples
        self.feature_values = feature_values

        # Initialize X
        cdef intp_t n_total_samples = X.shape[0]

        self.X_data = X.data
        self.X_indices = X.indices
        self.X_indptr = X.indptr
        self.n_total_samples = n_total_samples

        # Initialize auxiliary array used to perform split
        self.index_to_samples = np.full(n_total_samples, fill_value=-1, dtype=np.intp)
        self.sorted_samples = np.empty(n_samples, dtype=np.intp)

        cdef intp_t p
        for p in range(n_samples):
            self.index_to_samples[samples[p]] = p

        self.missing_values_in_feature_mask = missing_values_in_feature_mask

    cdef inline void init_node_split(self, intp_t start, intp_t end) noexcept nogil:
        """Initialize splitter at the beginning of node_split."""
        self.start = start
        self.end = end
        self.is_samples_sorted = 0
        self.n_missing = 0

    cdef inline void sort_samples_and_feature_values(
        self, intp_t current_feature
    ) noexcept nogil:
        """Simultaneously sort based on the feature_values."""
        cdef:
            float32_t[::1] feature_values = self.feature_values
            intp_t[::1] index_to_samples = self.index_to_samples
            intp_t[::1] samples = self.samples

        self.extract_nnz(current_feature)
        # Sort the positive and negative parts of `feature_values`
        sort(&feature_values[self.start], &samples[self.start], self.end_negative - self.start)
        if self.start_positive < self.end:
            sort(
                &feature_values[self.start_positive],
                &samples[self.start_positive],
                self.end - self.start_positive
            )

        # Update index_to_samples to take into account the sort
        for p in range(self.start, self.end_negative):
            index_to_samples[samples[p]] = p
        for p in range(self.start_positive, self.end):
            index_to_samples[samples[p]] = p

        # Add one or two zeros in feature_values, if there is any
        if self.end_negative < self.start_positive:
            self.start_positive -= 1
            feature_values[self.start_positive] = 0.

            if self.end_negative != self.start_positive:
                feature_values[self.end_negative] = 0.
                self.end_negative += 1

        # XXX: When sparse supports missing values, this should be set to the
        # number of missing values for current_feature
        self.n_missing = 0

    cdef inline void find_min_max(
        self,
        intp_t current_feature,
        float32_t* min_feature_value_out,
        float32_t* max_feature_value_out,
    ) noexcept nogil:
        """Find the minimum and maximum value for current_feature."""
        cdef:
            intp_t p
            float32_t current_feature_value, min_feature_value, max_feature_value
            float32_t[::1] feature_values = self.feature_values

        self.extract_nnz(current_feature)

        if self.end_negative != self.start_positive:
            # There is a zero
            min_feature_value = 0
            max_feature_value = 0
        else:
            min_feature_value = feature_values[self.start]
            max_feature_value = min_feature_value

        # Find min, max in feature_values[start:end_negative]
        for p in range(self.start, self.end_negative):
            current_feature_value = feature_values[p]

            if current_feature_value < min_feature_value:
                min_feature_value = current_feature_value
            elif current_feature_value > max_feature_value:
                max_feature_value = current_feature_value

        # Update min, max given feature_values[start_positive:end]
        for p in range(self.start_positive, self.end):
            current_feature_value = feature_values[p]

            if current_feature_value < min_feature_value:
                min_feature_value = current_feature_value
            elif current_feature_value > max_feature_value:
                max_feature_value = current_feature_value

        min_feature_value_out[0] = min_feature_value
        max_feature_value_out[0] = max_feature_value

    cdef inline void next_p(self, intp_t* p_prev, intp_t* p) noexcept nogil:
        """Compute the next p_prev and p for iteratiing over feature values."""
        cdef:
            intp_t p_next
            float32_t[::1] feature_values = self.feature_values

        if p[0] + 1 != self.end_negative:
            p_next = p[0] + 1
        else:
            p_next = self.start_positive

        while (p_next < self.end and
                feature_values[p_next] <= feature_values[p[0]] + FEATURE_THRESHOLD):
            p[0] = p_next
            if p[0] + 1 != self.end_negative:
                p_next = p[0] + 1
            else:
                p_next = self.start_positive

        p_prev[0] = p[0]
        p[0] = p_next

    cdef inline intp_t partition_samples(self, float64_t current_threshold) noexcept nogil:
        """Partition samples for feature_values at the current_threshold."""
        return self._partition(current_threshold, self.start_positive)

    cdef inline void partition_samples_final(
        self,
        intp_t best_pos,
        float64_t best_threshold,
        intp_t best_feature,
        intp_t n_missing,
    ) noexcept nogil:
        """Partition samples for X at the best_threshold and best_feature."""
        self.extract_nnz(best_feature)
        self._partition(best_threshold, best_pos)

    cdef inline intp_t _partition(self, float64_t threshold, intp_t zero_pos) noexcept nogil:
        """Partition samples[start:end] based on threshold."""
        cdef:
            intp_t p, partition_end
            intp_t[::1] index_to_samples = self.index_to_samples
            float32_t[::1] feature_values = self.feature_values
            intp_t[::1] samples = self.samples

        if threshold < 0.:
            p = self.start
            partition_end = self.end_negative
        elif threshold > 0.:
            p = self.start_positive
            partition_end = self.end
        else:
            # Data are already split
            return zero_pos

        while p < partition_end:
            if feature_values[p] <= threshold:
                p += 1

            else:
                partition_end -= 1

                feature_values[p], feature_values[partition_end] = (
                    feature_values[partition_end], feature_values[p]
                )
                sparse_swap(index_to_samples, samples, p, partition_end)

        return partition_end

    cdef inline void extract_nnz(self, intp_t feature) noexcept nogil:
        """Extract and partition values for a given feature.

        The extracted values are partitioned between negative values
        feature_values[start:end_negative[0]] and positive values
        feature_values[start_positive[0]:end].
        The samples and index_to_samples are modified according to this
        partition.

        The extraction corresponds to the intersection between the arrays
        X_indices[indptr_start:indptr_end] and samples[start:end].
        This is done efficiently using either an index_to_samples based approach
        or binary search based approach.

        Parameters
        ----------
        feature : intp_t,
            Index of the feature we want to extract non zero value.
        """
        cdef intp_t[::1] samples = self.samples
        cdef float32_t[::1] feature_values = self.feature_values
        cdef intp_t indptr_start = self.X_indptr[feature],
        cdef intp_t indptr_end = self.X_indptr[feature + 1]
        cdef intp_t n_indices = <intp_t>(indptr_end - indptr_start)
        cdef intp_t n_samples = self.end - self.start
        cdef intp_t[::1] index_to_samples = self.index_to_samples
        cdef intp_t[::1] sorted_samples = self.sorted_samples
        cdef const int32_t[::1] X_indices = self.X_indices
        cdef const float32_t[::1] X_data = self.X_data

        # Use binary search if n_samples * log(n_indices) <
        # n_indices and index_to_samples approach otherwise.
        # O(n_samples * log(n_indices)) is the running time of binary
        # search and O(n_indices) is the running time of index_to_samples
        # approach.
        if ((1 - self.is_samples_sorted) * n_samples * log(n_samples) +
                n_samples * log(n_indices) < EXTRACT_NNZ_SWITCH * n_indices):
            extract_nnz_binary_search(X_indices, X_data,
                                      indptr_start, indptr_end,
                                      samples, self.start, self.end,
                                      index_to_samples,
                                      feature_values,
                                      &self.end_negative, &self.start_positive,
                                      sorted_samples, &self.is_samples_sorted)

        # Using an index to samples  technique to extract non zero values
        # index_to_samples is a mapping from X_indices to samples
        else:
            extract_nnz_index_to_samples(X_indices, X_data,
                                         indptr_start, indptr_end,
                                         samples, self.start, self.end,
                                         index_to_samples,
                                         feature_values,
                                         &self.end_negative, &self.start_positive)


cdef int compare_SIZE_t(const void* a, const void* b) noexcept nogil:
    """Comparison function for sort.

    This must return an `int` as it is used by stdlib's qsort, which expects
    an `int` return value.
    """
    return <int>((<intp_t*>a)[0] - (<intp_t*>b)[0])


cdef inline void binary_search(const int32_t[::1] sorted_array,
                               int32_t start, int32_t end,
                               intp_t value, intp_t* index,
                               int32_t* new_start) noexcept nogil:
    """Return the index of value in the sorted array.

    If not found, return -1. new_start is the last pivot + 1
    """
    cdef int32_t pivot
    index[0] = -1
    while start < end:
        pivot = start + (end - start) / 2

        if sorted_array[pivot] == value:
            index[0] = pivot
            start = pivot + 1
            break

        if sorted_array[pivot] < value:
            start = pivot + 1
        else:
            end = pivot
    new_start[0] = start


cdef inline void extract_nnz_index_to_samples(const int32_t[::1] X_indices,
                                              const float32_t[::1] X_data,
                                              int32_t indptr_start,
                                              int32_t indptr_end,
                                              intp_t[::1] samples,
                                              intp_t start,
                                              intp_t end,
                                              intp_t[::1] index_to_samples,
                                              float32_t[::1] feature_values,
                                              intp_t* end_negative,
                                              intp_t* start_positive) noexcept nogil:
    """Extract and partition values for a feature using index_to_samples.

    Complexity is O(indptr_end - indptr_start).
    """
    cdef int32_t k
    cdef intp_t index
    cdef intp_t end_negative_ = start
    cdef intp_t start_positive_ = end

    for k in range(indptr_start, indptr_end):
        if start <= index_to_samples[X_indices[k]] < end:
            if X_data[k] > 0:
                start_positive_ -= 1
                feature_values[start_positive_] = X_data[k]
                index = index_to_samples[X_indices[k]]
                sparse_swap(index_to_samples, samples, index, start_positive_)

            elif X_data[k] < 0:
                feature_values[end_negative_] = X_data[k]
                index = index_to_samples[X_indices[k]]
                sparse_swap(index_to_samples, samples, index, end_negative_)
                end_negative_ += 1

    # Returned values
    end_negative[0] = end_negative_
    start_positive[0] = start_positive_


cdef inline void extract_nnz_binary_search(const int32_t[::1] X_indices,
                                           const float32_t[::1] X_data,
                                           int32_t indptr_start,
                                           int32_t indptr_end,
                                           intp_t[::1] samples,
                                           intp_t start,
                                           intp_t end,
                                           intp_t[::1] index_to_samples,
                                           float32_t[::1] feature_values,
                                           intp_t* end_negative,
                                           intp_t* start_positive,
                                           intp_t[::1] sorted_samples,
                                           bint* is_samples_sorted) noexcept nogil:
    """Extract and partition values for a given feature using binary search.

    If n_samples = end - start and n_indices = indptr_end - indptr_start,
    the complexity is

        O((1 - is_samples_sorted[0]) * n_samples * log(n_samples) +
          n_samples * log(n_indices)).
    """
    cdef intp_t n_samples

    if not is_samples_sorted[0]:
        n_samples = end - start
        memcpy(&sorted_samples[start], &samples[start],
               n_samples * sizeof(intp_t))
        qsort(&sorted_samples[start], n_samples, sizeof(intp_t),
              compare_SIZE_t)
        is_samples_sorted[0] = 1

    while (indptr_start < indptr_end and
           sorted_samples[start] > X_indices[indptr_start]):
        indptr_start += 1

    while (indptr_start < indptr_end and
           sorted_samples[end - 1] < X_indices[indptr_end - 1]):
        indptr_end -= 1

    cdef intp_t p = start
    cdef intp_t index
    cdef intp_t k
    cdef intp_t end_negative_ = start
    cdef intp_t start_positive_ = end

    while (p < end and indptr_start < indptr_end):
        # Find index of sorted_samples[p] in X_indices
        binary_search(X_indices, indptr_start, indptr_end,
                      sorted_samples[p], &k, &indptr_start)

        if k != -1:
            # If k != -1, we have found a non zero value

            if X_data[k] > 0:
                start_positive_ -= 1
                feature_values[start_positive_] = X_data[k]
                index = index_to_samples[X_indices[k]]
                sparse_swap(index_to_samples, samples, index, start_positive_)

            elif X_data[k] < 0:
                feature_values[end_negative_] = X_data[k]
                index = index_to_samples[X_indices[k]]
                sparse_swap(index_to_samples, samples, index, end_negative_)
                end_negative_ += 1
        p += 1

    # Returned values
    end_negative[0] = end_negative_
    start_positive[0] = start_positive_


cdef inline void sparse_swap(intp_t[::1] index_to_samples, intp_t[::1] samples,
                             intp_t pos_1, intp_t pos_2) noexcept nogil:
    """Swap sample pos_1 and pos_2 preserving sparse invariant."""
    samples[pos_1], samples[pos_2] = samples[pos_2], samples[pos_1]
    index_to_samples[samples[pos_1]] = pos_1
    index_to_samples[samples[pos_2]] = pos_2


cdef class BestSplitter(Splitter):
    """Splitter for finding the best split on dense data."""
    cdef DensePartitioner partitioner
    cdef int init(
        self,
        object X,
        const float64_t[:, ::1] y,
        const float64_t[:] sample_weight,
        const unsigned char[::1] missing_values_in_feature_mask,
    ) except -1:
        Splitter.init(self, X, y, sample_weight, missing_values_in_feature_mask)
        self.partitioner = DensePartitioner(
            X, self.samples, self.feature_values, missing_values_in_feature_mask
        )

    cdef int node_split(
        self,
        ParentInfo* parent_record,
        SplitRecord* split,
    ) except -1 nogil:
        return node_split_best(
            self,
            self.partitioner,
            self.criterion,
            split,
            parent_record,
            self.with_monotonic_cst,
            self.monotonic_cst,
        )

cdef class BestSparseSplitter(Splitter):
    """Splitter for finding the best split, using the sparse data."""
    cdef SparsePartitioner partitioner
    cdef int init(
        self,
        object X,
        const float64_t[:, ::1] y,
        const float64_t[:] sample_weight,
        const unsigned char[::1] missing_values_in_feature_mask,
    ) except -1:
        Splitter.init(self, X, y, sample_weight, missing_values_in_feature_mask)
        self.partitioner = SparsePartitioner(
            X, self.samples, self.n_samples, self.feature_values, missing_values_in_feature_mask
        )

    cdef int node_split(
        self,
        ParentInfo* parent_record,
        SplitRecord* split,
    ) except -1 nogil:
        return node_split_best(
            self,
            self.partitioner,
            self.criterion,
            split,
            parent_record,
            self.with_monotonic_cst,
            self.monotonic_cst,
        )

cdef class RandomSplitter(Splitter):
    """Splitter for finding the best random split on dense data."""
    cdef DensePartitioner partitioner
    cdef int init(
        self,
        object X,
        const float64_t[:, ::1] y,
        const float64_t[:] sample_weight,
        const unsigned char[::1] missing_values_in_feature_mask,
    ) except -1:
        Splitter.init(self, X, y, sample_weight, missing_values_in_feature_mask)
        self.partitioner = DensePartitioner(
            X, self.samples, self.feature_values, missing_values_in_feature_mask
        )

    cdef int node_split(
        self,
        ParentInfo* parent_record,
        SplitRecord* split,
    ) except -1 nogil:
        return node_split_random(
            self,
            self.partitioner,
            self.criterion,
            split,
            parent_record,
            self.with_monotonic_cst,
            self.monotonic_cst,
        )

cdef class RandomSparseSplitter(Splitter):
    """Splitter for finding the best random split, using the sparse data."""
    cdef SparsePartitioner partitioner
    cdef int init(
        self,
        object X,
        const float64_t[:, ::1] y,
        const float64_t[:] sample_weight,
        const unsigned char[::1] missing_values_in_feature_mask,
    ) except -1:
        Splitter.init(self, X, y, sample_weight, missing_values_in_feature_mask)
        self.partitioner = SparsePartitioner(
            X, self.samples, self.n_samples, self.feature_values, missing_values_in_feature_mask
        )
    cdef int node_split(
            self,
            ParentInfo* parent_record,
            SplitRecord* split,
    ) except -1 nogil:
        return node_split_random(
            self,
            self.partitioner,
            self.criterion,
            split,
            parent_record,
            self.with_monotonic_cst,
            self.monotonic_cst,
        )<|MERGE_RESOLUTION|>--- conflicted
+++ resolved
@@ -297,13 +297,9 @@
         intp_t min_samples_leaf,
         float64_t min_weight_leaf,
         object random_state,
-<<<<<<< HEAD
-        const cnp.int8_t[:] monotonic_cst,
+        const int8_t[:] monotonic_cst,
         SplitCondition[:] presplit_conditions = None,
         SplitCondition[:] postsplit_conditions = None,
-=======
-        const int8_t[:] monotonic_cst,
->>>>>>> 775f0b7d
         *argv
     ):
         """
