--- conflicted
+++ resolved
@@ -74,8 +74,12 @@
     def __setstate__(self, d):
         pass
 
-    cdef int node_reset(self, SIZE_t start, SIZE_t end,
-                        double* weighted_n_node_samples) except -1 nogil:
+    cdef intp_t node_reset(
+        self,
+        intp_t start,
+        intp_t end,
+        float64_t* weighted_n_node_samples
+    ) except -1 nogil:
         """Reset splitter on node samples[start:end].
 
         Returns -1 in case of failure to allocate memory (and raise MemoryError)
@@ -83,22 +87,22 @@
 
         Parameters
         ----------
-        start : SIZE_t
+        start : intp_t
             The index of the first sample to consider
-        end : SIZE_t
+        end : intp_t
             The index of the last sample to consider
-        weighted_n_node_samples : ndarray, dtype=double pointer
+        weighted_n_node_samples : ndarray, dtype=float64_t pointer
             The total weight of those samples
         """
         pass
 
-    cdef int node_split(
-        self,
-        double impurity,
+    cdef intp_t node_split(
+        self,
+        float64_t impurity,
         SplitRecord* split,
-        SIZE_t* n_constant_features,
-        double lower_bound,
-        double upper_bound
+        intp_t* n_constant_features,
+        float64_t lower_bound,
+        float64_t upper_bound
     ) except -1 nogil:
         """Find the best split on node samples[start:end].
 
@@ -109,30 +113,30 @@
 
         Parameters
         ----------
-        impurity : double
+        impurity : float64_t
             The impurity of the current node.
         split : SplitRecord pointer
             A pointer to a memory-allocated SplitRecord object which will be filled with the
             split chosen.
-        n_constant_features : SIZE_t pointer
-            A pointer to a memory-allocated SIZE_t object which will be filled with the
+        n_constant_features : intp_t pointer
+            A pointer to a memory-allocated intp_t object which will be filled with the
             number of constant features. Optional to use.
-        lower_bound : double
+        lower_bound : float64_t
             The lower bound of the monotonic constraint if used.
-        upper_bound : double
+        upper_bound : float64_t
             The upper bound of the monotonic constraint if used.
         """
         pass
 
-    cdef void node_value(self, double* dest) noexcept nogil:
+    cdef void node_value(self, float64_t* dest) noexcept nogil:
         """Copy the value of node samples[start:end] into dest."""
         pass
 
-    cdef double node_impurity(self) noexcept nogil:
+    cdef float64_t node_impurity(self) noexcept nogil:
         """Return the impurity of the current node."""
         pass
 
-    cdef int pointer_size(self) noexcept nogil:
+    cdef intp_t pointer_size(self) noexcept nogil:
         """Size of the pointer for split records.
 
         Overriding this function allows one to use different subclasses of
@@ -199,7 +203,7 @@
                              self.random_state,
                              self.monotonic_cst.base if self.monotonic_cst is not None else None), self.__getstate__())
 
-    cdef int init(
+    cdef intp_t init(
         self,
         object X,
         const float64_t[:, ::1] y,
@@ -285,8 +289,12 @@
 
         return 0
 
-    cdef int node_reset(self, intp_t start, intp_t end,
-                        float64_t* weighted_n_node_samples) except -1 nogil:
+    cdef intp_t node_reset(
+        self,
+        intp_t start,
+        intp_t end,
+        float64_t* weighted_n_node_samples
+    ) except -1 nogil:
         """Reset splitter on node samples[start:end].
 
         Returns -1 in case of failure to allocate memory (and raise MemoryError)
@@ -310,10 +318,7 @@
         weighted_n_node_samples[0] = self.criterion.weighted_n_node_samples
         return 0
 
-<<<<<<< HEAD
-    cdef void node_value(self, double* dest) noexcept nogil:
-=======
-    cdef int node_split(
+    cdef intp_t node_split(
         self,
         float64_t impurity,
         SplitRecord* split,
@@ -333,7 +338,6 @@
         pass
 
     cdef void node_value(self, float64_t* dest) noexcept nogil:
->>>>>>> 10b824a6
         """Copy the value of node samples[start:end] into dest."""
 
         self.criterion.node_value(dest)
@@ -343,15 +347,11 @@
 
         self.criterion.clip_node_value(dest, lower_bound, upper_bound)
 
-<<<<<<< HEAD
-    cdef void node_samples(self, vector[vector[DOUBLE_t]]& dest) noexcept nogil:
+    cdef void node_samples(self, vector[vector[float64_t]]& dest) noexcept nogil:
         """Copy the samples[start:end] into dest."""
         self.criterion.node_samples(dest)
 
-    cdef double node_impurity(self) noexcept nogil:
-=======
     cdef float64_t node_impurity(self) noexcept nogil:
->>>>>>> 10b824a6
         """Return the impurity of the current node."""
 
         return self.criterion.node_impurity()
@@ -359,7 +359,7 @@
     cdef inline bint check_presplit_conditions(
         self,
         SplitRecord* current_split,
-        SIZE_t n_missing,
+        intp_t n_missing,
         bint missing_go_to_left,
     ) noexcept nogil:
         """Check stopping conditions pre-split.
@@ -368,9 +368,9 @@
         current proposed split, which is stored as a the `current_split`
         argument.
         """
-        cdef SIZE_t min_samples_leaf = self.min_samples_leaf
-        cdef SIZE_t end_non_missing = self.end - n_missing
-        cdef SIZE_t n_left, n_right
+        cdef intp_t min_samples_leaf = self.min_samples_leaf
+        cdef intp_t end_non_missing = self.end - n_missing
+        cdef intp_t n_left, n_right
 
         if missing_go_to_left:
             n_left = current_split.pos - self.start + n_missing
@@ -393,7 +393,7 @@
         This takes some metric that is stored in the Criterion
         object and checks against internal stop metrics.
         """
-        cdef double min_weight_leaf = self.min_weight_leaf
+        cdef float64_t min_weight_leaf = self.min_weight_leaf
 
         # Reject if min_weight_leaf is not satisfied
         if ((self.criterion.weighted_n_left < min_weight_leaf) or
@@ -431,7 +431,7 @@
     DensePartitioner
     SparsePartitioner
 
-cdef inline int node_split_best(
+cdef inline intp_t node_split_best(
     Splitter splitter,
     Partitioner partitioner,
     Criterion criterion,
@@ -714,7 +714,7 @@
 cdef inline void sort(float32_t* feature_values, intp_t* samples, intp_t n) noexcept nogil:
     if n == 0:
         return
-    cdef int maxd = 2 * <int>log(n)
+    cdef intp_t maxd = 2 * <intp_t>log(n)
     introsort(feature_values, samples, n, maxd)
 
 
@@ -748,7 +748,7 @@
 # Introsort with median of 3 pivot selection and 3-way partition function
 # (robust to repeated elements, e.g. lots of zero features).
 cdef void introsort(float32_t* feature_values, intp_t *samples,
-                    intp_t n, int maxd) noexcept nogil:
+                    intp_t n, intp_t maxd) noexcept nogil:
     cdef float32_t pivot
     cdef intp_t i, l, r
 
@@ -822,7 +822,7 @@
         sift_down(feature_values, samples, 0, end)
         end = end - 1
 
-cdef inline int node_split_random(
+cdef inline intp_t node_split_random(
     Splitter splitter,
     Partitioner partitioner,
     Criterion criterion,
@@ -847,15 +847,8 @@
     cdef intp_t[::1] constant_features = splitter.constant_features
     cdef intp_t n_features = splitter.n_features
 
-<<<<<<< HEAD
-    cdef SIZE_t max_features = splitter.max_features
-    cdef UINT32_t* random_state = &splitter.rand_r_state
-=======
     cdef intp_t max_features = splitter.max_features
-    cdef intp_t min_samples_leaf = splitter.min_samples_leaf
-    cdef float64_t min_weight_leaf = splitter.min_weight_leaf
     cdef uint32_t* random_state = &splitter.rand_r_state
->>>>>>> 10b824a6
 
     cdef SplitRecord best_split, current_split
     cdef float64_t current_proxy_improvement = - INFINITY
@@ -1660,7 +1653,7 @@
 cdef class BestSplitter(Splitter):
     """Splitter for finding the best split on dense data."""
     cdef DensePartitioner partitioner
-    cdef int init(
+    cdef intp_t init(
         self,
         object X,
         const float64_t[:, ::1] y,
@@ -1672,22 +1665,13 @@
             X, self.samples, self.feature_values, missing_values_in_feature_mask
         )
 
-    cdef int node_split(
-<<<<<<< HEAD
-        self,
-        double impurity,
+    cdef intp_t node_split(
+        self,
+        float64_t impurity,
         SplitRecord* split,
-        SIZE_t* n_constant_features,
-        double lower_bound,
-        double upper_bound
-=======
-            self,
-            float64_t impurity,
-            SplitRecord* split,
-            intp_t* n_constant_features,
-            float64_t lower_bound,
-            float64_t upper_bound
->>>>>>> 10b824a6
+        intp_t* n_constant_features,
+        float64_t lower_bound,
+        float64_t upper_bound
     ) except -1 nogil:
         return node_split_best(
             self,
@@ -1705,7 +1689,7 @@
 cdef class BestSparseSplitter(Splitter):
     """Splitter for finding the best split, using the sparse data."""
     cdef SparsePartitioner partitioner
-    cdef int init(
+    cdef intp_t init(
         self,
         object X,
         const float64_t[:, ::1] y,
@@ -1717,13 +1701,13 @@
             X, self.samples, self.n_samples, self.feature_values, missing_values_in_feature_mask
         )
 
-    cdef int node_split(
-            self,
-            float64_t impurity,
-            SplitRecord* split,
-            intp_t* n_constant_features,
-            float64_t lower_bound,
-            float64_t upper_bound
+    cdef intp_t node_split(
+        self,
+        float64_t impurity,
+        SplitRecord* split,
+        intp_t* n_constant_features,
+        float64_t lower_bound,
+        float64_t upper_bound
     ) except -1 nogil:
         return node_split_best(
             self,
@@ -1741,7 +1725,7 @@
 cdef class RandomSplitter(Splitter):
     """Splitter for finding the best random split on dense data."""
     cdef DensePartitioner partitioner
-    cdef int init(
+    cdef intp_t init(
         self,
         object X,
         const float64_t[:, ::1] y,
@@ -1753,13 +1737,13 @@
             X, self.samples, self.feature_values, missing_values_in_feature_mask
         )
 
-    cdef int node_split(
-            self,
-            float64_t impurity,
-            SplitRecord* split,
-            intp_t* n_constant_features,
-            float64_t lower_bound,
-            float64_t upper_bound
+    cdef intp_t node_split(
+        self,
+        float64_t impurity,
+        SplitRecord* split,
+        intp_t* n_constant_features,
+        float64_t lower_bound,
+        float64_t upper_bound
     ) except -1 nogil:
         return node_split_random(
             self,
@@ -1777,7 +1761,7 @@
 cdef class RandomSparseSplitter(Splitter):
     """Splitter for finding the best random split, using the sparse data."""
     cdef SparsePartitioner partitioner
-    cdef int init(
+    cdef intp_t init(
         self,
         object X,
         const float64_t[:, ::1] y,
@@ -1788,7 +1772,7 @@
         self.partitioner = SparsePartitioner(
             X, self.samples, self.n_samples, self.feature_values, missing_values_in_feature_mask
         )
-    cdef int node_split(
+    cdef intp_t node_split(
             self,
             float64_t impurity,
             SplitRecord* split,
