--- conflicted
+++ resolved
@@ -959,19 +959,8 @@
             current_split.threshold
         )
 
-        if missing_go_to_left:
-            n_left = current_split.pos - start + n_missing
-            n_right = end_non_missing - current_split.pos
-        else:
-            n_left = current_split.pos - start
-            n_right = end_non_missing - current_split.pos + n_missing
-
         # Reject if min_samples_leaf is not guaranteed
-<<<<<<< HEAD
-        if splitter.check_presplit_conditions(&current_split, 0, 0) == 1:
-=======
-        if n_left < min_samples_leaf or n_right < min_samples_leaf:
->>>>>>> fa14001f
+        if splitter.check_presplit_conditions(&current_split, n_missing, missing_go_to_left) == 1:
             continue
 
         # Evaluate split
