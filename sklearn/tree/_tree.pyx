# cython: language_level=3
# cython: boundscheck=False, wraparound=False, initializedcheck=False, cdivision=True

# Authors: Gilles Louppe <g.louppe@gmail.com>
#          Peter Prettenhofer <peter.prettenhofer@gmail.com>
#          Brian Holt <bdholt1@gmail.com>
#          Noel Dawe <noel@dawe.me>
#          Satrajit Gosh <satrajit.ghosh@gmail.com>
#          Lars Buitinck
#          Arnaud Joly <arnaud.v.joly@gmail.com>
#          Joel Nothman <joel.nothman@gmail.com>
#          Fares Hedayati <fares.hedayati@gmail.com>
#          Jacob Schreiber <jmschreiber91@gmail.com>
#          Nelson Liu <nelson@nelsonliu.me>
#          Haoyin Xu <haoyinxu@gmail.com>
#
# License: BSD 3 clause

from cpython cimport Py_INCREF, PyObject, PyTypeObject
from cython.operator cimport dereference as deref
from libc.math cimport isnan
from libc.stdint cimport INTPTR_MAX
from libc.stdlib cimport free, malloc
from libc.string cimport memcpy, memset
from libcpp cimport bool
from libcpp.algorithm cimport pop_heap, push_heap
from libcpp.vector cimport vector

import struct

import numpy as np

cimport numpy as cnp

cnp.import_array()

from scipy.sparse import issparse
from scipy.sparse import csr_matrix

from ._utils cimport safe_realloc
from ._utils cimport sizet_ptr_to_ndarray


cdef extern from "numpy/arrayobject.h":
    object PyArray_NewFromDescr(PyTypeObject* subtype, cnp.dtype descr,
                                intp_t nd, cnp.npy_intp* dims,
                                cnp.npy_intp* strides,
                                void* data, intp_t flags, object obj)
    intp_t PyArray_SetBaseObject(cnp.ndarray arr, PyObject* obj)

cdef extern from "<stack>" namespace "std" nogil:
    cdef cppclass stack[T]:
        ctypedef T value_type
        stack() except +
        bint empty()
        void pop()
        void push(T&) except +  # Raise c++ exception for bad_alloc -> MemoryError
        T& top()

# =============================================================================
# Types and constants
# =============================================================================

from numpy import float32 as DTYPE
from numpy import float64 as DOUBLE

cdef float64_t INFINITY = np.inf
cdef float64_t EPSILON = np.finfo('double').eps

# Some handy constants (BestFirstTreeBuilder)
cdef bint IS_FIRST = 1
cdef bint IS_NOT_FIRST = 0
cdef bint IS_LEFT = 1
cdef bint IS_NOT_LEFT = 0

TREE_LEAF = -1
TREE_UNDEFINED = -2
cdef intp_t _TREE_LEAF = TREE_LEAF
cdef intp_t _TREE_UNDEFINED = TREE_UNDEFINED

# Build the corresponding numpy dtype for Node.
# This works by casting `dummy` to an array of Node of length 1, which numpy
# can construct a `dtype`-object for. See https://stackoverflow.com/q/62448946
# for a more detailed explanation.
cdef Node dummy
NODE_DTYPE = np.asarray(<Node[:1]>(&dummy)).dtype

<<<<<<< HEAD
cdef inline void _init_parent_record(ParentInfo* self) noexcept nogil:
    self.n_constant_features = 0
    self.impurity = INFINITY
    self.lower_bound = -INFINITY
    self.upper_bound = INFINITY
=======
cdef inline void _init_parent_record(ParentInfo* record) noexcept nogil:
    record.n_constant_features = 0
    record.impurity = INFINITY
    record.lower_bound = -INFINITY
    record.upper_bound = INFINITY
>>>>>>> 24b0e3fa

# =============================================================================
# TreeBuilder
# =============================================================================

cdef class TreeBuilder:
    """Interface for different tree building strategies."""

    cpdef initialize_node_queue(
        self,
        Tree tree,
        object X,
        const float64_t[:, ::1] y,
        const float64_t[:] sample_weight=None,
        const unsigned char[::1] missing_values_in_feature_mask=None,
    ):
        """Build a decision tree from the training set (X, y)."""
        pass

    cpdef build(
        self,
        Tree tree,
        object X,
        const float64_t[:, ::1] y,
        const float64_t[:] sample_weight=None,
        const unsigned char[::1] missing_values_in_feature_mask=None,
    ):
        """Build a decision tree from the training set (X, y)."""
        pass

    cdef inline _check_input(
        self,
        object X,
        const float64_t[:, ::1] y,
        const float64_t[:] sample_weight,
    ):
        """Check input dtype, layout and format"""
        if issparse(X):
            X = X.tocsc()
            X.sort_indices()

            if X.data.dtype != DTYPE:
                X.data = np.ascontiguousarray(X.data, dtype=DTYPE)

            if X.indices.dtype != np.int32 or X.indptr.dtype != np.int32:
                raise ValueError("No support for np.int64 index based "
                                 "sparse matrices")

        elif X.dtype != DTYPE:
            # since we have to copy we will make it fortran for efficiency
            X = np.asfortranarray(X, dtype=DTYPE)

        # TODO: This check for y seems to be redundant, as it is also
        #  present in the BaseDecisionTree's fit method, and therefore
        #  can be removed.
        if y.base.dtype != DOUBLE or not y.base.flags.contiguous:
            y = np.ascontiguousarray(y, dtype=DOUBLE)

        if (
            sample_weight is not None and
            (
                sample_weight.base.dtype != DOUBLE or
                not sample_weight.base.flags.contiguous
            )
        ):
            sample_weight = np.asarray(sample_weight, dtype=DOUBLE, order="C")

        return X, y, sample_weight


# Depth first builder ---------------------------------------------------------
# A record on the stack for depth-first tree growing
cdef struct StackRecord:
    intp_t start
    intp_t end
    intp_t depth
    intp_t parent
    bint is_left
    float64_t impurity
    intp_t n_constant_features
    float64_t lower_bound
    float64_t upper_bound


cdef class DepthFirstTreeBuilder(TreeBuilder):
    """Build a decision tree in depth-first fashion."""

    def __cinit__(
        self,
        Splitter splitter,
        intp_t min_samples_split,
        intp_t min_samples_leaf,
        float64_t min_weight_leaf,
        intp_t max_depth,
        float64_t min_impurity_decrease,
        unsigned char store_leaf_values=False,
        cnp.ndarray initial_roots=None,
    ):
        self.splitter = splitter
        self.min_samples_split = min_samples_split
        self.min_samples_leaf = min_samples_leaf
        self.min_weight_leaf = min_weight_leaf
        self.max_depth = max_depth
        self.min_impurity_decrease = min_impurity_decrease
        self.store_leaf_values = store_leaf_values
        self.initial_roots = initial_roots

    def __reduce__(self):
        """Reduce re-implementation, for pickling."""
        return(DepthFirstTreeBuilder, (self.splitter,
                                       self.min_samples_split,
                                       self.min_samples_leaf,
                                       self.min_weight_leaf,
                                       self.max_depth,
                                       self.min_impurity_decrease,
                                       self.store_leaf_values,
                                       self.initial_roots))

    cpdef initialize_node_queue(
        self,
        Tree tree,
        object X,
        const float64_t[:, ::1] y,
        const float64_t[:] sample_weight=None,
        const unsigned char[::1] missing_values_in_feature_mask=None,
    ):
        """Initialize a list of roots"""
        X, y, sample_weight = self._check_input(X, y, sample_weight)

        # organize samples by decision paths
        paths = tree.decision_path(X)
        cdef intp_t PARENT
        cdef intp_t CHILD
        cdef intp_t i
        false_roots = {}
        X_copy = {}
        y_copy = {}
        for i in range(X.shape[0]):
            # collect depths from the node paths
            depth_i = paths[i].indices.shape[0] - 1
            PARENT = depth_i - 1
            CHILD = depth_i

            # find leaf node's & their parent node's IDs
            if PARENT < 0:
                parent_i = 0
            else:
                parent_i = paths[i].indices[PARENT]
            child_i = paths[i].indices[CHILD]
            left = 0
            if tree.children_left[parent_i] == child_i:
                left = 1  # leaf node is left child

            # organize samples by the leaf they fall into (false root)
            # leaf nodes are marked by parent node and
            # their relative position (left or right child)
            if (parent_i, left) in false_roots:
                false_roots[(parent_i, left)][0] += 1
                X_copy[(parent_i, left)].append(X[i])
                y_copy[(parent_i, left)].append(y[i])
            else:
                false_roots[(parent_i, left)] = [1, depth_i]
                X_copy[(parent_i, left)] = [X[i]]
                y_copy[(parent_i, left)] = [y[i]]

        X_list = []
        y_list = []

        # reorder the samples according to parent node IDs
        for key, value in reversed(sorted(X_copy.items())):
            X_list = X_list + value
            y_list = y_list + y_copy[key]
        cdef object X_new = np.array(X_list)
        cdef cnp.ndarray y_new = np.array(y_list)

        # initialize the splitter using sorted samples
        cdef Splitter splitter = self.splitter
        splitter.init(X_new, y_new, sample_weight, missing_values_in_feature_mask)

        # convert dict to numpy array and store value
        self.initial_roots = np.array(list(false_roots.items()))

    cpdef build(
        self,
        Tree tree,
        object X,
        const float64_t[:, ::1] y,
        const float64_t[:] sample_weight=None,
        const unsigned char[::1] missing_values_in_feature_mask=None,
    ):
        """Build a decision tree from the training set (X, y)."""

        # check input
        X, y, sample_weight = self._check_input(X, y, sample_weight)

        # Parameters
        cdef Splitter splitter = self.splitter
        cdef intp_t max_depth = self.max_depth
        cdef intp_t min_samples_leaf = self.min_samples_leaf
        cdef float64_t min_weight_leaf = self.min_weight_leaf
        cdef intp_t min_samples_split = self.min_samples_split
        cdef float64_t min_impurity_decrease = self.min_impurity_decrease

        cdef unsigned char store_leaf_values = self.store_leaf_values
        cdef cnp.ndarray initial_roots = self.initial_roots

        # Initial capacity
        cdef intp_t init_capacity
        cdef bint first = 0
        if initial_roots is None:
            # Recursive partition (without actual recursion)
            splitter.init(X, y, sample_weight, missing_values_in_feature_mask)

            if tree.max_depth <= 10:
                init_capacity = <intp_t> (2 ** (tree.max_depth + 1)) - 1
            else:
                init_capacity = 2047

            tree._resize(init_capacity)
            first = 1
        else:
            # convert numpy array back to dict
            false_roots = {}
            for key_value_pair in initial_roots:
                false_roots[tuple(key_value_pair[0])] = key_value_pair[1]

            # reset the root array
            self.initial_roots = None

        cdef intp_t start = 0
        cdef intp_t end = 0
        cdef intp_t depth
        cdef intp_t parent
        cdef bint is_left
        cdef intp_t n_node_samples = splitter.n_samples
        cdef float64_t weighted_n_node_samples
        cdef intp_t node_id
        cdef float64_t right_child_min, left_child_min, right_child_max, left_child_max

        cdef SplitRecord split
        cdef SplitRecord* split_ptr = <SplitRecord *>malloc(splitter.pointer_size())

        cdef float64_t middle_value
<<<<<<< HEAD
=======
        cdef float64_t left_child_min
        cdef float64_t left_child_max
        cdef float64_t right_child_min
        cdef float64_t right_child_max
>>>>>>> 24b0e3fa
        cdef bint is_leaf
        cdef intp_t max_depth_seen = -1 if first else tree.max_depth

        cdef intp_t rc = 0

        cdef stack[StackRecord] builder_stack
        cdef stack[StackRecord] update_stack
        cdef StackRecord stack_record

        cdef ParentInfo parent_record
        _init_parent_record(&parent_record)

<<<<<<< HEAD
        if not first:
            # push reached leaf nodes onto stack
            for key, value in reversed(sorted(false_roots.items())):
                end += value[0]
                update_stack.push({
                    "start": start,
                    "end": end,
                    "depth": value[1],
                    "parent": key[0],
                    "is_left": key[1],
                    "impurity": tree.impurity[key[0]],
                    "n_constant_features": 0,
                    "lower_bound": -INFINITY,
                    "upper_bound": INFINITY,
                })
                start += value[0]
        else:
=======
        with nogil:
>>>>>>> 24b0e3fa
            # push root node onto stack
            builder_stack.push({
                "start": 0,
                "end": n_node_samples,
                "depth": 0,
                "parent": _TREE_UNDEFINED,
                "is_left": 0,
                "impurity": INFINITY,
                "n_constant_features": 0,
                "lower_bound": -INFINITY,
                "upper_bound": INFINITY,
            })

        with nogil:
            while not update_stack.empty():
                stack_record = update_stack.top()
                update_stack.pop()

                start = stack_record.start
                end = stack_record.end
                depth = stack_record.depth
                parent = stack_record.parent
                is_left = stack_record.is_left
                parent_record.impurity = stack_record.impurity
                parent_record.n_constant_features = stack_record.n_constant_features
                parent_record.lower_bound = stack_record.lower_bound
                parent_record.upper_bound = stack_record.upper_bound

                n_node_samples = end - start
                splitter.node_reset(start, end, &weighted_n_node_samples)

                is_leaf = (depth >= max_depth or
                           n_node_samples < min_samples_split or
                           n_node_samples < 2 * min_samples_leaf or
                           weighted_n_node_samples < 2 * min_weight_leaf)

                if first:
                    parent_record.impurity = splitter.node_impurity()
                    first = 0

                # impurity == 0 with tolerance due to rounding errors
                is_leaf = is_leaf or parent_record.impurity <= EPSILON

                if not is_leaf:
                    splitter.node_split(
                        &parent_record,
                        split_ptr,
                    )

                    # assign local copy of SplitRecord to assign
                    # pos, improvement, and impurity scores
                    split = deref(split_ptr)

                    # If EPSILON=0 in the below comparison, float precision
                    # issues stop splitting, producing trees that are
                    # dissimilar to v0.18
                    is_leaf = (is_leaf or split.pos >= end or
                               (split.improvement + EPSILON <
                                min_impurity_decrease))

                node_id = tree._update_node(parent, is_left, is_leaf, split_ptr,
                                            parent_record.impurity,
                                            n_node_samples, weighted_n_node_samples,
                                            split.missing_go_to_left)

                if node_id == INTPTR_MAX:
                    rc = -1
                    break

                # Store value for all nodes, to facilitate tree/model
                # inspection and interpretation
                splitter.node_value(tree.value + node_id * tree.value_stride)
                if splitter.with_monotonic_cst:
                    splitter.clip_node_value(
                        tree.value + node_id * tree.value_stride,
                        parent_record.lower_bound,
                        parent_record.upper_bound
                    )

                if not is_leaf:
                    if (
                        not splitter.with_monotonic_cst or
                        splitter.monotonic_cst[split.feature] == 0
                    ):
                        # Split on a feature with no monotonicity constraint

                        # Current bounds must always be propagated to both children.
                        # If a monotonic constraint is active, bounds are used in
                        # node value clipping.
                        left_child_min = right_child_min = parent_record.lower_bound
                        left_child_max = right_child_max = parent_record.upper_bound
                    elif splitter.monotonic_cst[split.feature] == 1:
                        # Split on a feature with monotonic increase constraint
                        left_child_min = parent_record.lower_bound
                        right_child_max = parent_record.upper_bound

                        # Lower bound for right child and upper bound for left child
                        # are set to the same value.
                        middle_value = splitter.criterion.middle_value()
                        right_child_min = middle_value
                        left_child_max = middle_value
                    else:  # i.e. splitter.monotonic_cst[split.feature] == -1
                        # Split on a feature with monotonic decrease constraint
                        right_child_min = parent_record.lower_bound
                        left_child_max = parent_record.upper_bound

                        # Lower bound for left child and upper bound for right child
                        # are set to the same value.
                        middle_value = splitter.criterion.middle_value()
                        left_child_min = middle_value
                        right_child_max = middle_value

                    # Push right child on stack
                    builder_stack.push({
                        "start": split.pos,
                        "end": end,
                        "depth": depth + 1,
                        "parent": node_id,
                        "is_left": 0,
                        "impurity": split.impurity_right,
                        "n_constant_features": parent_record.n_constant_features,
                        "lower_bound": right_child_min,
                        "upper_bound": right_child_max,
                    })

                    # Push left child on stack
                    builder_stack.push({
                        "start": start,
                        "end": split.pos,
                        "depth": depth + 1,
                        "parent": node_id,
                        "is_left": 1,
                        "impurity": split.impurity_left,
                        "n_constant_features": parent_record.n_constant_features,
                        "lower_bound": left_child_min,
                        "upper_bound": left_child_max,
                    })
                elif store_leaf_values and is_leaf:
                    # copy leaf values to leaf_values array
                    splitter.node_samples(tree.value_samples[node_id])

                if depth > max_depth_seen:
                    max_depth_seen = depth

            while not builder_stack.empty():
                stack_record = builder_stack.top()
                builder_stack.pop()

                start = stack_record.start
                end = stack_record.end
                depth = stack_record.depth
                parent = stack_record.parent
                is_left = stack_record.is_left
                parent_record.impurity = stack_record.impurity
                parent_record.n_constant_features = stack_record.n_constant_features
                parent_record.lower_bound = stack_record.lower_bound
                parent_record.upper_bound = stack_record.upper_bound

                n_node_samples = end - start
                splitter.node_reset(start, end, &weighted_n_node_samples)

                is_leaf = (depth >= max_depth or
                           n_node_samples < min_samples_split or
                           n_node_samples < 2 * min_samples_leaf or
                           weighted_n_node_samples < 2 * min_weight_leaf)

                if first:
                    parent_record.impurity = splitter.node_impurity()
<<<<<<< HEAD
                    first=0
=======
                    first = 0
>>>>>>> 24b0e3fa

                # impurity == 0 with tolerance due to rounding errors
                is_leaf = is_leaf or parent_record.impurity <= EPSILON

                if not is_leaf:
                    splitter.node_split(
                        &parent_record,
<<<<<<< HEAD
                        split_ptr,
=======
                        &split,
>>>>>>> 24b0e3fa
                    )

                    # assign local copy of SplitRecord to assign
                    # pos, improvement, and impurity scores
                    split = deref(split_ptr)

                    # If EPSILON=0 in the below comparison, float precision
                    # issues stop splitting, producing trees that are
                    # dissimilar to v0.18
                    is_leaf = (is_leaf or split.pos >= end or
                               (split.improvement + EPSILON <
                                min_impurity_decrease))

<<<<<<< HEAD
                node_id = tree._add_node(parent, is_left, is_leaf, split_ptr,
                                         parent_record.impurity, n_node_samples,
                                         weighted_n_node_samples, split.missing_go_to_left)
=======
                node_id = tree._add_node(parent, is_left, is_leaf, split.feature,
                                         split.threshold, parent_record.impurity,
                                         n_node_samples, weighted_n_node_samples,
                                         split.missing_go_to_left)
>>>>>>> 24b0e3fa

                if node_id == INTPTR_MAX:
                    rc = -1
                    break

                # Store value for all nodes, to facilitate tree/model
                # inspection and interpretation
                splitter.node_value(tree.value + node_id * tree.value_stride)
                if splitter.with_monotonic_cst:
<<<<<<< HEAD
                    splitter.clip_node_value(
                        tree.value + node_id * tree.value_stride,
                        parent_record.lower_bound,
                        parent_record.upper_bound
                    )
=======
                    splitter.clip_node_value(tree.value + node_id * tree.value_stride, parent_record.lower_bound, parent_record.upper_bound)
>>>>>>> 24b0e3fa

                if not is_leaf:
                    if (
                        not splitter.with_monotonic_cst or
                        splitter.monotonic_cst[split.feature] == 0
                    ):
                        # Split on a feature with no monotonicity constraint

                        # Current bounds must always be propagated to both children.
                        # If a monotonic constraint is active, bounds are used in
                        # node value clipping.
                        left_child_min = right_child_min = parent_record.lower_bound
                        left_child_max = right_child_max = parent_record.upper_bound
                    elif splitter.monotonic_cst[split.feature] == 1:
                        # Split on a feature with monotonic increase constraint
                        left_child_min = parent_record.lower_bound
                        right_child_max = parent_record.upper_bound

                        # Lower bound for right child and upper bound for left child
                        # are set to the same value.
                        middle_value = splitter.criterion.middle_value()
                        right_child_min = middle_value
                        left_child_max = middle_value
                    else:  # i.e. splitter.monotonic_cst[split.feature] == -1
                        # Split on a feature with monotonic decrease constraint
                        right_child_min = parent_record.lower_bound
                        left_child_max = parent_record.upper_bound

                        # Lower bound for left child and upper bound for right child
                        # are set to the same value.
                        middle_value = splitter.criterion.middle_value()
                        left_child_min = middle_value
                        right_child_max = middle_value

                    # Push right child on stack
                    builder_stack.push({
                        "start": split.pos,
                        "end": end,
                        "depth": depth + 1,
                        "parent": node_id,
                        "is_left": 0,
                        "impurity": split.impurity_right,
                        "n_constant_features": parent_record.n_constant_features,
                        "lower_bound": right_child_min,
                        "upper_bound": right_child_max,
                    })

                    # Push left child on stack
                    builder_stack.push({
                        "start": start,
                        "end": split.pos,
                        "depth": depth + 1,
                        "parent": node_id,
                        "is_left": 1,
                        "impurity": split.impurity_left,
                        "n_constant_features": parent_record.n_constant_features,
                        "lower_bound": left_child_min,
                        "upper_bound": left_child_max,
                    })
                elif store_leaf_values and is_leaf:
                    # copy leaf values to leaf_values array
                    splitter.node_samples(tree.value_samples[node_id])

                if depth > max_depth_seen:
                    max_depth_seen = depth

            if rc >= 0:
                rc = tree._resize_c(tree.node_count)

            if rc >= 0:
                tree.max_depth = max_depth_seen

        # free the memory created for the SplitRecord pointer
        free(split_ptr)

        if rc == -1:
            raise MemoryError()

# Best first builder ----------------------------------------------------------
cdef struct FrontierRecord:
    # Record of information of a Node, the frontier for a split. Those records are
    # maintained in a heap to access the Node with the best improvement in impurity,
    # allowing growing trees greedily on this improvement.
    intp_t node_id
    intp_t start
    intp_t end
    intp_t pos
    intp_t depth
    bint is_leaf
    float64_t impurity
    float64_t impurity_left
    float64_t impurity_right
    float64_t improvement
    float64_t lower_bound
    float64_t upper_bound
    float64_t middle_value

cdef inline bool _compare_records(
    const FrontierRecord& left,
    const FrontierRecord& right,
):
    return left.improvement < right.improvement

cdef inline void _add_to_frontier(
    FrontierRecord rec,
    vector[FrontierRecord]& frontier,
) noexcept nogil:
    """Adds record `rec` to the priority queue `frontier`."""
    frontier.push_back(rec)
    push_heap(frontier.begin(), frontier.end(), &_compare_records)


cdef class BestFirstTreeBuilder(TreeBuilder):
    """Build a decision tree in best-first fashion.

    The best node to expand is given by the node at the frontier that has the
    highest impurity improvement.
    """
    cdef intp_t max_leaf_nodes

    def __cinit__(
        self,
        Splitter splitter,
        intp_t min_samples_split,
        intp_t min_samples_leaf,
        float64_t min_weight_leaf,
        intp_t max_depth,
        intp_t max_leaf_nodes,
        float64_t min_impurity_decrease,
        unsigned char store_leaf_values=False,
        cnp.ndarray initial_roots=None,
    ):
        self.splitter = splitter
        self.min_samples_split = min_samples_split
        self.min_samples_leaf = min_samples_leaf
        self.min_weight_leaf = min_weight_leaf
        self.max_depth = max_depth
        self.max_leaf_nodes = max_leaf_nodes
        self.min_impurity_decrease = min_impurity_decrease
        self.store_leaf_values = store_leaf_values
        self.initial_roots = initial_roots

    def __reduce__(self):
        """Reduce re-implementation, for pickling."""
        return(BestFirstTreeBuilder, (self.splitter,
                                      self.min_samples_split,
                                      self.min_samples_leaf,
                                      self.min_weight_leaf,
                                      self.max_depth,
                                      self.max_leaf_nodes,
                                      self.min_impurity_decrease,
                                      self.store_leaf_values,
                                      self.initial_roots))

    cpdef build(
        self,
        Tree tree,
        object X,
        const float64_t[:, ::1] y,
        const float64_t[:] sample_weight=None,
        const unsigned char[::1] missing_values_in_feature_mask=None,
    ):
        """Build a decision tree from the training set (X, y)."""

        # check input
        X, y, sample_weight = self._check_input(X, y, sample_weight)

        # Parameters
        cdef Splitter splitter = self.splitter
        cdef intp_t max_leaf_nodes = self.max_leaf_nodes

        cdef unsigned char store_leaf_values = self.store_leaf_values

        # Recursive partition (without actual recursion)
        splitter.init(X, y, sample_weight, missing_values_in_feature_mask)

        cdef vector[FrontierRecord] frontier
        cdef FrontierRecord record
        cdef FrontierRecord split_node_left
        cdef FrontierRecord split_node_right
        cdef float64_t left_child_min
        cdef float64_t left_child_max
        cdef float64_t right_child_min
        cdef float64_t right_child_max

        cdef intp_t n_node_samples = splitter.n_samples
        cdef intp_t max_split_nodes = max_leaf_nodes - 1
        cdef bint is_leaf
        cdef intp_t max_depth_seen = -1
        cdef intp_t rc = 0
        cdef Node* node

        cdef ParentInfo parent_record
        _init_parent_record(&parent_record)

        # Initial capacity
        cdef intp_t init_capacity = max_split_nodes + max_leaf_nodes
        tree._resize(init_capacity)

        with nogil:
            # add root to frontier
            rc = self._add_split_node(
                splitter=splitter,
                tree=tree,
                start=0,
                end=n_node_samples,
                is_first=IS_FIRST,
                is_left=IS_LEFT,
                parent=NULL,
                depth=0,
                parent_record=&parent_record,
                res=&split_node_left,
            )
            if rc >= 0:
                _add_to_frontier(split_node_left, frontier)

            while not frontier.empty():
                pop_heap(frontier.begin(), frontier.end(), &_compare_records)
                record = frontier.back()
                frontier.pop_back()

                node = &tree.nodes[record.node_id]
                is_leaf = (record.is_leaf or max_split_nodes <= 0)

                if is_leaf:
                    # Node is not expandable; set node as leaf
                    node.left_child = _TREE_LEAF
                    node.right_child = _TREE_LEAF
                    node.feature = _TREE_UNDEFINED
                    node.threshold = _TREE_UNDEFINED

                    if store_leaf_values:
                        # copy leaf values to leaf_values array
                        splitter.node_samples(tree.value_samples[record.node_id])
                else:
                    # Node is expandable

                    if (
                        not splitter.with_monotonic_cst or
                        splitter.monotonic_cst[node.feature] == 0
                    ):
                        # Split on a feature with no monotonicity constraint

                        # Current bounds must always be propagated to both children.
                        # If a monotonic constraint is active, bounds are used in
                        # node value clipping.
                        left_child_min = right_child_min = record.lower_bound
                        left_child_max = right_child_max = record.upper_bound
                    elif splitter.monotonic_cst[node.feature] == 1:
                        # Split on a feature with monotonic increase constraint
                        left_child_min = record.lower_bound
                        right_child_max = record.upper_bound

                        # Lower bound for right child and upper bound for left child
                        # are set to the same value.
                        right_child_min = record.middle_value
                        left_child_max = record.middle_value
                    else:  # i.e. splitter.monotonic_cst[split.feature] == -1
                        # Split on a feature with monotonic decrease constraint
                        right_child_min = record.lower_bound
                        left_child_max = record.upper_bound

                        # Lower bound for left child and upper bound for right child
                        # are set to the same value.
                        left_child_min = record.middle_value
                        right_child_max = record.middle_value

                    # Decrement number of split nodes available
                    max_split_nodes -= 1

                    # Compute left split node
                    parent_record.lower_bound = left_child_min
                    parent_record.upper_bound = left_child_max
                    parent_record.impurity = record.impurity_left
                    rc = self._add_split_node(
                        splitter=splitter,
                        tree=tree,
                        start=record.start,
                        end=record.pos,
                        is_first=IS_NOT_FIRST,
                        is_left=IS_LEFT,
                        parent=node,
                        depth=record.depth + 1,
                        parent_record=&parent_record,
                        res=&split_node_left,
                    )
                    if rc == -1:
                        break

                    # tree.nodes may have changed
                    node = &tree.nodes[record.node_id]

                    # Compute right split node
                    parent_record.lower_bound = right_child_min
                    parent_record.upper_bound = right_child_max
                    parent_record.impurity = record.impurity_right
                    rc = self._add_split_node(
                        splitter=splitter,
                        tree=tree,
                        start=record.pos,
                        end=record.end,
                        is_first=IS_NOT_FIRST,
                        is_left=IS_NOT_LEFT,
                        parent=node,
                        depth=record.depth + 1,
                        parent_record=&parent_record,
                        res=&split_node_right,
                    )
                    if rc == -1:
                        break

                    # Add nodes to queue
                    _add_to_frontier(split_node_left, frontier)
                    _add_to_frontier(split_node_right, frontier)

                if record.depth > max_depth_seen:
                    max_depth_seen = record.depth

            if rc >= 0:
                rc = tree._resize_c(tree.node_count)

            if rc >= 0:
                tree.max_depth = max_depth_seen

        if rc == -1:
            raise MemoryError()

    cdef inline intp_t _add_split_node(
        self,
        Splitter splitter,
        Tree tree,
        intp_t start,
        intp_t end,
        bint is_first,
        bint is_left,
        Node* parent,
        intp_t depth,
        ParentInfo* parent_record,
        FrontierRecord* res
    ) except -1 nogil:
        """Adds node w/ partition ``[start, end)`` to the frontier. """
        cdef SplitRecord split
        cdef SplitRecord* split_ptr = <SplitRecord *>malloc(splitter.pointer_size())

        cdef intp_t node_id
        cdef intp_t n_node_samples
        cdef float64_t min_impurity_decrease = self.min_impurity_decrease
        cdef float64_t weighted_n_node_samples
        cdef bint is_leaf

        splitter.node_reset(start, end, &weighted_n_node_samples)

        # reset n_constant_features for this specific split before beginning split search
        parent_record.n_constant_features = 0

        if is_first:
            parent_record.impurity = splitter.node_impurity()

        n_node_samples = end - start
        is_leaf = (depth >= self.max_depth or
                   n_node_samples < self.min_samples_split or
                   n_node_samples < 2 * self.min_samples_leaf or
                   weighted_n_node_samples < 2 * self.min_weight_leaf or
                   parent_record.impurity <= EPSILON  # impurity == 0 with tolerance
                   )

        if not is_leaf:
            splitter.node_split(
                parent_record,
<<<<<<< HEAD
                split_ptr,
=======
                &split,
>>>>>>> 24b0e3fa
            )
            # assign local copy of SplitRecord to assign
            # pos, improvement, and impurity scores
            split = deref(split_ptr)

            # If EPSILON=0 in the below comparison, float precision issues stop
            # splitting early, producing trees that are dissimilar to v0.18
            is_leaf = (is_leaf or split.pos >= end or
                       split.improvement + EPSILON < min_impurity_decrease)

        node_id = tree._add_node(parent - tree.nodes
                                 if parent != NULL
                                 else _TREE_UNDEFINED,
                                 is_left, is_leaf,
<<<<<<< HEAD
                                 split_ptr, parent_record.impurity,
=======
                                 split.feature, split.threshold, parent_record.impurity,
>>>>>>> 24b0e3fa
                                 n_node_samples, weighted_n_node_samples,
                                 split.missing_go_to_left)
        if node_id == INTPTR_MAX:
            return -1

        # compute values also for split nodes (might become leafs later).
        splitter.node_value(tree.value + node_id * tree.value_stride)
        if splitter.with_monotonic_cst:
            splitter.clip_node_value(tree.value + node_id * tree.value_stride, parent_record.lower_bound, parent_record.upper_bound)

        res.node_id = node_id
        res.start = start
        res.end = end
        res.depth = depth
        res.impurity = parent_record.impurity
        res.lower_bound = parent_record.lower_bound
        res.upper_bound = parent_record.upper_bound
        res.middle_value = splitter.criterion.middle_value()

        if not is_leaf:
            # is split node
            res.pos = split.pos
            res.is_leaf = 0
            res.improvement = split.improvement
            res.impurity_left = split.impurity_left
            res.impurity_right = split.impurity_right

        else:
            # is leaf => 0 improvement
            res.pos = end
            res.is_leaf = 1
            res.improvement = 0.0
            res.impurity_left = parent_record.impurity
            res.impurity_right = parent_record.impurity

        free(split_ptr)
        return 0


# =============================================================================
# Tree
# =============================================================================
cdef class BaseTree:
    """Base class for Cython tree models.

    Downstream classes must implement methods to actually traverse the tree.
    """
    cdef int _resize(
        self,
        intp_t capacity
    ) except -1 nogil:
        """Resize all inner arrays to `capacity`, if `capacity` == -1, then
            double the size of the inner arrays.

        Returns -1 in case of failure to allocate memory (and raise MemoryError)
        or 0 otherwise.
        """
        if self._resize_c(capacity) != 0:
            # Acquire gil only if we need to raise
            with gil:
                raise MemoryError()

    cdef int _resize_c(self, intp_t capacity=INTPTR_MAX) except -1 nogil:
        """Guts of _resize

        Returns -1 in case of failure to allocate memory (and raise MemoryError)
        or 0 otherwise.
        """
        if capacity == self.capacity and self.nodes != NULL:
            return 0

        if capacity == INTPTR_MAX:
            if self.capacity == 0:
                capacity = 3  # default initial value
            else:
                capacity = 2 * self.capacity

        safe_realloc(&self.nodes, capacity)
        safe_realloc(&self.value, capacity * self.value_stride)

        if capacity > self.capacity:
            # value memory is initialised to 0 to enable classifier argmax
            memset(<void*>(self.value + self.capacity * self.value_stride), 0,
                   (capacity - self.capacity) * self.value_stride *
                   sizeof(float64_t))
            # node memory is initialised to 0 to ensure deterministic pickle (padding in Node struct)
            memset(<void*>(self.nodes + self.capacity), 0, (capacity - self.capacity) * sizeof(Node))

        # if capacity smaller than node_count, adjust the counter
        if capacity < self.node_count:
            self.node_count = capacity

        self.capacity = capacity
        return 0

    cdef int _set_split_node(
        self,
        SplitRecord* split_node,
        Node* node,
        intp_t node_id,
    ) except -1 nogil:
        """Set split node data.

        Parameters
        ----------
        split_node : SplitRecord*
            The pointer to the record of the split node data.
        node : Node*
            The pointer to the node that will hold the split node.
        node_id : intp_t
            The index of the node.
        """
        # left_child and right_child will be set later for a split node
        node.feature = split_node.feature
        node.threshold = split_node.threshold
        return 1

    cdef int _set_leaf_node(
        self,
        SplitRecord* split_node,
        Node* node,
        intp_t node_id,
    ) except -1 nogil:
        """Set leaf node data.

        Parameters
        ----------
        split_node : SplitRecord*
            The pointer to the record of the leaf node data.
        node : Node*
            The pointer to the node that will hold the leaf node.
        node_id : intp_t
            The index of the node.
        """
        node.left_child = _TREE_LEAF
        node.right_child = _TREE_LEAF
        node.feature = _TREE_UNDEFINED
        node.threshold = _TREE_UNDEFINED
        return 1

    cdef float32_t _compute_feature(
        self,
        const float32_t[:, :] X_ndarray,
        intp_t sample_index,
        Node *node
    ) noexcept nogil:
        """Compute feature from a given data matrix, X.

        In axis-aligned trees, this is simply the value in the column of X
        for this specific feature.
        """
        # the feature index
        cdef float32_t feature = X_ndarray[sample_index, node.feature]
        return feature

    cdef int _add_node(
        self,
        intp_t parent,
        bint is_left,
        bint is_leaf,
        SplitRecord* split_node,
        float64_t impurity,
        intp_t n_node_samples,
        float64_t weighted_n_node_samples,
        unsigned char missing_go_to_left
    ) except -1 nogil:
        """Add a node to the tree.

        The new node registers itself as the child of its parent.

        Parameters
        ----------
        parent : intp_t
            The index of the parent. If '_TREE_UNDEFINED', then the current
            node is a root node.
        is_left : bint
            Whether or not the current node is to the left of the parent node.
        is_leaf : bint
            Whether or not the current node is a leaf node.
        split_node : SplitRecord*
            A pointer to a SplitRecord pointer address.
        impurity : float64_t
            The impurity of the node to be added.
        n_node_samples : intp_t
            The number of samples in the node.
        weighted_n_node_samples : float64_t
            The weight of the samples in the node.

        Returns (intp_t)(-1) on error.
        """
        cdef intp_t node_id = self.node_count

        if node_id >= self.capacity:
            if self._resize_c() != 0:
                return INTPTR_MAX

        cdef Node* node = &self.nodes[node_id]
        node.impurity = impurity
        node.n_node_samples = n_node_samples
        node.weighted_n_node_samples = weighted_n_node_samples

        if parent != _TREE_UNDEFINED:
            if is_left:
                self.nodes[parent].left_child = node_id
            else:
                self.nodes[parent].right_child = node_id

        if is_leaf:
            if self._set_leaf_node(split_node, node, node_id) != 1:
                with gil:
                    raise RuntimeError
        else:
            if self._set_split_node(split_node, node, node_id) != 1:
                with gil:
                    raise RuntimeError
            node.missing_go_to_left = missing_go_to_left

        self.node_count += 1

        return node_id

    cdef inline int _update_node(
        self,
        intp_t parent,
        bint is_left,
        bint is_leaf,
        SplitRecord* split_node,
        float64_t impurity,
        intp_t n_node_samples,
        float64_t weighted_n_node_samples,
        unsigned char missing_go_to_left
    ) except -1 nogil:
        """Update a node on the tree.

        The updated node remains on the same position.

        Returns (intp_t)(-1) on error.
        """
        cdef intp_t node_id
        if is_left:
            node_id = self.nodes[parent].left_child
        else:
            node_id = self.nodes[parent].right_child

        if node_id >= self.capacity:
            if self._resize_c() != 0:
                return INTPTR_MAX

        cdef Node* node = &self.nodes[node_id]
        node.impurity = impurity
        node.n_node_samples = n_node_samples
        node.weighted_n_node_samples = weighted_n_node_samples

        if is_leaf:
            if self._set_leaf_node(split_node, node, node_id) != 1:
                with gil:
                    raise RuntimeError
        else:
            if self._set_split_node(split_node, node, node_id) != 1:
                with gil:
                    raise RuntimeError
            node.missing_go_to_left = missing_go_to_left

        return node_id

    cpdef cnp.ndarray apply(self, object X):
        """Finds the terminal region (=leaf node) for each sample in X."""
        if issparse(X):
            return self._apply_sparse_csr(X)
        else:
            return self._apply_dense(X)

    cdef inline cnp.ndarray _apply_dense(self, object X):
        """Finds the terminal region (=leaf node) for each sample in X."""

        # Check input
        if not isinstance(X, np.ndarray):
            raise ValueError("X should be in np.ndarray format, got %s"
                             % type(X))

        if X.dtype != DTYPE:
            raise ValueError("X.dtype should be np.float32, got %s" % X.dtype)

        # Extract input
        cdef const float32_t[:, :] X_ndarray = X
        cdef intp_t n_samples = X.shape[0]
        cdef float32_t X_i_node_feature

        # Initialize output
        cdef intp_t[:] out = np.zeros(n_samples, dtype=np.intp)

        # Initialize auxiliary data-structure
        cdef Node* node = NULL
        cdef intp_t i = 0

        with nogil:
            for i in range(n_samples):
                node = self.nodes

                # While node not a leaf
                while node.left_child != _TREE_LEAF:
                    X_i_node_feature = self._compute_feature(X_ndarray, i, node)
                    # ... and node.right_child != _TREE_LEAF:
                    if isnan(X_i_node_feature):
                        if node.missing_go_to_left:
                            node = &self.nodes[node.left_child]
                        else:
                            node = &self.nodes[node.right_child]
                    elif X_i_node_feature <= node.threshold:
                        node = &self.nodes[node.left_child]
                    else:
                        node = &self.nodes[node.right_child]

                out[i] = <intp_t>(node - self.nodes)  # node offset

        return np.asarray(out)

    cdef inline cnp.ndarray _apply_sparse_csr(self, object X):
        """Finds the terminal region (=leaf node) for each sample in sparse X.
        """
        # Check input
        if not (issparse(X) and X.format == 'csr'):
            raise ValueError("X should be in csr_matrix format, got %s"
                             % type(X))

        if X.dtype != DTYPE:
            raise ValueError("X.dtype should be np.float32, got %s" % X.dtype)

        # Extract input
        cdef const float32_t[:] X_data = X.data
        cdef const int32_t[:] X_indices = X.indices
        cdef const int32_t[:] X_indptr = X.indptr

        cdef intp_t n_samples = X.shape[0]
        cdef intp_t n_features = X.shape[1]

        # Initialize output
        cdef intp_t[:] out = np.zeros(n_samples, dtype=np.intp)

        # Initialize auxiliary data-structure
        cdef float32_t feature_value = 0.
        cdef Node* node = NULL
        cdef float32_t* X_sample = NULL
        cdef intp_t i = 0
        cdef int32_t k = 0

        # feature_to_sample as a data structure records the last seen sample
        # for each feature; functionally, it is an efficient way to identify
        # which features are nonzero in the present sample.
        cdef intp_t* feature_to_sample = NULL

        safe_realloc(&X_sample, n_features)
        safe_realloc(&feature_to_sample, n_features)

        with nogil:
            memset(feature_to_sample, -1, n_features * sizeof(intp_t))

            for i in range(n_samples):
                node = self.nodes

                for k in range(X_indptr[i], X_indptr[i + 1]):
                    feature_to_sample[X_indices[k]] = i
                    X_sample[X_indices[k]] = X_data[k]

                # While node not a leaf
                while node.left_child != _TREE_LEAF:
                    # ... and node.right_child != _TREE_LEAF:
                    if feature_to_sample[node.feature] == i:
                        feature_value = X_sample[node.feature]
                    else:
                        feature_value = 0.

                    if feature_value <= node.threshold:
                        node = &self.nodes[node.left_child]
                    else:
                        node = &self.nodes[node.right_child]

                out[i] = <intp_t>(node - self.nodes)  # node offset

            # Free auxiliary arrays
            free(X_sample)
            free(feature_to_sample)

        return np.asarray(out)

    cpdef object decision_path(self, object X):
        """Finds the decision path (=node) for each sample in X."""
        if issparse(X):
            return self._decision_path_sparse_csr(X)
        else:
            return self._decision_path_dense(X)

    cdef inline object _decision_path_dense(self, object X):
        """Finds the decision path (=node) for each sample in X."""

        # Check input
        if not isinstance(X, np.ndarray):
            raise ValueError("X should be in np.ndarray format, got %s"
                             % type(X))

        if X.dtype != DTYPE:
            raise ValueError("X.dtype should be np.float32, got %s" % X.dtype)

        # Extract input
        cdef const float32_t[:, :] X_ndarray = X
        cdef intp_t n_samples = X.shape[0]

        # Initialize output
        cdef intp_t[:] indptr = np.zeros(n_samples + 1, dtype=np.intp)
        cdef intp_t[:] indices = np.zeros(
            n_samples * (1 + self.max_depth), dtype=np.intp
        )

        # Initialize auxiliary data-structure
        cdef Node* node = NULL
        cdef intp_t i = 0

        # the feature index
        cdef float64_t feature

        with nogil:
            for i in range(n_samples):
                node = self.nodes
                indptr[i + 1] = indptr[i]

                # Add all external nodes
                while node.left_child != _TREE_LEAF:
                    # ... and node.right_child != _TREE_LEAF:
                    indices[indptr[i + 1]] = <intp_t>(node - self.nodes)
                    indptr[i + 1] += 1

                    # compute the feature value to compare against threshold
                    feature = self._compute_feature(X_ndarray, i, node)
                    if feature <= node.threshold:
                        node = &self.nodes[node.left_child]
                    else:
                        node = &self.nodes[node.right_child]

                # Add the leave node
                indices[indptr[i + 1]] = <intp_t>(node - self.nodes)
                indptr[i + 1] += 1

        indices = indices[:indptr[n_samples]]
        cdef intp_t[:] data = np.ones(shape=len(indices), dtype=np.intp)
        out = csr_matrix((data, indices, indptr),
                         shape=(n_samples, self.node_count))

        return out

    cdef inline object _decision_path_sparse_csr(self, object X):
        """Finds the decision path (=node) for each sample in X."""

        # Check input
        if not (issparse(X) and X.format == "csr"):
            raise ValueError("X should be in csr_matrix format, got %s"
                             % type(X))

        if X.dtype != DTYPE:
            raise ValueError("X.dtype should be np.float32, got %s" % X.dtype)

        # Extract input
        cdef const float32_t[:] X_data = X.data
        cdef const int32_t[:] X_indices = X.indices
        cdef const int32_t[:] X_indptr = X.indptr

        cdef intp_t n_samples = X.shape[0]
        cdef intp_t n_features = X.shape[1]

        # Initialize output
        cdef intp_t[:] indptr = np.zeros(n_samples + 1, dtype=np.intp)
        cdef intp_t[:] indices = np.zeros(
            n_samples * (1 + self.max_depth), dtype=np.intp
        )

        # Initialize auxiliary data-structure
        cdef float32_t feature_value = 0.
        cdef Node* node = NULL
        cdef float32_t* X_sample = NULL
        cdef intp_t i = 0
        cdef int32_t k = 0

        # feature_to_sample as a data structure records the last seen sample
        # for each feature; functionally, it is an efficient way to identify
        # which features are nonzero in the present sample.
        cdef intp_t* feature_to_sample = NULL

        safe_realloc(&X_sample, n_features)
        safe_realloc(&feature_to_sample, n_features)

        with nogil:
            memset(feature_to_sample, -1, n_features * sizeof(intp_t))

            for i in range(n_samples):
                node = self.nodes
                indptr[i + 1] = indptr[i]

                for k in range(X_indptr[i], X_indptr[i + 1]):
                    feature_to_sample[X_indices[k]] = i
                    X_sample[X_indices[k]] = X_data[k]

                # While node not a leaf
                while node.left_child != _TREE_LEAF:
                    # ... and node.right_child != _TREE_LEAF:

                    indices[indptr[i + 1]] = <intp_t>(node - self.nodes)
                    indptr[i + 1] += 1

                    if feature_to_sample[node.feature] == i:
                        feature_value = X_sample[node.feature]

                    else:
                        feature_value = 0.

                    if feature_value <= node.threshold:
                        node = &self.nodes[node.left_child]
                    else:
                        node = &self.nodes[node.right_child]

                # Add the leave node
                indices[indptr[i + 1]] = <intp_t>(node - self.nodes)
                indptr[i + 1] += 1

            # Free auxiliary arrays
            free(X_sample)
            free(feature_to_sample)

        indices = indices[:indptr[n_samples]]
        cdef intp_t[:] data = np.ones(shape=len(indices), dtype=np.intp)
        out = csr_matrix((data, indices, indptr),
                         shape=(n_samples, self.node_count))

        return out

    cpdef compute_node_depths(self):
        """Compute the depth of each node in a tree.

        .. versionadded:: 1.3

        Returns
        -------
        depths : ndarray of shape (self.node_count,), dtype=np.int64
            The depth of each node in the tree.
        """
        cdef:
            cnp.int64_t[::1] depths = np.empty(self.node_count, dtype=np.int64)
            cnp.npy_intp[:] children_left = self.children_left
            cnp.npy_intp[:] children_right = self.children_right
            cnp.npy_intp node_id
            cnp.npy_intp node_count = self.node_count
            cnp.int64_t depth

        depths[0] = 1  # init root node
        for node_id in range(node_count):
            if children_left[node_id] != _TREE_LEAF:
                depth = depths[node_id] + 1
                depths[children_left[node_id]] = depth
                depths[children_right[node_id]] = depth

        return depths.base

    cpdef compute_feature_importances(self, normalize=True):
        """Computes the importance of each feature (aka variable)."""
        cdef Node* nodes = self.nodes
        cdef Node* node = nodes
        cdef Node* end_node = node + self.node_count

        cdef float64_t normalizer = 0.
        cdef intp_t i = 0

        cdef float64_t[:] importances = np.zeros(self.n_features)

        with nogil:
            while node != end_node:
                if node.left_child != _TREE_LEAF:
                    # ... and node.right_child != _TREE_LEAF:
                    self._compute_feature_importances(
                        importances, node)

                node += 1

        for i in range(self.n_features):
            importances[i] /= nodes[0].weighted_n_node_samples

        if normalize:
            normalizer = np.sum(importances)

            if normalizer > 0.0:
                # Avoid dividing by zero (e.g., when root is pure)
                for i in range(self.n_features):
                    importances[i] /= normalizer

        return np.asarray(importances)

    cdef void _compute_feature_importances(
        self,
        float64_t[:] importances,
        Node* node
    ) noexcept nogil:
        """Compute feature importances from a Node in the Tree.

        Wrapped in a private function to allow subclassing that
        computes feature importances.
        """
        cdef Node* nodes = self.nodes
        cdef Node* left
        cdef Node* right

        left = &nodes[node.left_child]
        right = &nodes[node.right_child]

        importances[node.feature] += (
                        node.weighted_n_node_samples * node.impurity -
                        left.weighted_n_node_samples * left.impurity -
                        right.weighted_n_node_samples * right.impurity)

    def compute_partial_dependence(self, float32_t[:, ::1] X,
                                   const intp_t[::1] target_features,
                                   float64_t[::1] out):
        """Partial dependence of the response on the ``target_feature`` set.

        For each sample in ``X`` a tree traversal is performed.
        Each traversal starts from the root with weight 1.0.

        At each non-leaf node that splits on a target feature, either
        the left child or the right child is visited based on the feature
        value of the current sample, and the weight is not modified.
        At each non-leaf node that splits on a complementary feature,
        both children are visited and the weight is multiplied by the fraction
        of training samples which went to each child.

        At each leaf, the value of the node is multiplied by the current
        weight (weights sum to 1 for all visited terminal nodes).

        Parameters
        ----------
        X : view on 2d ndarray, shape (n_samples, n_target_features)
            The grid points on which the partial dependence should be
            evaluated.
        target_features : view on 1d ndarray, shape (n_target_features)
            The set of target features for which the partial dependence
            should be evaluated.
        out : view on 1d ndarray, shape (n_samples)
            The value of the partial dependence function on each grid
            point.
        """
        cdef:
            float64_t[::1] weight_stack = np.zeros(self.node_count,
                                                   dtype=np.float64)
            intp_t[::1] node_idx_stack = np.zeros(self.node_count,
                                                  dtype=np.intp)
            intp_t sample_idx
            intp_t feature_idx
            intp_t stack_size
            float64_t left_sample_frac
            float64_t current_weight
            float64_t total_weight  # used for sanity check only
            Node *current_node  # use a pointer to avoid copying attributes
            intp_t current_node_idx
            bint is_target_feature
            intp_t _TREE_LEAF = TREE_LEAF  # to avoid python interactions

        for sample_idx in range(X.shape[0]):
            # init stacks for current sample
            stack_size = 1
            node_idx_stack[0] = 0  # root node
            weight_stack[0] = 1  # all the samples are in the root node
            total_weight = 0

            while stack_size > 0:
                # pop the stack
                stack_size -= 1
                current_node_idx = node_idx_stack[stack_size]
                current_node = &self.nodes[current_node_idx]

                if current_node.left_child == _TREE_LEAF:
                    # leaf node
                    out[sample_idx] += (weight_stack[stack_size] *
                                        self.value[current_node_idx])
                    total_weight += weight_stack[stack_size]
                else:
                    # non-leaf node

                    # determine if the split feature is a target feature
                    is_target_feature = False
                    for feature_idx in range(target_features.shape[0]):
                        if target_features[feature_idx] == current_node.feature:
                            is_target_feature = True
                            break

                    if is_target_feature:
                        # In this case, we push left or right child on stack
                        if X[sample_idx, feature_idx] <= current_node.threshold:
                            node_idx_stack[stack_size] = current_node.left_child
                        else:
                            node_idx_stack[stack_size] = current_node.right_child
                        stack_size += 1
                    else:
                        # In this case, we push both children onto the stack,
                        # and give a weight proportional to the number of
                        # samples going through each branch.

                        # push left child
                        node_idx_stack[stack_size] = current_node.left_child
                        left_sample_frac = (
                            self.nodes[current_node.left_child].weighted_n_node_samples /
                            current_node.weighted_n_node_samples)
                        current_weight = weight_stack[stack_size]
                        weight_stack[stack_size] = current_weight * left_sample_frac
                        stack_size += 1

                        # push right child
                        node_idx_stack[stack_size] = current_node.right_child
                        weight_stack[stack_size] = (
                            current_weight * (1 - left_sample_frac))
                        stack_size += 1

            # Sanity check. Should never happen.
            if not (0.999 < total_weight < 1.001):
                raise ValueError("Total weight should be 1.0 but was %.9f" %
                                 total_weight)


cdef class Tree(BaseTree):
    """Array-based representation of a binary decision tree.

    The binary tree is represented as a number of parallel arrays. The i-th
    element of each array holds information about the node `i`. Node 0 is the
    tree's root. You can find a detailed description of all arrays in
    `_tree.pxd`. NOTE: Some of the arrays only apply to either leaves or split
    nodes, resp. In this case the values of nodes of the other type are
    arbitrary!

    Attributes
    ----------
    node_count : intp_t
        The number of nodes (internal nodes + leaves) in the tree.

    capacity : intp_t
        The current capacity (i.e., size) of the arrays, which is at least as
        great as `node_count`.

    max_depth : intp_t
        The depth of the tree, i.e. the maximum depth of its leaves.

    children_left : array of intp_t, shape [node_count]
        children_left[i] holds the node id of the left child of node i.
        For leaves, children_left[i] == TREE_LEAF. Otherwise,
        children_left[i] > i. This child handles the case where
        X[:, feature[i]] <= threshold[i].

    children_right : array of intp_t, shape [node_count]
        children_right[i] holds the node id of the right child of node i.
        For leaves, children_right[i] == TREE_LEAF. Otherwise,
        children_right[i] > i. This child handles the case where
        X[:, feature[i]] > threshold[i].

    feature : array of intp_t, shape [node_count]
        feature[i] holds the feature to split on, for the internal node i.

    threshold : array of float64_t, shape [node_count]
        threshold[i] holds the threshold for the internal node i.

    value : array of float64_t, shape [node_count, n_outputs, max_n_classes]
        Contains the constant prediction value of each node.

    impurity : array of float64_t, shape [node_count]
        impurity[i] holds the impurity (i.e., the value of the splitting
        criterion) at node i.

    n_node_samples : array of intp_t, shape [node_count]
        n_node_samples[i] holds the number of training samples reaching node i.

    weighted_n_node_samples : array of float64_t, shape [node_count]
        weighted_n_node_samples[i] holds the weighted number of training samples
        reaching node i.

    leaf_node_samples : dict of node id to numpy array of shapes (n_samples_node, n_features)
        A dictionary mapping leaf nodes to the samples of data that are used
        to fit the prediction at each leaf.
    """
    # Wrap for outside world.
    # WARNING: these reference the current `nodes` and `value` buffers, which
    # must not be freed by a subsequent memory allocation.
    # (i.e. through `_resize` or `__setstate__`)
    @property
    def n_classes(self):
        return sizet_ptr_to_ndarray(self.n_classes, self.n_outputs)

    @property
    def children_left(self):
        return self._get_node_ndarray()['left_child'][:self.node_count]

    @property
    def children_right(self):
        return self._get_node_ndarray()['right_child'][:self.node_count]

    @property
    def n_leaves(self):
        return np.sum(np.logical_and(
            self.children_left == -1,
            self.children_right == -1))

    @property
    def feature(self):
        return self._get_node_ndarray()['feature'][:self.node_count]

    @property
    def threshold(self):
        return self._get_node_ndarray()['threshold'][:self.node_count]

    @property
    def impurity(self):
        return self._get_node_ndarray()['impurity'][:self.node_count]

    @property
    def n_node_samples(self):
        return self._get_node_ndarray()['n_node_samples'][:self.node_count]

    @property
    def weighted_n_node_samples(self):
        return self._get_node_ndarray()['weighted_n_node_samples'][:self.node_count]

    @property
    def missing_go_to_left(self):
        return self._get_node_ndarray()['missing_go_to_left'][:self.node_count]

    @property
    def value(self):
        return self._get_value_ndarray()[:self.node_count]

    @property
    def leaf_nodes_samples(self):
        leaf_node_samples = dict()
        keys = self._get_value_samples_keys()
        for node_id in keys:
            leaf_node_samples[node_id] = self._get_value_samples_ndarray(node_id)
        return leaf_node_samples

    # TODO: Convert n_classes to cython.integral memory view once
    #  https://github.com/cython/cython/issues/5243 is fixed
    def __cinit__(self, intp_t n_features, cnp.ndarray n_classes, intp_t n_outputs, *args):
        """Constructor."""
        cdef intp_t dummy = 0
        size_t_dtype = np.array(dummy).dtype

        n_classes = _check_n_classes(n_classes, size_t_dtype)

        # Input/Output layout
        self.n_features = n_features
        self.n_outputs = n_outputs
        self.n_classes = NULL
        safe_realloc(&self.n_classes, n_outputs)

        self.max_n_classes = np.max(n_classes)
        self.value_stride = n_outputs * self.max_n_classes

        cdef intp_t k
        for k in range(n_outputs):
            self.n_classes[k] = n_classes[k]

        # Inner structures
        self.max_depth = 0
        self.node_count = 0
        self.capacity = 0
        self.value = NULL
        self.nodes = NULL

        # initialize the hash map for the value samples
        self.value_samples = unordered_map[intp_t, vector[vector[float64_t]]]()

    def __dealloc__(self):
        """Destructor."""
        # Free all inner structures
        free(self.n_classes)
        free(self.value)
        free(self.nodes)

    def __reduce__(self):
        """Reduce re-implementation, for pickling."""
        return (Tree, (self.n_features,
                       sizet_ptr_to_ndarray(self.n_classes, self.n_outputs),
                       self.n_outputs), self.__getstate__())

    def __getstate__(self):
        """Getstate re-implementation, for pickling."""
        d = {}
        # capacity is inferred during the __setstate__ using nodes
        d["max_depth"] = self.max_depth
        d["node_count"] = self.node_count
        d["nodes"] = self._get_node_ndarray()
        d["values"] = self._get_value_ndarray()
        d['value_samples'] = self.leaf_nodes_samples
        return d

    def __setstate__(self, d):
        """Setstate re-implementation, for unpickling."""
        self.max_depth = d["max_depth"]
        self.node_count = d["node_count"]

        if 'nodes' not in d:
            raise ValueError('You have loaded Tree version which '
                             'cannot be imported')

        node_ndarray = d['nodes']
        value_ndarray = d['values']

        value_shape = (node_ndarray.shape[0], self.n_outputs,
                       self.max_n_classes)

        node_ndarray = _check_node_ndarray(node_ndarray, expected_dtype=NODE_DTYPE)
        value_ndarray = _check_value_ndarray(
            value_ndarray,
            expected_dtype=np.dtype(np.float64),
            expected_shape=value_shape
        )

        self.capacity = node_ndarray.shape[0]
        if self._resize_c(self.capacity) != 0:
            raise MemoryError("resizing tree to %d" % self.capacity)

        memcpy(self.nodes, cnp.PyArray_DATA(node_ndarray),
               self.capacity * sizeof(Node))
        memcpy(self.value, cnp.PyArray_DATA(value_ndarray),
               self.capacity * self.value_stride * sizeof(float64_t))

        # store the leaf node samples if they exist
        value_samples_dict = d['value_samples']
        for node_id, leaf_samples in value_samples_dict.items():
            self.value_samples[node_id].resize(leaf_samples.shape[0])
            for idx in range(leaf_samples.shape[0]):
                for jdx in range(leaf_samples.shape[1]):
                    self.value_samples[node_id][idx].push_back(leaf_samples[idx, jdx])

    cdef cnp.ndarray _get_value_samples_ndarray(self, intp_t node_id):
        """Wraps value_samples as a 2-d NumPy array per node_id."""
        cdef intp_t i, j
        cdef intp_t n_samples = self.value_samples[node_id].size()
        cdef cnp.ndarray[float64_t, ndim=2, mode='c'] leaf_node_samples = np.empty(shape=(n_samples, self.n_outputs), dtype=np.float64)

        for i in range(n_samples):
            for j in range(self.n_outputs):
                leaf_node_samples[i, j] = self.value_samples[node_id][i][j]
        return leaf_node_samples

    cdef cnp.ndarray _get_value_samples_keys(self):
        """Wraps value_samples keys as a 1-d NumPy array of keys."""
        cdef cnp.ndarray[intp_t, ndim=1, mode='c'] keys = np.empty(len(self.value_samples), dtype=np.intp)
        cdef intp_t i = 0

        for key in self.value_samples:
            keys[i] = key.first
            i += 1
        return keys

    cdef cnp.ndarray _get_value_ndarray(self):
        """Wraps value as a 3-d NumPy array.

        The array keeps a reference to this Tree, which manages the underlying
        memory.
        """
        cdef cnp.npy_intp shape[3]
        shape[0] = <cnp.npy_intp> self.node_count
        shape[1] = <cnp.npy_intp> self.n_outputs
        shape[2] = <cnp.npy_intp> self.max_n_classes
        cdef cnp.ndarray arr
        arr = cnp.PyArray_SimpleNewFromData(3, shape, cnp.NPY_DOUBLE, self.value)
        Py_INCREF(self)
        if PyArray_SetBaseObject(arr, <PyObject*> self) < 0:
            raise ValueError("Can't initialize array.")
        return arr

    cdef cnp.ndarray _get_node_ndarray(self):
        """Wraps nodes as a NumPy struct array.

        The array keeps a reference to this Tree, which manages the underlying
        memory. Individual fields are publicly accessible as properties of the
        Tree.
        """
        cdef cnp.npy_intp shape[1]
        shape[0] = <cnp.npy_intp> self.node_count
        cdef cnp.npy_intp strides[1]
        strides[0] = sizeof(Node)
        cdef cnp.ndarray arr
        Py_INCREF(NODE_DTYPE)
        arr = PyArray_NewFromDescr(<PyTypeObject *> cnp.ndarray,
                                   <cnp.dtype> NODE_DTYPE, 1, shape,
                                   strides, <void*> self.nodes,
                                   cnp.NPY_ARRAY_DEFAULT, None)
        Py_INCREF(self)
        if PyArray_SetBaseObject(arr, <PyObject*> self) < 0:
            raise ValueError("Can't initialize array.")
        return arr

    cpdef cnp.ndarray predict(self, object X):
        """Predict target for X."""
        out = self._get_value_ndarray().take(self.apply(X), axis=0,
                                             mode='clip')
        if self.n_outputs == 1:
            out = out.reshape(X.shape[0], self.max_n_classes)
        return out


def _check_n_classes(n_classes, expected_dtype):
    if n_classes.ndim != 1:
        raise ValueError(
            f"Wrong dimensions for n_classes from the pickle: "
            f"expected 1, got {n_classes.ndim}"
        )

    if n_classes.dtype == expected_dtype:
        return n_classes

    # Handles both different endianness and different bitness
    if n_classes.dtype.kind == "i" and n_classes.dtype.itemsize in [4, 8]:
        return n_classes.astype(expected_dtype, casting="same_kind")

    raise ValueError(
        "n_classes from the pickle has an incompatible dtype:\n"
        f"- expected: {expected_dtype}\n"
        f"- got:      {n_classes.dtype}"
    )


def _check_value_ndarray(value_ndarray, expected_dtype, expected_shape):
    if value_ndarray.shape != expected_shape:
        raise ValueError(
            "Wrong shape for value array from the pickle: "
            f"expected {expected_shape}, got {value_ndarray.shape}"
        )

    if not value_ndarray.flags.c_contiguous:
        raise ValueError(
            "value array from the pickle should be a C-contiguous array"
        )

    if value_ndarray.dtype == expected_dtype:
        return value_ndarray

    # Handles different endianness
    if value_ndarray.dtype.str.endswith('f8'):
        return value_ndarray.astype(expected_dtype, casting='equiv')

    raise ValueError(
        "value array from the pickle has an incompatible dtype:\n"
        f"- expected: {expected_dtype}\n"
        f"- got:      {value_ndarray.dtype}"
    )


def _dtype_to_dict(dtype):
    return {name: dt.str for name, (dt, *rest) in dtype.fields.items()}


def _dtype_dict_with_modified_bitness(dtype_dict):
    # field names in Node struct with intp_t types (see sklearn/tree/_tree.pxd)
    indexing_field_names = ["left_child", "right_child", "feature", "n_node_samples"]

    expected_dtype_size = str(struct.calcsize("P"))
    allowed_dtype_size = "8" if expected_dtype_size == "4" else "4"

    allowed_dtype_dict = dtype_dict.copy()
    for name in indexing_field_names:
        allowed_dtype_dict[name] = allowed_dtype_dict[name].replace(
            expected_dtype_size, allowed_dtype_size
        )

    return allowed_dtype_dict


def _all_compatible_dtype_dicts(dtype):
    # The Cython code for decision trees uses platform-specific intp_t
    # typed indexing fields that correspond to either i4 or i8 dtypes for
    # the matching fields in the numpy array depending on the bitness of
    # the platform (32 bit or 64 bit respectively).
    #
    # We need to cast the indexing fields of the NODE_DTYPE-dtyped array at
    # pickle load time to enable cross-bitness deployment scenarios. We
    # typically want to make it possible to run the expensive fit method of
    # a tree estimator on a 64 bit server platform, pickle the estimator
    # for deployment and run the predict method of a low power 32 bit edge
    # platform.
    #
    # A similar thing happens for endianness, the machine where the pickle was
    # saved can have a different endianness than the machine where the pickle
    # is loaded

    dtype_dict = _dtype_to_dict(dtype)
    dtype_dict_with_modified_bitness = _dtype_dict_with_modified_bitness(dtype_dict)
    dtype_dict_with_modified_endianness = _dtype_to_dict(dtype.newbyteorder())
    dtype_dict_with_modified_bitness_and_endianness = _dtype_dict_with_modified_bitness(
        dtype_dict_with_modified_endianness
    )

    return [
        dtype_dict,
        dtype_dict_with_modified_bitness,
        dtype_dict_with_modified_endianness,
        dtype_dict_with_modified_bitness_and_endianness,
    ]


def _check_node_ndarray(node_ndarray, expected_dtype):
    if node_ndarray.ndim != 1:
        raise ValueError(
            "Wrong dimensions for node array from the pickle: "
            f"expected 1, got {node_ndarray.ndim}"
        )

    if not node_ndarray.flags.c_contiguous:
        raise ValueError(
            "node array from the pickle should be a C-contiguous array"
        )

    node_ndarray_dtype = node_ndarray.dtype
    if node_ndarray_dtype == expected_dtype:
        return node_ndarray

    node_ndarray_dtype_dict = _dtype_to_dict(node_ndarray_dtype)
    all_compatible_dtype_dicts = _all_compatible_dtype_dicts(expected_dtype)

    if node_ndarray_dtype_dict not in all_compatible_dtype_dicts:
        raise ValueError(
            "node array from the pickle has an incompatible dtype:\n"
            f"- expected: {expected_dtype}\n"
            f"- got     : {node_ndarray_dtype}"
        )

    return node_ndarray.astype(expected_dtype, casting="same_kind")


# =============================================================================
# Build Pruned Tree
# =============================================================================


cdef class _CCPPruneController:
    """Base class used by build_pruned_tree_ccp and ccp_pruning_path
    to control pruning.
    """
    cdef bint stop_pruning(self, float64_t effective_alpha) noexcept nogil:
        """Return 1 to stop pruning and 0 to continue pruning"""
        return 0

    cdef void save_metrics(self, float64_t effective_alpha,
                           float64_t subtree_impurities) noexcept nogil:
        """Save metrics when pruning"""
        pass

    cdef void after_pruning(self, unsigned char[:] in_subtree) noexcept nogil:
        """Called after pruning"""
        pass


cdef class _AlphaPruner(_CCPPruneController):
    """Use alpha to control when to stop pruning."""
    cdef float64_t ccp_alpha
    cdef intp_t capacity

    def __cinit__(self, float64_t ccp_alpha):
        self.ccp_alpha = ccp_alpha
        self.capacity = 0

    cdef bint stop_pruning(self, float64_t effective_alpha) noexcept nogil:
        # The subtree on the previous iteration has the greatest ccp_alpha
        # less than or equal to self.ccp_alpha
        return self.ccp_alpha < effective_alpha

    cdef void after_pruning(self, unsigned char[:] in_subtree) noexcept nogil:
        """Updates the number of leaves in subtree"""
        for i in range(in_subtree.shape[0]):
            if in_subtree[i]:
                self.capacity += 1


cdef class _PathFinder(_CCPPruneController):
    """Record metrics used to return the cost complexity path."""
    cdef float64_t[:] ccp_alphas
    cdef float64_t[:] impurities
    cdef uint32_t count

    def __cinit__(self, intp_t node_count):
        self.ccp_alphas = np.zeros(shape=(node_count), dtype=np.float64)
        self.impurities = np.zeros(shape=(node_count), dtype=np.float64)
        self.count = 0

    cdef void save_metrics(self,
                           float64_t effective_alpha,
                           float64_t subtree_impurities) noexcept nogil:
        self.ccp_alphas[self.count] = effective_alpha
        self.impurities[self.count] = subtree_impurities
        self.count += 1


cdef struct CostComplexityPruningRecord:
    intp_t node_idx
    intp_t parent

cdef _cost_complexity_prune(unsigned char[:] leaves_in_subtree,  # OUT
                            Tree orig_tree,
                            _CCPPruneController controller):
    """Perform cost complexity pruning.

    This function takes an already grown tree, `orig_tree` and outputs a
    boolean mask `leaves_in_subtree` which are the leaves in the pruned tree.
    During the pruning process, the controller is passed the effective alpha and
    the subtree impurities. Furthermore, the controller signals when to stop
    pruning.

    Parameters
    ----------
    leaves_in_subtree : unsigned char[:]
        Output for leaves of subtree
    orig_tree : Tree
        Original tree
    ccp_controller : _CCPPruneController
        Cost complexity controller
    """

    cdef:
        intp_t i
        intp_t n_nodes = orig_tree.node_count
        # prior probability using weighted samples
        float64_t[:] weighted_n_node_samples = orig_tree.weighted_n_node_samples
        float64_t total_sum_weights = weighted_n_node_samples[0]
        float64_t[:] impurity = orig_tree.impurity
        # weighted impurity of each node
        float64_t[:] r_node = np.empty(shape=n_nodes, dtype=np.float64)

        intp_t[:] child_l = orig_tree.children_left
        intp_t[:] child_r = orig_tree.children_right
        intp_t[:] parent = np.zeros(shape=n_nodes, dtype=np.intp)

        stack[CostComplexityPruningRecord] ccp_stack
        CostComplexityPruningRecord stack_record
        intp_t node_idx
        stack[intp_t] node_indices_stack

        intp_t[:] n_leaves = np.zeros(shape=n_nodes, dtype=np.intp)
        float64_t[:] r_branch = np.zeros(shape=n_nodes, dtype=np.float64)
        float64_t current_r
        intp_t leaf_idx
        intp_t parent_idx

        # candidate nodes that can be pruned
        unsigned char[:] candidate_nodes = np.zeros(shape=n_nodes,
                                                    dtype=np.uint8)
        # nodes in subtree
        unsigned char[:] in_subtree = np.ones(shape=n_nodes, dtype=np.uint8)
        intp_t pruned_branch_node_idx
        float64_t subtree_alpha
        float64_t effective_alpha
        intp_t n_pruned_leaves
        float64_t r_diff
        float64_t max_float64 = np.finfo(np.float64).max

    # find parent node ids and leaves
    with nogil:

        for i in range(r_node.shape[0]):
            r_node[i] = (
                weighted_n_node_samples[i] * impurity[i] / total_sum_weights)

        # Push the root node
        ccp_stack.push({"node_idx": 0, "parent": _TREE_UNDEFINED})

        while not ccp_stack.empty():
            stack_record = ccp_stack.top()
            ccp_stack.pop()

            node_idx = stack_record.node_idx
            parent[node_idx] = stack_record.parent

            if child_l[node_idx] == _TREE_LEAF:
                # ... and child_r[node_idx] == _TREE_LEAF:
                leaves_in_subtree[node_idx] = 1
            else:
                ccp_stack.push({"node_idx": child_l[node_idx], "parent": node_idx})
                ccp_stack.push({"node_idx": child_r[node_idx], "parent": node_idx})

        # computes number of leaves in all branches and the overall impurity of
        # the branch. The overall impurity is the sum of r_node in its leaves.
        for leaf_idx in range(leaves_in_subtree.shape[0]):
            if not leaves_in_subtree[leaf_idx]:
                continue
            r_branch[leaf_idx] = r_node[leaf_idx]

            # bubble up values to ancestor nodes
            current_r = r_node[leaf_idx]
            while leaf_idx != 0:
                parent_idx = parent[leaf_idx]
                r_branch[parent_idx] += current_r
                n_leaves[parent_idx] += 1
                leaf_idx = parent_idx

        for i in range(leaves_in_subtree.shape[0]):
            candidate_nodes[i] = not leaves_in_subtree[i]

        # save metrics before pruning
        controller.save_metrics(0.0, r_branch[0])

        # while root node is not a leaf
        while candidate_nodes[0]:

            # computes ccp_alpha for subtrees and finds the minimal alpha
            effective_alpha = max_float64
            for i in range(n_nodes):
                if not candidate_nodes[i]:
                    continue
                subtree_alpha = (r_node[i] - r_branch[i]) / (n_leaves[i] - 1)
                if subtree_alpha < effective_alpha:
                    effective_alpha = subtree_alpha
                    pruned_branch_node_idx = i

            if controller.stop_pruning(effective_alpha):
                break

            node_indices_stack.push(pruned_branch_node_idx)

            # descendants of branch are not in subtree
            while not node_indices_stack.empty():
                node_idx = node_indices_stack.top()
                node_indices_stack.pop()

                if not in_subtree[node_idx]:
                    continue  # branch has already been marked for pruning
                candidate_nodes[node_idx] = 0
                leaves_in_subtree[node_idx] = 0
                in_subtree[node_idx] = 0

                if child_l[node_idx] != _TREE_LEAF:
                    # ... and child_r[node_idx] != _TREE_LEAF:
                    node_indices_stack.push(child_l[node_idx])
                    node_indices_stack.push(child_r[node_idx])
            leaves_in_subtree[pruned_branch_node_idx] = 1
            in_subtree[pruned_branch_node_idx] = 1

            # updates number of leaves
            n_pruned_leaves = n_leaves[pruned_branch_node_idx] - 1
            n_leaves[pruned_branch_node_idx] = 0

            # computes the increase in r_branch to bubble up
            r_diff = r_node[pruned_branch_node_idx] - r_branch[pruned_branch_node_idx]
            r_branch[pruned_branch_node_idx] = r_node[pruned_branch_node_idx]

            # bubble up values to ancestors
            node_idx = parent[pruned_branch_node_idx]
            while node_idx != _TREE_UNDEFINED:
                n_leaves[node_idx] -= n_pruned_leaves
                r_branch[node_idx] += r_diff
                node_idx = parent[node_idx]

            controller.save_metrics(effective_alpha, r_branch[0])

        controller.after_pruning(in_subtree)


def _build_pruned_tree_ccp(
    Tree tree,  # OUT
    Tree orig_tree,
    float64_t ccp_alpha
):
    """Build a pruned tree from the original tree using cost complexity
    pruning.

    The values and nodes from the original tree are copied into the pruned
    tree.

    Parameters
    ----------
    tree : Tree
        Location to place the pruned tree
    orig_tree : Tree
        Original tree
    ccp_alpha : positive float64_t
        Complexity parameter. The subtree with the largest cost complexity
        that is smaller than ``ccp_alpha`` will be chosen. By default,
        no pruning is performed.
    """

    cdef:
        intp_t n_nodes = orig_tree.node_count
        unsigned char[:] leaves_in_subtree = np.zeros(
            shape=n_nodes, dtype=np.uint8)

    pruning_controller = _AlphaPruner(ccp_alpha=ccp_alpha)

    _cost_complexity_prune(leaves_in_subtree, orig_tree, pruning_controller)

    _build_pruned_tree(tree, orig_tree, leaves_in_subtree,
                       pruning_controller.capacity)


def ccp_pruning_path(Tree orig_tree):
    """Computes the cost complexity pruning path.

    Parameters
    ----------
    tree : Tree
        Original tree.

    Returns
    -------
    path_info : dict
        Information about pruning path with attributes:

        ccp_alphas : ndarray
            Effective alphas of subtree during pruning.

        impurities : ndarray
            Sum of the impurities of the subtree leaves for the
            corresponding alpha value in ``ccp_alphas``.
    """
    cdef:
        unsigned char[:] leaves_in_subtree = np.zeros(
            shape=orig_tree.node_count, dtype=np.uint8)

    path_finder = _PathFinder(orig_tree.node_count)

    _cost_complexity_prune(leaves_in_subtree, orig_tree, path_finder)

    cdef:
        uint32_t total_items = path_finder.count
        float64_t[:] ccp_alphas = np.empty(shape=total_items, dtype=np.float64)
        float64_t[:] impurities = np.empty(shape=total_items, dtype=np.float64)
        uint32_t count = 0

    while count < total_items:
        ccp_alphas[count] = path_finder.ccp_alphas[count]
        impurities[count] = path_finder.impurities[count]
        count += 1

    return {
        'ccp_alphas': np.asarray(ccp_alphas),
        'impurities': np.asarray(impurities),
    }


cdef struct BuildPrunedRecord:
    intp_t start
    intp_t depth
    intp_t parent
    bint is_left

cdef _build_pruned_tree(
    Tree tree,  # OUT
    Tree orig_tree,
    const unsigned char[:] leaves_in_subtree,
    intp_t capacity
):
    """Build a pruned tree.

    Build a pruned tree from the original tree by transforming the nodes in
    ``leaves_in_subtree`` into leaves.

    Parameters
    ----------
    tree : Tree
        Location to place the pruned tree
    orig_tree : Tree
        Original tree
    leaves_in_subtree : unsigned char memoryview, shape=(node_count, )
        Boolean mask for leaves to include in subtree
    capacity : intp_t
        Number of nodes to initially allocate in pruned tree
    """
    tree._resize(capacity)

    cdef:
        intp_t orig_node_id
        intp_t new_node_id
        intp_t depth
        intp_t parent
        bint is_left
        bint is_leaf

        # value_stride for original tree and new tree are the same
        intp_t value_stride = orig_tree.value_stride
        intp_t max_depth_seen = -1
        intp_t rc = 0
        Node* node
        float64_t* orig_value_ptr
        float64_t* new_value_ptr

        stack[BuildPrunedRecord] prune_stack
        BuildPrunedRecord stack_record

        SplitRecord split

    with nogil:
        # push root node onto stack
        prune_stack.push({"start": 0, "depth": 0, "parent": _TREE_UNDEFINED, "is_left": 0})

        while not prune_stack.empty():
            stack_record = prune_stack.top()
            prune_stack.pop()

            orig_node_id = stack_record.start
            depth = stack_record.depth
            parent = stack_record.parent
            is_left = stack_record.is_left

            is_leaf = leaves_in_subtree[orig_node_id]
            node = &orig_tree.nodes[orig_node_id]

            # redefine to a SplitRecord to pass into _add_node
            split.feature = node.feature
            split.threshold = node.threshold

            new_node_id = tree._add_node(
                parent, is_left, is_leaf, &split,
                node.impurity, node.n_node_samples,
                node.weighted_n_node_samples, node.missing_go_to_left)

            if new_node_id == INTPTR_MAX:
                rc = -1
                break

            # copy value from original tree to new tree
            orig_value_ptr = orig_tree.value + value_stride * orig_node_id
            new_value_ptr = tree.value + value_stride * new_node_id
            memcpy(new_value_ptr, orig_value_ptr, sizeof(float64_t) * value_stride)

            if not is_leaf:
                # Push right child on stack
                prune_stack.push({"start": node.right_child, "depth": depth + 1,
                                  "parent": new_node_id, "is_left": 0})
                # push left child on stack
                prune_stack.push({"start": node.left_child, "depth": depth + 1,
                                  "parent": new_node_id, "is_left": 1})

            if depth > max_depth_seen:
                max_depth_seen = depth

        if rc >= 0:
            tree.max_depth = max_depth_seen
    if rc == -1:
        raise MemoryError("pruning tree")<|MERGE_RESOLUTION|>--- conflicted
+++ resolved
@@ -85,19 +85,11 @@
 cdef Node dummy
 NODE_DTYPE = np.asarray(<Node[:1]>(&dummy)).dtype
 
-<<<<<<< HEAD
-cdef inline void _init_parent_record(ParentInfo* self) noexcept nogil:
-    self.n_constant_features = 0
-    self.impurity = INFINITY
-    self.lower_bound = -INFINITY
-    self.upper_bound = INFINITY
-=======
 cdef inline void _init_parent_record(ParentInfo* record) noexcept nogil:
     record.n_constant_features = 0
     record.impurity = INFINITY
     record.lower_bound = -INFINITY
     record.upper_bound = INFINITY
->>>>>>> 24b0e3fa
 
 # =============================================================================
 # TreeBuilder
@@ -341,13 +333,6 @@
         cdef SplitRecord* split_ptr = <SplitRecord *>malloc(splitter.pointer_size())
 
         cdef float64_t middle_value
-<<<<<<< HEAD
-=======
-        cdef float64_t left_child_min
-        cdef float64_t left_child_max
-        cdef float64_t right_child_min
-        cdef float64_t right_child_max
->>>>>>> 24b0e3fa
         cdef bint is_leaf
         cdef intp_t max_depth_seen = -1 if first else tree.max_depth
 
@@ -360,7 +345,6 @@
         cdef ParentInfo parent_record
         _init_parent_record(&parent_record)
 
-<<<<<<< HEAD
         if not first:
             # push reached leaf nodes onto stack
             for key, value in reversed(sorted(false_roots.items())):
@@ -378,9 +362,6 @@
                 })
                 start += value[0]
         else:
-=======
-        with nogil:
->>>>>>> 24b0e3fa
             # push root node onto stack
             builder_stack.push({
                 "start": 0,
@@ -549,11 +530,7 @@
 
                 if first:
                     parent_record.impurity = splitter.node_impurity()
-<<<<<<< HEAD
                     first=0
-=======
-                    first = 0
->>>>>>> 24b0e3fa
 
                 # impurity == 0 with tolerance due to rounding errors
                 is_leaf = is_leaf or parent_record.impurity <= EPSILON
@@ -561,11 +538,7 @@
                 if not is_leaf:
                     splitter.node_split(
                         &parent_record,
-<<<<<<< HEAD
                         split_ptr,
-=======
-                        &split,
->>>>>>> 24b0e3fa
                     )
 
                     # assign local copy of SplitRecord to assign
@@ -579,16 +552,9 @@
                                (split.improvement + EPSILON <
                                 min_impurity_decrease))
 
-<<<<<<< HEAD
                 node_id = tree._add_node(parent, is_left, is_leaf, split_ptr,
                                          parent_record.impurity, n_node_samples,
                                          weighted_n_node_samples, split.missing_go_to_left)
-=======
-                node_id = tree._add_node(parent, is_left, is_leaf, split.feature,
-                                         split.threshold, parent_record.impurity,
-                                         n_node_samples, weighted_n_node_samples,
-                                         split.missing_go_to_left)
->>>>>>> 24b0e3fa
 
                 if node_id == INTPTR_MAX:
                     rc = -1
@@ -598,15 +564,11 @@
                 # inspection and interpretation
                 splitter.node_value(tree.value + node_id * tree.value_stride)
                 if splitter.with_monotonic_cst:
-<<<<<<< HEAD
                     splitter.clip_node_value(
                         tree.value + node_id * tree.value_stride,
                         parent_record.lower_bound,
                         parent_record.upper_bound
                     )
-=======
-                    splitter.clip_node_value(tree.value + node_id * tree.value_stride, parent_record.lower_bound, parent_record.upper_bound)
->>>>>>> 24b0e3fa
 
                 if not is_leaf:
                     if (
@@ -976,11 +938,7 @@
         if not is_leaf:
             splitter.node_split(
                 parent_record,
-<<<<<<< HEAD
                 split_ptr,
-=======
-                &split,
->>>>>>> 24b0e3fa
             )
             # assign local copy of SplitRecord to assign
             # pos, improvement, and impurity scores
@@ -995,11 +953,7 @@
                                  if parent != NULL
                                  else _TREE_UNDEFINED,
                                  is_left, is_leaf,
-<<<<<<< HEAD
                                  split_ptr, parent_record.impurity,
-=======
-                                 split.feature, split.threshold, parent_record.impurity,
->>>>>>> 24b0e3fa
                                  n_node_samples, weighted_n_node_samples,
                                  split.missing_go_to_left)
         if node_id == INTPTR_MAX:
