"""
Forest of trees-based ensemble methods.

Those methods include random forests and extremely randomized trees.

The module structure is the following:

- The ``BaseForest`` base class implements a common ``fit`` method for all
  the estimators in the module. The ``fit`` method of the base ``Forest``
  class calls the ``fit`` method of each sub-estimator on random samples
  (with replacement, a.k.a. bootstrap) of the training set.

  The init of the sub-estimator is further delegated to the
  ``BaseEnsemble`` constructor.

- The ``ForestClassifier`` and ``ForestRegressor`` base classes further
  implement the prediction logic by computing an average of the predicted
  outcomes of the sub-estimators.

- The ``RandomForestClassifier`` and ``RandomForestRegressor`` derived
  classes provide the user with concrete implementations of
  the forest ensemble method using classical, deterministic
  ``DecisionTreeClassifier`` and ``DecisionTreeRegressor`` as
  sub-estimator implementations.

- The ``ExtraTreesClassifier`` and ``ExtraTreesRegressor`` derived
  classes provide the user with concrete implementations of the
  forest ensemble method using the extremely randomized trees
  ``ExtraTreeClassifier`` and ``ExtraTreeRegressor`` as
  sub-estimator implementations.

Single and multi-output problems are both handled.
"""

# Authors: The scikit-learn developers
# SPDX-License-Identifier: BSD-3-Clause


import threading
from abc import ABCMeta, abstractmethod
from numbers import Integral, Real
from time import time
from warnings import catch_warnings, simplefilter, warn

import numpy as np
from scipy.sparse import hstack as sparse_hstack
from scipy.sparse import issparse

from sklearn.base import (
    ClassifierMixin,
    MultiOutputMixin,
    RegressorMixin,
    TransformerMixin,
    _fit_context,
    is_classifier,
)
from sklearn.ensemble._base import BaseEnsemble, _partition_estimators
from sklearn.ensemble._hist_gradient_boosting.binning import _BinMapper
from sklearn.exceptions import DataConversionWarning
from sklearn.metrics import accuracy_score, r2_score
from sklearn.preprocessing import OneHotEncoder
from sklearn.utils import check_random_state, compute_sample_weight
from sklearn.utils._openmp_helpers import _openmp_effective_n_threads
from sklearn.utils._param_validation import Interval, RealNotInt, StrOptions
from sklearn.utils._tags import _safe_tags
from sklearn.utils.multiclass import (
    _check_partial_fit_first_call,
    check_classification_targets,
    type_of_target,
)
from sklearn.utils.parallel import Parallel, delayed
from sklearn.utils.validation import (
    _check_feature_names_in,
    _check_sample_weight,
    _num_samples,
    check_is_fitted,
)

from ..tree import (
    BaseDecisionTree,
    DecisionTreeClassifier,
    DecisionTreeRegressor,
    ExtraTreeClassifier,
    ExtraTreeRegressor,
)
from ..tree._tree import DOUBLE, DTYPE
<<<<<<< HEAD
=======
from ..utils import check_random_state, compute_sample_weight
from ..utils._param_validation import Interval, RealNotInt, StrOptions
from ..utils._tags import get_tags
from ..utils.multiclass import check_classification_targets, type_of_target
from ..utils.parallel import Parallel, delayed
from ..utils.validation import (
    _check_feature_names_in,
    _check_sample_weight,
    _num_samples,
    check_is_fitted,
)
from ._base import BaseEnsemble, _partition_estimators
>>>>>>> 390ce98e

__all__ = [
    "RandomForestClassifier",
    "RandomForestRegressor",
    "ExtraTreesClassifier",
    "ExtraTreesRegressor",
    "RandomTreesEmbedding",
]

MAX_INT = np.iinfo(np.int32).max


def _get_n_samples_bootstrap(n_samples, max_samples):
    """
    Get the number of samples in a bootstrap sample.

    The expected total number of unique samples in a bootstrap sample is
    required to be at most ``n_samples - 1``.
    This is equivalent to the expected number of out-of-bag samples being at
    least 1.

    Parameters
    ----------
    n_samples : int
        Number of samples in the dataset.
    max_samples : int or float
        The maximum number of samples to draw from the total available:
            - if float, this indicates a fraction of the total;
            - if int, this indicates the exact number of samples;
            - if None, this indicates the total number of samples.

    Returns
    -------
    n_samples_bootstrap : int
        The total number of samples to draw for the bootstrap sample.
    """
    if max_samples is None:
        return n_samples

    if isinstance(max_samples, Integral):
        expected_oob_samples = (1 - np.exp(-max_samples / n_samples)) * n_samples
        if expected_oob_samples >= n_samples - 1:
            raise ValueError(
                "The expected number of unique samples in the bootstrap sample"
                f" must be at most {n_samples - 1}. It is: {expected_oob_samples}"
            )
        return max_samples

    if isinstance(max_samples, Real):
        expected_oob_samples = (1 - np.exp(-max_samples)) * n_samples
        if expected_oob_samples >= n_samples - 1:
            raise ValueError(
                "The expected number of unique samples in the bootstrap sample"
                f" must be at most {n_samples - 1}. It is: {expected_oob_samples}"
            )
        return max(round(n_samples * max_samples), 1)


def _generate_sample_indices(random_state, n_samples, n_samples_bootstrap):
    """
    Private function used to _parallel_build_trees function."""

    random_instance = check_random_state(random_state)
    sample_indices = random_instance.randint(
        0, n_samples, n_samples_bootstrap, dtype=np.int32
    )

    return sample_indices


def _generate_unsampled_indices(random_state, n_samples, n_samples_bootstrap):
    """
    Private function used to forest._set_oob_score function."""
    sample_indices = _generate_sample_indices(
        random_state, n_samples, n_samples_bootstrap
    )
    sample_counts = np.bincount(sample_indices, minlength=n_samples)
    unsampled_mask = sample_counts == 0
    indices_range = np.arange(n_samples)
    unsampled_indices = indices_range[unsampled_mask]

    return unsampled_indices


def _parallel_build_trees(
    tree,
    bootstrap,
    X,
    y,
    sample_weight,
    tree_idx,
    n_trees,
    verbose=0,
    class_weight=None,
    n_samples_bootstrap=None,
    missing_values_in_feature_mask=None,
    classes=None,
):
    """
    Private function used to fit a single tree in parallel."""
    if verbose > 1:
        print("building tree %d of %d" % (tree_idx + 1, n_trees))

    if bootstrap:
        n_samples = X.shape[0]
        if sample_weight is None:
            curr_sample_weight = np.ones((n_samples,), dtype=np.float64)
        else:
            curr_sample_weight = sample_weight.copy()

        indices = _generate_sample_indices(
            tree.random_state, n_samples, n_samples_bootstrap
        )
        sample_counts = np.bincount(indices, minlength=n_samples)
        curr_sample_weight *= sample_counts

        if class_weight == "subsample":
            with catch_warnings():
                simplefilter("ignore", DeprecationWarning)
                curr_sample_weight *= compute_sample_weight("auto", y, indices=indices)
        elif class_weight == "balanced_subsample":
            curr_sample_weight *= compute_sample_weight("balanced", y, indices=indices)

        tree._fit(
            X,
            y,
            sample_weight=curr_sample_weight,
            check_input=False,
            missing_values_in_feature_mask=missing_values_in_feature_mask,
            classes=classes,
        )
    else:
        tree._fit(
            X,
            y,
            sample_weight=sample_weight,
            check_input=False,
            missing_values_in_feature_mask=missing_values_in_feature_mask,
            classes=classes,
        )

    return tree


def _parallel_update_trees(
    tree,
    bootstrap,
    X,
    y,
    sample_weight,
    tree_idx,
    n_trees,
    verbose=0,
    class_weight=None,
    n_samples_bootstrap=None,
    classes=None,
):
    """
    Private function used to fit a single tree in parallel."""
    if verbose > 1:
        print("Updating tree %d of %d" % (tree_idx + 1, n_trees))

    if bootstrap:
        n_samples = X.shape[0]
        indices = _generate_sample_indices(
            tree.random_state, n_samples, n_samples_bootstrap
        )

        tree.partial_fit(
            X[indices, :],
            y[indices],
            sample_weight=sample_weight,
            check_input=False,
            classes=classes,
        )
    else:
        tree.partial_fit(
            X,
            y,
            sample_weight=sample_weight,
            check_input=False,
            classes=classes,
        )

    return tree


class BaseForest(MultiOutputMixin, BaseEnsemble, metaclass=ABCMeta):
    """
    Base class for forests of trees.

    Warning: This class should not be used directly. Use derived classes
    instead.
    """

    _parameter_constraints: dict = {
        "n_estimators": [Interval(Integral, 1, None, closed="left")],
        "bootstrap": ["boolean"],
        "oob_score": ["boolean", callable],
        "n_jobs": [Integral, None],
        "random_state": ["random_state"],
        "verbose": ["verbose"],
        "warm_start": ["boolean"],
        "max_samples": [
            None,
            Interval(RealNotInt, 0.0, 1.0, closed="right"),
            Interval(Integral, 1, None, closed="left"),
        ],
        "max_bins": [
            None,
            Interval(Integral, 1, None, closed="left"),
        ],
        "store_leaf_values": ["boolean"],
    }

    @abstractmethod
    def __init__(
        self,
        estimator,
        n_estimators=100,
        *,
        estimator_params=tuple(),
        bootstrap=False,
        oob_score=False,
        n_jobs=None,
        random_state=None,
        verbose=0,
        warm_start=False,
        class_weight=None,
        max_samples=None,
        max_bins=None,
        store_leaf_values=False,
    ):
        super().__init__(
            estimator=estimator,
            n_estimators=n_estimators,
            estimator_params=estimator_params,
        )

        self.bootstrap = bootstrap
        self.oob_score = oob_score
        self.n_jobs = n_jobs
        self.random_state = random_state
        self.verbose = verbose
        self.warm_start = warm_start
        self.class_weight = class_weight
        self.max_samples = max_samples
        self.max_bins = max_bins
        self.store_leaf_values = store_leaf_values

    def apply(self, X):
        """
        Apply trees in the forest to X, return leaf indices.

        Parameters
        ----------
        X : {array-like, sparse matrix} of shape (n_samples, n_features)
            The input samples. Internally, its dtype will be converted to
            ``dtype=np.float32``. If a sparse matrix is provided, it will be
            converted into a sparse ``csr_matrix``.

        Returns
        -------
        X_leaves : ndarray of shape (n_samples, n_estimators)
            For each datapoint x in X and for each tree in the forest,
            return the index of the leaf x ends up in.
        """
        X = self._validate_X_predict(X)

        # if we trained a binning tree, then we should re-bin the data
        # XXX: this is inefficient and should be improved to be in line with what
        # the Histogram Gradient Boosting Tree does, where the binning thresholds
        # are passed into the tree itself, thus allowing us to set the node feature
        # value thresholds within the tree itself.
        if self.max_bins is not None:
            X = self._bin_data(X, is_training_data=False).astype(DTYPE)

        results = Parallel(
            n_jobs=self.n_jobs,
            verbose=self.verbose,
            prefer="threads",
        )(delayed(tree.apply)(X, check_input=False) for tree in self.estimators_)

        return np.array(results).T

    def decision_path(self, X):
        """
        Return the decision path in the forest.

        .. versionadded:: 0.18

        Parameters
        ----------
        X : {array-like, sparse matrix} of shape (n_samples, n_features)
            The input samples. Internally, its dtype will be converted to
            ``dtype=np.float32``. If a sparse matrix is provided, it will be
            converted into a sparse ``csr_matrix``.

        Returns
        -------
        indicator : sparse matrix of shape (n_samples, n_nodes)
            Return a node indicator matrix where non zero elements indicates
            that the samples goes through the nodes. The matrix is of CSR
            format.

        n_nodes_ptr : ndarray of shape (n_estimators + 1,)
            The columns from indicator[n_nodes_ptr[i]:n_nodes_ptr[i+1]]
            gives the indicator value for the i-th estimator.
        """
        X = self._validate_X_predict(X)
        indicators = Parallel(
            n_jobs=self.n_jobs,
            verbose=self.verbose,
            prefer="threads",
        )(
            delayed(tree.decision_path)(X, check_input=False)
            for tree in self.estimators_
        )

        n_nodes = [0]
        n_nodes.extend([i.shape[1] for i in indicators])
        n_nodes_ptr = np.array(n_nodes).cumsum()

        return sparse_hstack(indicators).tocsr(), n_nodes_ptr

    @_fit_context(prefer_skip_nested_validation=True)
    def fit(self, X, y, sample_weight=None, classes=None):
        """
        Build a forest of trees from the training set (X, y).

        Parameters
        ----------
        X : {array-like, sparse matrix} of shape (n_samples, n_features)
            The training input samples. Internally, its dtype will be converted
            to ``dtype=np.float32``. If a sparse matrix is provided, it will be
            converted into a sparse ``csc_matrix``.

        y : array-like of shape (n_samples,) or (n_samples, n_outputs)
            The target values (class labels in classification, real numbers in
            regression).

        sample_weight : array-like of shape (n_samples,), default=None
            Sample weights. If None, then samples are equally weighted. Splits
            that would create child nodes with net zero or negative weight are
            ignored while searching for a split in each node. In the case of
            classification, splits are also ignored if they would result in any
            single class carrying a negative weight in either child node.

        classes : array-like of shape (n_classes,), default=None
            List of all the classes that can possibly appear in the y vector.

        Returns
        -------
        self : object
            Fitted estimator.
        """
        # Validate or convert input data
        if issparse(y):
            raise ValueError("sparse multilabel-indicator for y is not supported.")

        X, y = self._validate_data(
            X,
            y,
            multi_output=True,
            accept_sparse="csc",
            dtype=DTYPE,
            ensure_all_finite=False,
        )
        # _compute_missing_values_in_feature_mask checks if X has missing values and
        # will raise an error if the underlying tree base estimator can't handle missing
        # values. Only the criterion is required to determine if the tree supports
        # missing values.
        estimator = type(self.estimator)(criterion=self.criterion)
        missing_values_in_feature_mask = (
            estimator._compute_missing_values_in_feature_mask(
                X, estimator_name=self.__class__.__name__
            )
        )

        if sample_weight is not None:
            sample_weight = _check_sample_weight(sample_weight, X)

        if issparse(X):
            # Pre-sort indices to avoid that each individual tree of the
            # ensemble sorts the indices.
            X.sort_indices()

        y = np.atleast_1d(y)
        if y.ndim == 2 and y.shape[1] == 1:
            warn(
                (
                    "A column-vector y was passed when a 1d array was"
                    " expected. Please change the shape of y to "
                    "(n_samples,), for example using ravel()."
                ),
                DataConversionWarning,
                stacklevel=2,
            )

        if y.ndim == 1:
            # reshape is necessary to preserve the data contiguity against vs
            # [:, np.newaxis] that does not.
            y = np.reshape(y, (-1, 1))

        if self.criterion == "poisson":
            if np.any(y < 0):
                raise ValueError(
                    "Some value(s) of y are negative which is "
                    "not allowed for Poisson regression."
                )
            if np.sum(y) <= 0:
                raise ValueError(
                    "Sum of y is not strictly positive which "
                    "is necessary for Poisson regression."
                )

        self._n_samples, self.n_outputs_ = y.shape

        y, expanded_class_weight = self._validate_y_class_weight(y, classes=classes)

        if getattr(y, "dtype", None) != DOUBLE or not y.flags.contiguous:
            y = np.ascontiguousarray(y, dtype=DOUBLE)

        if expanded_class_weight is not None:
            if sample_weight is not None:
                sample_weight = sample_weight * expanded_class_weight
            else:
                sample_weight = expanded_class_weight

        if not self.bootstrap and self.max_samples is not None:
            raise ValueError(
                "`max_sample` cannot be set if `bootstrap=False`. "
                "Either switch to `bootstrap=True` or set "
                "`max_sample=None`."
            )
        elif self.bootstrap:
            n_samples_bootstrap = _get_n_samples_bootstrap(
                n_samples=X.shape[0], max_samples=self.max_samples
            )
        else:
            n_samples_bootstrap = None

        self._n_samples_bootstrap = n_samples_bootstrap

        self._validate_estimator()

        if not self.bootstrap and self.oob_score:
            raise ValueError("Out of bag estimation only available if bootstrap=True")

        random_state = check_random_state(self.random_state)

        if not self.warm_start or not hasattr(self, "estimators_"):
            # Free allocated memory, if any
            self.estimators_ = []

        n_more_estimators = self.n_estimators - len(self.estimators_)

        if self.max_bins is not None:
            # `_openmp_effective_n_threads` is used to take cgroups CPU quotes
            # into account when determine the maximum number of threads to use.
            n_threads = _openmp_effective_n_threads()

            # Bin the data
            # For ease of use of the API, the user-facing GBDT classes accept the
            # parameter max_bins, which doesn't take into account the bin for
            # missing values (which is always allocated). However, since max_bins
            # isn't the true maximal number of bins, all other private classes
            # (binmapper, histbuilder...) accept n_bins instead, which is the
            # actual total number of bins. Everywhere in the code, the
            # convention is that n_bins == max_bins + 1
            n_bins = self.max_bins + 1  # + 1 for missing values
            self._bin_mapper = _BinMapper(
                n_bins=n_bins,
                # is_categorical=self.is_categorical_,
                known_categories=None,
                random_state=random_state,
                n_threads=n_threads,
            )

            # XXX: in order for this to work with the underlying tree submodule's Cython
            # code, we need to convert this into the original data's DTYPE because
            # the Cython code assumes that `DTYPE` is used.
            # The proper implementation will be a lot more complicated and should be
            # tackled once scikit-learn has finalized their inclusion of missing data
            # and categorical support for decision trees
            X = self._bin_data(X, is_training_data=True)  # .astype(DTYPE)
        else:
            self._bin_mapper = None

        if n_more_estimators < 0:
            raise ValueError(
                "n_estimators=%d must be larger or equal to "
                "len(estimators_)=%d when warm_start==True"
                % (self.n_estimators, len(self.estimators_))
            )

        elif n_more_estimators == 0:
            warn(
                "Warm-start fitting without increasing n_estimators does not "
                "fit new trees."
            )
        else:
            if self.warm_start and len(self.estimators_) > 0:
                # We draw from the random state to get the random state we
                # would have got if we hadn't used a warm_start.
                random_state.randint(MAX_INT, size=len(self.estimators_))

            # construct the trees in parallel
            self._construct_trees(
                X,
                y,
                sample_weight,
                random_state,
                n_samples_bootstrap,
                missing_values_in_feature_mask,
                classes,
                n_more_estimators,
            )

        if self.oob_score and (
            n_more_estimators > 0 or not hasattr(self, "oob_score_")
        ):
            y_type = type_of_target(y)
            if y_type == "unknown" or (
                self._estimator_type == "classifier"
                and y_type == "multiclass-multioutput"
            ):
                # FIXME: we could consider to support multiclass-multioutput if
                # we introduce or reuse a constructor parameter (e.g.
                # oob_score) allowing our user to pass a callable defining the
                # scoring strategy on OOB sample.
                raise ValueError(
                    "The type of target cannot be used to compute OOB "
                    f"estimates. Got {y_type} while only the following are "
                    "supported: continuous, continuous-multioutput, binary, "
                    "multiclass, multilabel-indicator."
                )

            if callable(self.oob_score):
                self._set_oob_score_and_attributes(
                    X, y, scoring_function=self.oob_score
                )
            else:
                self._set_oob_score_and_attributes(X, y)

        # Decapsulate classes_ attributes
        if hasattr(self, "classes_") and self.n_outputs_ == 1:
            self.n_classes_ = self.n_classes_[0]
            self.classes_ = self.classes_[0]

        return self

    def _construct_trees(
        self,
        X,
        y,
        sample_weight,
        random_state,
        n_samples_bootstrap,
        missing_values_in_feature_mask,
        classes,
        n_more_estimators,
    ):
        trees = [
            self._make_estimator(append=False, random_state=random_state)
            for i in range(n_more_estimators)
        ]

        # Parallel loop: we prefer the threading backend as the Cython code
        # for fitting the trees is internally releasing the Python GIL
        # making threading more efficient than multiprocessing in
        # that case. However, for joblib 0.12+ we respect any
        # parallel_backend contexts set at a higher level,
        # since correctness does not rely on using threads.
        trees = Parallel(
            n_jobs=self.n_jobs,
            verbose=self.verbose,
            prefer="threads",
        )(
            delayed(_parallel_build_trees)(
                t,
                self.bootstrap,
                X,
                y,
                sample_weight,
                i,
                len(trees),
                verbose=self.verbose,
                class_weight=self.class_weight,
                n_samples_bootstrap=n_samples_bootstrap,
                missing_values_in_feature_mask=missing_values_in_feature_mask,
                classes=classes,
            )
            for i, t in enumerate(trees)
        )

        # Collect newly grown trees
        self.estimators_.extend(trees)

    @abstractmethod
    def _set_oob_score_and_attributes(self, X, y, scoring_function=None):
        """Compute and set the OOB score and attributes.

        Parameters
        ----------
        X : array-like of shape (n_samples, n_features)
            The data matrix.
        y : ndarray of shape (n_samples, n_outputs)
            The target matrix.
        scoring_function : callable, default=None
            Scoring function for OOB score. Default depends on whether
            this is a regression (R2 score) or classification problem
            (accuracy score).
        """

    def _compute_oob_predictions(self, X, y):
        """Compute and set the OOB score.

        Parameters
        ----------
        X : array-like of shape (n_samples, n_features)
            The data matrix.
        y : ndarray of shape (n_samples, n_outputs)
            The target matrix.

        Returns
        -------
        oob_pred : ndarray of shape (n_samples, n_classes, n_outputs) or \
                (n_samples, 1, n_outputs)
            The OOB predictions.
        """
        # Prediction requires X to be in CSR format
        if issparse(X):
            X = X.tocsr()

        n_samples = y.shape[0]
        n_outputs = self.n_outputs_
        if is_classifier(self) and hasattr(self, "n_classes_"):
            # n_classes_ is a ndarray at this stage
            # all the supported type of target will have the same number of
            # classes in all outputs
            oob_pred_shape = (n_samples, self.n_classes_[0], n_outputs)
        else:
            # for regression, n_classes_ does not exist and we create an empty
            # axis to be consistent with the classification case and make
            # the array operations compatible with the 2 settings
            oob_pred_shape = (n_samples, 1, n_outputs)

        oob_pred = np.zeros(shape=oob_pred_shape, dtype=np.float64)
        n_oob_pred = np.zeros((n_samples, n_outputs), dtype=np.int64)

        n_samples_bootstrap = _get_n_samples_bootstrap(
            n_samples,
            self.max_samples,
        )
        for estimator in self.estimators_:
            unsampled_indices = _generate_unsampled_indices(
                estimator.random_state,
                n_samples,
                n_samples_bootstrap,
            )

            y_pred = self._get_oob_predictions(estimator, X[unsampled_indices, :])
            oob_pred[unsampled_indices, ...] += y_pred
            n_oob_pred[unsampled_indices, :] += 1

        for k in range(n_outputs):
            if (n_oob_pred == 0).any():
                warn(
                    (
                        "Some inputs do not have OOB scores. This probably means "
                        "too few trees were used to compute any reliable OOB "
                        "estimates."
                    ),
                    UserWarning,
                )
                n_oob_pred[n_oob_pred == 0] = 1
            oob_pred[..., k] /= n_oob_pred[..., [k]]

        return oob_pred

    def _validate_y_class_weight(self, y, classes=None):
        # Default implementation
        return y, None

    def _validate_X_predict(self, X):
        """
        Validate X whenever one tries to predict, apply, predict_proba."""
        check_is_fitted(self)
        if self.estimators_[0]._support_missing_values(X):
            ensure_all_finite = "allow-nan"
        else:
            ensure_all_finite = True

        X = self._validate_data(
            X,
            dtype=DTYPE,
            accept_sparse="csr",
            reset=False,
            ensure_all_finite=ensure_all_finite,
        )
        if issparse(X) and (X.indices.dtype != np.intc or X.indptr.dtype != np.intc):
            raise ValueError("No support for np.int64 index based sparse matrices")
        return X

    @property
    def feature_importances_(self):
        """
        The impurity-based feature importances.

        The higher, the more important the feature.
        The importance of a feature is computed as the (normalized)
        total reduction of the criterion brought by that feature.  It is also
        known as the Gini importance.

        Warning: impurity-based feature importances can be misleading for
        high cardinality features (many unique values). See
        :func:`sklearn.inspection.permutation_importance` as an alternative.

        Returns
        -------
        feature_importances_ : ndarray of shape (n_features,)
            The values of this array sum to 1, unless all trees are single node
            trees consisting of only the root node, in which case it will be an
            array of zeros.
        """
        check_is_fitted(self)

        all_importances = Parallel(n_jobs=self.n_jobs, prefer="threads")(
            delayed(getattr)(tree, "feature_importances_")
            for tree in self.estimators_
            if tree.tree_.node_count > 1
        )

        if not all_importances:
            return np.zeros(self.n_features_in_, dtype=np.float64)

        all_importances = np.mean(all_importances, axis=0, dtype=np.float64)
        return all_importances / np.sum(all_importances)

    def _bin_data(self, X, is_training_data):
        """Bin data X.

        If is_training_data, then fit the _bin_mapper attribute.
        Else, the binned data is converted to a C-contiguous array.
        """
        description = "training" if is_training_data else "validation"
        if self.verbose:
            print(
                "Binning {:.3f} GB of {} data: ".format(X.nbytes / 1e9, description),
                end="",
                flush=True,
            )
        tic = time()
        if is_training_data:
            X_binned = self._bin_mapper.fit_transform(X)  # F-aligned array
        else:
            X_binned = self._bin_mapper.transform(X)  # F-aligned array
            # We convert the array to C-contiguous since predicting is faster
            # with this layout (training is faster on F-arrays though)
            X_binned = np.ascontiguousarray(X_binned)
        toc = time()
        if self.verbose:
            duration = toc - tic
            print("{:.3f} s".format(duration))

        return X_binned

    def predict_quantiles(self, X, quantiles=0.5, method="nearest"):
        """Predict class or regression value for X at given quantiles.

        Parameters
        ----------
        X : {array-like, sparse matrix} of shape (n_samples, n_features)
            Input data.
        quantiles : float, optional
            The quantiles at which to evaluate, by default 0.5 (median).
        method : str, optional
            The method to interpolate, by default 'linear'. Can be any keyword
            argument accepted by :func:`~np.quantile`.

        Returns
        -------
        y : ndarray of shape (n_samples, n_quantiles, [n_outputs])
            The predicted values. The ``n_outputs`` dimension is present only
            for multi-output regressors.
        """
        if not self.store_leaf_values:
            raise RuntimeError(
                "Quantile prediction is not available when store_leaf_values=False"
            )
        check_is_fitted(self)
        # Check data
        X = self._validate_X_predict(X)

        if not isinstance(quantiles, (np.ndarray, list)):
            quantiles = np.array([quantiles])

        # if we trained a binning tree, then we should re-bin the data
        # XXX: this is inefficient and should be improved to be in line with what
        # the Histogram Gradient Boosting Tree does, where the binning thresholds
        # are passed into the tree itself, thus allowing us to set the node feature
        # value thresholds within the tree itself.
        if self.max_bins is not None:
            X = self._bin_data(X, is_training_data=False).astype(DTYPE)

        # Assign chunk of trees to jobs
        # n_jobs, _, _ = _partition_estimators(self.n_estimators, self.n_jobs)

        # avoid storing the output of every estimator by summing them here
        if self.n_outputs_ > 1:
            y_hat = np.zeros(
                (X.shape[0], len(quantiles), self.n_outputs_), dtype=np.float64
            )
        else:
            y_hat = np.zeros((X.shape[0], len(quantiles)), dtype=np.float64)

        # get (n_samples, n_estimators) indicator of leaf nodes
        X_leaves = self.apply(X)

        # we now want to aggregate all leaf samples across all trees for each sample
        for idx in range(X.shape[0]):
            # get leaf nodes for this sample
            leaf_nodes = X_leaves[idx, :]

            # (n_total_leaf_samples, n_outputs)
            leaf_node_samples = np.vstack(
                [
                    est.tree_.leaf_nodes_samples[leaf_nodes[jdx]]
                    for jdx, est in enumerate(self.estimators_)
                ]
            )

            # get quantiles across all leaf node samples
            try:
                y_hat[idx, ...] = np.quantile(
                    leaf_node_samples, quantiles, axis=0, method=method
                )
            except TypeError:
                y_hat[idx, ...] = np.quantile(
                    leaf_node_samples, quantiles, axis=0, interpolation=method
                )

            if is_classifier(self):
                if self.n_outputs_ == 1:
                    for i in range(len(quantiles)):
                        class_pred_per_sample = y_hat[idx, i, :].squeeze().astype(int)
                        y_hat[idx, ...] = self.classes_.take(
                            class_pred_per_sample, axis=0
                        )
                else:
                    for k in range(self.n_outputs_):
                        for i in range(len(quantiles)):
                            class_pred_per_sample = (
                                y_hat[idx, i, k].squeeze().astype(int)
                            )
                            y_hat[idx, i, k] = self.classes_[k].take(
                                class_pred_per_sample, axis=0
                            )
        return y_hat

    def get_leaf_node_samples(self, X):
        """For each datapoint x in X, get the training samples in the leaf node.

        Parameters
        ----------
        X : array-like of shape (n_samples, n_features)
            Dataset to apply the forest to.

        Returns
        -------
        leaf_node_samples : a list of array-like
            Each sample is represented by the indices of the training samples that
            reached the leaf node. The ``n_leaf_node_samples`` may vary between
            samples, since the number of samples that fall in a leaf node is
            variable. Each array-like has shape (n_leaf_node_samples, n_outputs).
        """
        if not self.store_leaf_values:
            raise RuntimeError(
                "Leaf node samples are not available when store_leaf_values=False"
            )

        check_is_fitted(self)
        # Check data
        X = self._validate_X_predict(X)

        # if we trained a binning tree, then we should re-bin the data
        # XXX: this is inefficient and should be improved to be in line with what
        # the Histogram Gradient Boosting Tree does, where the binning thresholds
        # are passed into the tree itself, thus allowing us to set the node feature
        # value thresholds within the tree itself.
        if self.max_bins is not None:
            X = self._bin_data(X, is_training_data=False).astype(DTYPE)

        # Assign chunk of trees to jobs
        n_jobs, _, _ = _partition_estimators(self.n_estimators, self.n_jobs)

        # avoid storing the output of every estimator by summing them here
        result = Parallel(n_jobs=n_jobs, verbose=self.verbose)(
            delayed(_accumulate_leaf_nodes_samples)(e.get_leaf_node_samples, X)
            for e in self.estimators_
        )
        leaf_nodes_samples = result[0]
        for result_ in result[1:]:
            for i, node_samples in enumerate(result_):
                leaf_nodes_samples[i] = np.vstack((leaf_nodes_samples[i], node_samples))
        return leaf_nodes_samples

    def _get_estimators_indices(self):
        # Get drawn indices along both sample and feature axes
        for tree in self.estimators_:
            if not self.bootstrap:
                yield np.arange(self._n_samples, dtype=np.int32)
            else:
                # tree.random_state is actually an immutable integer seed rather
                # than a mutable RandomState instance, so it's safe to use it
                # repeatedly when calling this property.
                seed = tree.random_state
                # Operations accessing random_state must be performed identically
                # to those in `_parallel_build_trees()`
                yield _generate_sample_indices(
                    seed, self._n_samples, self._n_samples_bootstrap
                )

    @property
    def estimators_samples_(self):
        """The subset of drawn samples for each base estimator.

        Returns a dynamically generated list of indices identifying
        the samples used for fitting each member of the ensemble, i.e.,
        the in-bag samples.

        Note: the list is re-created at each call to the property in order
        to reduce the object memory footprint by not storing the sampling
        data. Thus fetching the property may be slower than expected.
        """
        return [sample_indices for sample_indices in self._get_estimators_indices()]

    def __sklearn_tags__(self):
        tags = super().__sklearn_tags__()
        # Only the criterion is required to determine if the tree supports
        # missing values
        estimator = type(self.estimator)(criterion=self.criterion)
        tags.input_tags.allow_nan = get_tags(estimator).input_tags.allow_nan
        return tags


def _accumulate_prediction(predict, X, out, lock):
    """
    This is a utility function for joblib's Parallel.

    It can't go locally in ForestClassifier or ForestRegressor, because joblib
    complains that it cannot pickle it when placed there.
    """
    prediction = predict(X, check_input=False)
    with lock:
        if len(out) == 1:
            out[0] += prediction
        else:
            for i in range(len(out)):
                out[i] += prediction[i]


def _accumulate_leaf_nodes_samples(func, X):
    """
    This is a utility function for joblib's Parallel.

    It can't go locally in ForestClassifier or ForestRegressor, because joblib
    complains that it cannot pickle it when placed there.
    """
    leaf_nodes_samples = func(X, check_input=False)
    return leaf_nodes_samples


class ForestClassifier(ClassifierMixin, BaseForest, metaclass=ABCMeta):
    """
    Base class for forest of trees-based classifiers.

    Warning: This class should not be used directly. Use derived classes
    instead.
    """

    @abstractmethod
    def __init__(
        self,
        estimator,
        n_estimators=100,
        *,
        estimator_params=tuple(),
        bootstrap=False,
        oob_score=False,
        n_jobs=None,
        random_state=None,
        verbose=0,
        warm_start=False,
        class_weight=None,
        max_samples=None,
        max_bins=None,
        store_leaf_values=False,
    ):
        super().__init__(
            estimator=estimator,
            n_estimators=n_estimators,
            estimator_params=estimator_params,
            bootstrap=bootstrap,
            oob_score=oob_score,
            n_jobs=n_jobs,
            random_state=random_state,
            verbose=verbose,
            warm_start=warm_start,
            class_weight=class_weight,
            max_samples=max_samples,
            max_bins=max_bins,
            store_leaf_values=store_leaf_values,
        )

    @staticmethod
    def _get_oob_predictions(tree, X):
        """Compute the OOB predictions for an individual tree.

        Parameters
        ----------
        tree : DecisionTreeClassifier object
            A single decision tree classifier.
        X : ndarray of shape (n_samples, n_features)
            The OOB samples.

        Returns
        -------
        y_pred : ndarray of shape (n_samples, n_classes, n_outputs)
            The OOB associated predictions.
        """
        y_pred = tree.predict_proba(X, check_input=False)
        y_pred = np.asarray(y_pred)
        if y_pred.ndim == 2:
            # binary and multiclass
            y_pred = y_pred[..., np.newaxis]
        else:
            # Roll the first `n_outputs` axis to the last axis. We will reshape
            # from a shape of (n_outputs, n_samples, n_classes) to a shape of
            # (n_samples, n_classes, n_outputs).
            y_pred = np.rollaxis(y_pred, axis=0, start=3)
        return y_pred

    def _set_oob_score_and_attributes(self, X, y, scoring_function=None):
        """Compute and set the OOB score and attributes.

        Parameters
        ----------
        X : array-like of shape (n_samples, n_features)
            The data matrix.
        y : ndarray of shape (n_samples, n_outputs)
            The target matrix.
        scoring_function : callable, default=None
            Scoring function for OOB score. Defaults to `accuracy_score`.
        """
        self.oob_decision_function_ = super()._compute_oob_predictions(X, y)
        if self.oob_decision_function_.shape[-1] == 1:
            # drop the n_outputs axis if there is a single output
            self.oob_decision_function_ = self.oob_decision_function_.squeeze(axis=-1)

        if scoring_function is None:
            scoring_function = accuracy_score

        self.oob_score_ = scoring_function(
            y, np.argmax(self.oob_decision_function_, axis=1)
        )

    def _validate_y_class_weight(self, y, classes=None):
        check_classification_targets(y)

        y = np.copy(y)
        expanded_class_weight = None

        if self.class_weight is not None:
            y_original = np.copy(y)

        self.classes_ = []
        self.n_classes_ = []

        y_store_unique_indices = np.zeros(y.shape, dtype=int)
        if classes is not None:
            classes = np.atleast_1d(classes)
            if classes.ndim == 1:
                classes = np.array([classes])

            for k in classes:
                self.classes_.append(np.array(k))
                self.n_classes_.append(np.array(k).shape[0])

            for i in range(y.shape[0]):
                for j in range(self.n_outputs_):
                    y_store_unique_indices[i, j] = np.where(
                        self.classes_[j] == y[i, j]
                    )[0][0]
        else:
            for k in range(self.n_outputs_):
                classes_k, y_store_unique_indices[:, k] = np.unique(
                    y[:, k], return_inverse=True
                )
                self.classes_.append(classes_k)
                self.n_classes_.append(classes_k.shape[0])

        y = y_store_unique_indices

        if self.class_weight is not None:
            valid_presets = ("balanced", "balanced_subsample")
            if isinstance(self.class_weight, str):
                if self.class_weight not in valid_presets:
                    raise ValueError(
                        "Valid presets for class_weight include "
                        '"balanced" and "balanced_subsample".'
                        'Given "%s".' % self.class_weight
                    )
                if self.warm_start:
                    warn(
                        'class_weight presets "balanced" or '
                        '"balanced_subsample" are '
                        "not recommended for warm_start if the fitted data "
                        "differs from the full dataset. In order to use "
                        '"balanced" weights, use compute_class_weight '
                        '("balanced", classes, y). In place of y you can use '
                        "a large enough sample of the full training set "
                        "target to properly estimate the class frequency "
                        "distributions. Pass the resulting weights as the "
                        "class_weight parameter."
                    )

            if self.class_weight != "balanced_subsample" or not self.bootstrap:
                if self.class_weight == "balanced_subsample":
                    class_weight = "balanced"
                else:
                    class_weight = self.class_weight
                expanded_class_weight = compute_sample_weight(class_weight, y_original)

        return y, expanded_class_weight

    def partial_fit(self, X, y, sample_weight=None, classes=None):
        """Update a decision tree classifier from the training set (X, y).

        Parameters
        ----------
        X : {array-like, sparse matrix} of shape (n_samples, n_features)
            The training input samples. Internally, it will be converted to
            ``dtype=np.float32`` and if a sparse matrix is provided
            to a sparse ``csc_matrix``.

        y : array-like of shape (n_samples,) or (n_samples, n_outputs)
            The target values (class labels) as integers or strings.

        sample_weight : array-like of shape (n_samples,), default=None
            Sample weights. If None, then samples are equally weighted. Splits
            that would create child nodes with net zero or negative weight are
            ignored while searching for a split in each node. Splits are also
            ignored if they would result in any single class carrying a
            negative weight in either child node.

        classes : array-like of shape (n_classes,), default=None
            List of all the classes that can possibly appear in the y vector.
            Must be provided at the first call to partial_fit, can be omitted
            in subsequent calls.

        Returns
        -------
        self : object
            Returns the instance itself.
        """
        self._validate_params()

        # validate input parameters
        first_call = _check_partial_fit_first_call(self, classes=classes)

        # Fit if no tree exists yet
        if first_call:
            self.fit(
                X,
                y,
                sample_weight=sample_weight,
                classes=classes,
            )
            return self

        X, y = self._validate_data(
            X,
            y,
            multi_output=True,
            accept_sparse="csc",
            dtype=DTYPE,
            force_all_finite=False,
            reset=first_call,
        )

        if issparse(y):
            raise ValueError("sparse multilabel-indicator for y is not supported.")

        if sample_weight is not None:
            sample_weight = _check_sample_weight(sample_weight, X)

        if issparse(X):
            # Pre-sort indices to avoid that each individual tree of the
            # ensemble sorts the indices.
            X.sort_indices()

        y = np.atleast_1d(y)
        if y.ndim == 2 and y.shape[1] == 1:
            warn(
                (
                    "A column-vector y was passed when a 1d array was"
                    " expected. Please change the shape of y to "
                    "(n_samples,), for example using ravel()."
                ),
                DataConversionWarning,
                stacklevel=2,
            )

        if y.ndim == 1:
            # reshape is necessary to preserve the data contiguity against vs
            # [:, np.newaxis] that does not.
            y = np.reshape(y, (-1, 1))

        if self.criterion == "poisson":
            if np.any(y < 0):
                raise ValueError(
                    "Some value(s) of y are negative which is "
                    "not allowed for Poisson regression."
                )
            if np.sum(y) <= 0:
                raise ValueError(
                    "Sum of y is not strictly positive which "
                    "is necessary for Poisson regression."
                )

        self.n_outputs_ = y.shape[1]

        classes = self.classes_
        if self.n_outputs_ == 1:
            classes = [classes]

        y, expanded_class_weight = self._validate_y_class_weight(y, classes)

        if getattr(y, "dtype", None) != DOUBLE or not y.flags.contiguous:
            y = np.ascontiguousarray(y, dtype=DOUBLE)

        if expanded_class_weight is not None:
            if sample_weight is not None:
                sample_weight = sample_weight * expanded_class_weight
            else:
                sample_weight = expanded_class_weight

        if not self.bootstrap and self.max_samples is not None:
            raise ValueError(
                "`max_sample` cannot be set if `bootstrap=False`. "
                "Either switch to `bootstrap=True` or set "
                "`max_sample=None`."
            )
        elif self.bootstrap:
            n_samples_bootstrap = _get_n_samples_bootstrap(
                n_samples=X.shape[0], max_samples=self.max_samples
            )
        else:
            n_samples_bootstrap = None

        self._validate_estimator()

        if not self.bootstrap and self.oob_score:
            raise ValueError("Out of bag estimation only available if bootstrap=True")

        random_state = check_random_state(self.random_state)

        if self.max_bins is not None:
            # `_openmp_effective_n_threads` is used to take cgroups CPU quotes
            # into account when determine the maximum number of threads to use.
            n_threads = _openmp_effective_n_threads()

            # Bin the data
            # For ease of use of the API, the user-facing GBDT classes accept the
            # parameter max_bins, which doesn't take into account the bin for
            # missing values (which is always allocated). However, since max_bins
            # isn't the true maximal number of bins, all other private classes
            # (binmapper, histbuilder...) accept n_bins instead, which is the
            # actual total number of bins. Everywhere in the code, the
            # convention is that n_bins == max_bins + 1
            n_bins = self.max_bins + 1  # + 1 for missing values
            self._bin_mapper = _BinMapper(
                n_bins=n_bins,
                # is_categorical=self.is_categorical_,
                known_categories=None,
                random_state=random_state,
                n_threads=n_threads,
            )

            # XXX: in order for this to work with the underlying tree submodule's Cython
            # code, we need to convert this into the original data's DTYPE because
            # the Cython code assumes that `DTYPE` is used.
            # The proper implementation will be a lot more complicated and should be
            # tackled once scikit-learn has finalized their inclusion of missing data
            # and categorical support for decision trees
            X = self._bin_data(X, is_training_data=True)  # .astype(DTYPE)
        else:
            self._bin_mapper = None

        # We draw from the random state to get the random state we
        # would have got if we hadn't used a warm_start.
        random_state.randint(MAX_INT, size=len(self.estimators_))

        # Parallel loop: we prefer the threading backend as the Cython code
        # for fitting the trees is internally releasing the Python GIL
        # making threading more efficient than multiprocessing in
        # that case. However, for joblib 0.12+ we respect any
        # parallel_backend contexts set at a higher level,
        # since correctness does not rely on using threads.
        Parallel(
            n_jobs=self.n_jobs,
            verbose=self.verbose,
            prefer="threads",
        )(
            delayed(_parallel_update_trees)(
                t,
                self.bootstrap,
                X,
                y,
                sample_weight,
                i,
                len(self.estimators_),
                verbose=self.verbose,
                class_weight=self.class_weight,
                n_samples_bootstrap=n_samples_bootstrap,
                classes=classes[0],
            )
            for i, t in enumerate(self.estimators_)
        )

        if self.oob_score:
            y_type = type_of_target(y)
            if y_type in ("multiclass-multioutput", "unknown"):
                # FIXME: we could consider to support multiclass-multioutput if
                # we introduce or reuse a constructor parameter (e.g.
                # oob_score) allowing our user to pass a callable defining the
                # scoring strategy on OOB sample.
                raise ValueError(
                    "The type of target cannot be used to compute OOB "
                    f"estimates. Got {y_type} while only the following are "
                    "supported: continuous, continuous-multioutput, binary, "
                    "multiclass, multilabel-indicator."
                )

            if callable(self.oob_score):
                self._set_oob_score_and_attributes(
                    X, y, scoring_function=self.oob_score
                )
            else:
                self._set_oob_score_and_attributes(X, y)

        # Decapsulate classes_ attributes
        if hasattr(self, "classes_") and self.n_outputs_ == 1:
            self.n_classes_ = self.n_classes_[0]
            self.classes_ = self.classes_[0]
        return self

    def predict(self, X):
        """
        Predict class for X.

        The predicted class of an input sample is a vote by the trees in
        the forest, weighted by their probability estimates. That is,
        the predicted class is the one with highest mean probability
        estimate across the trees.

        Parameters
        ----------
        X : {array-like, sparse matrix} of shape (n_samples, n_features)
            The input samples. Internally, its dtype will be converted to
            ``dtype=np.float32``. If a sparse matrix is provided, it will be
            converted into a sparse ``csr_matrix``.

        Returns
        -------
        y : ndarray of shape (n_samples,) or (n_samples, n_outputs)
            The predicted classes.
        """
        proba = self.predict_proba(X)

        if self.n_outputs_ == 1:
            return self.classes_.take(np.argmax(proba, axis=1), axis=0)

        else:
            n_samples = proba[0].shape[0]
            # all dtypes should be the same, so just take the first
            class_type = self.classes_[0].dtype
            predictions = np.empty((n_samples, self.n_outputs_), dtype=class_type)

            for k in range(self.n_outputs_):
                predictions[:, k] = self.classes_[k].take(
                    np.argmax(proba[k], axis=1), axis=0
                )

            return predictions

    def predict_proba(self, X):
        """
        Predict class probabilities for X.

        The predicted class probabilities of an input sample are computed as
        the mean predicted class probabilities of the trees in the forest.
        The class probability of a single tree is the fraction of samples of
        the same class in a leaf.

        Parameters
        ----------
        X : {array-like, sparse matrix} of shape (n_samples, n_features)
            The input samples. Internally, its dtype will be converted to
            ``dtype=np.float32``. If a sparse matrix is provided, it will be
            converted into a sparse ``csr_matrix``.

        Returns
        -------
        p : ndarray of shape (n_samples, n_classes), or a list of such arrays
            The class probabilities of the input samples. The order of the
            classes corresponds to that in the attribute :term:`classes_`.
        """
        check_is_fitted(self)
        # Check data
        X = self._validate_X_predict(X)

        # if we trained a binning tree, then we should re-bin the data
        # XXX: this is inefficient and should be improved to be in line with what
        # the Histogram Gradient Boosting Tree does, where the binning thresholds
        # are passed into the tree itself, thus allowing us to set the node feature
        # value thresholds within the tree itself.
        if self.max_bins is not None:
            X = self._bin_data(X, is_training_data=False).astype(DTYPE)

        # Assign chunk of trees to jobs
        n_jobs, _, _ = _partition_estimators(self.n_estimators, self.n_jobs)

        # avoid storing the output of every estimator by summing them here
        all_proba = [
            np.zeros((X.shape[0], j), dtype=np.float64)
            for j in np.atleast_1d(self.n_classes_)
        ]
        lock = threading.Lock()
        Parallel(n_jobs=n_jobs, verbose=self.verbose, require="sharedmem")(
            delayed(_accumulate_prediction)(e.predict_proba, X, all_proba, lock)
            for e in self.estimators_
        )

        for proba in all_proba:
            proba /= len(self.estimators_)

        if len(all_proba) == 1:
            return all_proba[0]
        else:
            return all_proba

    def predict_log_proba(self, X):
        """
        Predict class log-probabilities for X.

        The predicted class log-probabilities of an input sample is computed as
        the log of the mean predicted class probabilities of the trees in the
        forest.

        Parameters
        ----------
        X : {array-like, sparse matrix} of shape (n_samples, n_features)
            The input samples. Internally, its dtype will be converted to
            ``dtype=np.float32``. If a sparse matrix is provided, it will be
            converted into a sparse ``csr_matrix``.

        Returns
        -------
        p : ndarray of shape (n_samples, n_classes), or a list of such arrays
            The class probabilities of the input samples. The order of the
            classes corresponds to that in the attribute :term:`classes_`.
        """
        proba = self.predict_proba(X)

        if self.n_outputs_ == 1:
            return np.log(proba)

        else:
            for k in range(self.n_outputs_):
                proba[k] = np.log(proba[k])

            return proba

    def __sklearn_tags__(self):
        tags = super().__sklearn_tags__()
        tags.classifier_tags.multi_label = True
        return tags


class ForestRegressor(RegressorMixin, BaseForest, metaclass=ABCMeta):
    """
    Base class for forest of trees-based regressors.

    Warning: This class should not be used directly. Use derived classes
    instead.
    """

    @abstractmethod
    def __init__(
        self,
        estimator,
        n_estimators=100,
        *,
        estimator_params=tuple(),
        bootstrap=False,
        oob_score=False,
        n_jobs=None,
        random_state=None,
        verbose=0,
        warm_start=False,
        max_samples=None,
        max_bins=None,
        store_leaf_values=False,
    ):
        super().__init__(
            estimator,
            n_estimators=n_estimators,
            estimator_params=estimator_params,
            bootstrap=bootstrap,
            oob_score=oob_score,
            n_jobs=n_jobs,
            random_state=random_state,
            verbose=verbose,
            warm_start=warm_start,
            max_samples=max_samples,
            max_bins=max_bins,
            store_leaf_values=store_leaf_values,
        )

    def predict(self, X):
        """
        Predict regression target for X.

        The predicted regression target of an input sample is computed as the
        mean predicted regression targets of the trees in the forest.

        Parameters
        ----------
        X : {array-like, sparse matrix} of shape (n_samples, n_features)
            The input samples. Internally, its dtype will be converted to
            ``dtype=np.float32``. If a sparse matrix is provided, it will be
            converted into a sparse ``csr_matrix``.

        Returns
        -------
        y : ndarray of shape (n_samples,) or (n_samples, n_outputs)
            The predicted values.
        """
        check_is_fitted(self)
        # Check data
        X = self._validate_X_predict(X)

        # if we trained a binning tree, then we should re-bin the data
        # XXX: this is inefficient and should be improved to be in line with what
        # the Histogram Gradient Boosting Tree does, where the binning thresholds
        # are passed into the tree itself, thus allowing us to set the node feature
        # value thresholds within the tree itself.
        if self.max_bins is not None:
            X = self._bin_data(X, is_training_data=False).astype(DTYPE)

        # Assign chunk of trees to jobs
        n_jobs, _, _ = _partition_estimators(self.n_estimators, self.n_jobs)

        # avoid storing the output of every estimator by summing them here
        if self.n_outputs_ > 1:
            y_hat = np.zeros((X.shape[0], self.n_outputs_), dtype=np.float64)
        else:
            y_hat = np.zeros((X.shape[0]), dtype=np.float64)

        # Parallel loop
        lock = threading.Lock()
        Parallel(n_jobs=n_jobs, verbose=self.verbose, require="sharedmem")(
            delayed(_accumulate_prediction)(e.predict, X, [y_hat], lock)
            for e in self.estimators_
        )

        y_hat /= len(self.estimators_)

        return y_hat

    @staticmethod
    def _get_oob_predictions(tree, X):
        """Compute the OOB predictions for an individual tree.

        Parameters
        ----------
        tree : DecisionTreeRegressor object
            A single decision tree regressor.
        X : ndarray of shape (n_samples, n_features)
            The OOB samples.

        Returns
        -------
        y_pred : ndarray of shape (n_samples, 1, n_outputs)
            The OOB associated predictions.
        """
        y_pred = tree.predict(X, check_input=False)
        if y_pred.ndim == 1:
            # single output regression
            y_pred = y_pred[:, np.newaxis, np.newaxis]
        else:
            # multioutput regression
            y_pred = y_pred[:, np.newaxis, :]
        return y_pred

    def _set_oob_score_and_attributes(self, X, y, scoring_function=None):
        """Compute and set the OOB score and attributes.

        Parameters
        ----------
        X : array-like of shape (n_samples, n_features)
            The data matrix.
        y : ndarray of shape (n_samples, n_outputs)
            The target matrix.
        scoring_function : callable, default=None
            Scoring function for OOB score. Defaults to `r2_score`.
        """
        self.oob_prediction_ = super()._compute_oob_predictions(X, y).squeeze(axis=1)
        if self.oob_prediction_.shape[-1] == 1:
            # drop the n_outputs axis if there is a single output
            self.oob_prediction_ = self.oob_prediction_.squeeze(axis=-1)

        if scoring_function is None:
            scoring_function = r2_score

        self.oob_score_ = scoring_function(y, self.oob_prediction_)

    def _compute_partial_dependence_recursion(self, grid, target_features):
        """Fast partial dependence computation.

        Parameters
        ----------
        grid : ndarray of shape (n_samples, n_target_features), dtype=DTYPE
            The grid points on which the partial dependence should be
            evaluated.
        target_features : ndarray of shape (n_target_features), dtype=np.intp
            The set of target features for which the partial dependence
            should be evaluated.

        Returns
        -------
        averaged_predictions : ndarray of shape (n_samples,)
            The value of the partial dependence function on each grid point.
        """
        grid = np.asarray(grid, dtype=DTYPE, order="C")
        target_features = np.asarray(target_features, dtype=np.intp, order="C")
        averaged_predictions = np.zeros(
            shape=grid.shape[0], dtype=np.float64, order="C"
        )

        for tree in self.estimators_:
            # Note: we don't sum in parallel because the GIL isn't released in
            # the fast method.
            tree.tree_.compute_partial_dependence(
                grid, target_features, averaged_predictions
            )
        # Average over the forest
        averaged_predictions /= len(self.estimators_)

        return averaged_predictions

    def __sklearn_tags__(self):
        tags = super().__sklearn_tags__()
        tags.regressor_tags.multi_label = True
        return tags


class RandomForestClassifier(ForestClassifier):
    """
    A random forest classifier.

    A random forest is a meta estimator that fits a number of decision tree
    classifiers on various sub-samples of the dataset and uses averaging to
    improve the predictive accuracy and control over-fitting.
    Trees in the forest use the best split strategy, i.e. equivalent to passing
    `splitter="best"` to the underlying :class:`~sklearn.tree.DecisionTreeRegressor`.
    The sub-sample size is controlled with the `max_samples` parameter if
    `bootstrap=True` (default), otherwise the whole dataset is used to build
    each tree.

    For a comparison between tree-based ensemble models see the example
    :ref:`sphx_glr_auto_examples_ensemble_plot_forest_hist_grad_boosting_comparison.py`.

    Read more in the :ref:`User Guide <forest>`.

    Parameters
    ----------
    n_estimators : int, default=100
        The number of trees in the forest.

        .. versionchanged:: 0.22
           The default value of ``n_estimators`` changed from 10 to 100
           in 0.22.

    criterion : {"gini", "entropy", "log_loss"}, default="gini"
        The function to measure the quality of a split. Supported criteria are
        "gini" for the Gini impurity and "log_loss" and "entropy" both for the
        Shannon information gain, see :ref:`tree_mathematical_formulation`.
        Note: This parameter is tree-specific.

    max_depth : int, default=None
        The maximum depth of the tree. If None, then nodes are expanded until
        all leaves are pure or until all leaves contain less than
        min_samples_split samples.

    min_samples_split : int or float, default=2
        The minimum number of samples required to split an internal node:

        - If int, then consider `min_samples_split` as the minimum number.
        - If float, then `min_samples_split` is a fraction and
          `ceil(min_samples_split * n_samples)` are the minimum
          number of samples for each split.

        .. versionchanged:: 0.18
           Added float values for fractions.

    min_samples_leaf : int or float, default=1
        The minimum number of samples required to be at a leaf node.
        A split point at any depth will only be considered if it leaves at
        least ``min_samples_leaf`` training samples in each of the left and
        right branches.  This may have the effect of smoothing the model,
        especially in regression.

        - If int, then consider `min_samples_leaf` as the minimum number.
        - If float, then `min_samples_leaf` is a fraction and
          `ceil(min_samples_leaf * n_samples)` are the minimum
          number of samples for each node.

        .. versionchanged:: 0.18
           Added float values for fractions.

    min_weight_fraction_leaf : float, default=0.0
        The minimum weighted fraction of the sum total of weights (of all
        the input samples) required to be at a leaf node. Samples have
        equal weight when sample_weight is not provided.

    max_features : {"sqrt", "log2", None}, int or float, default="sqrt"
        The number of features to consider when looking for the best split:

        - If int, then consider `max_features` features at each split.
        - If float, then `max_features` is a fraction and
          `max(1, int(max_features * n_features_in_))` features are considered at each
          split.
        - If "sqrt", then `max_features=sqrt(n_features)`.
        - If "log2", then `max_features=log2(n_features)`.
        - If None, then `max_features=n_features`.

        .. versionchanged:: 1.1
            The default of `max_features` changed from `"auto"` to `"sqrt"`.

        Note: the search for a split does not stop until at least one
        valid partition of the node samples is found, even if it requires to
        effectively inspect more than ``max_features`` features.

    max_leaf_nodes : int, default=None
        Grow trees with ``max_leaf_nodes`` in best-first fashion.
        Best nodes are defined as relative reduction in impurity.
        If None then unlimited number of leaf nodes.

    min_impurity_decrease : float, default=0.0
        A node will be split if this split induces a decrease of the impurity
        greater than or equal to this value.

        The weighted impurity decrease equation is the following::

            N_t / N * (impurity - N_t_R / N_t * right_impurity
                                - N_t_L / N_t * left_impurity)

        where ``N`` is the total number of samples, ``N_t`` is the number of
        samples at the current node, ``N_t_L`` is the number of samples in the
        left child, and ``N_t_R`` is the number of samples in the right child.

        ``N``, ``N_t``, ``N_t_R`` and ``N_t_L`` all refer to the weighted sum,
        if ``sample_weight`` is passed.

        .. versionadded:: 0.19

    bootstrap : bool, default=True
        Whether bootstrap samples are used when building trees. If False, the
        whole dataset is used to build each tree.

    oob_score : bool or callable, default=False
        Whether to use out-of-bag samples to estimate the generalization score.
        By default, :func:`~sklearn.metrics.accuracy_score` is used.
        Provide a callable with signature `metric(y_true, y_pred)` to use a
        custom metric. Only available if `bootstrap=True`.

    n_jobs : int, default=None
        The number of jobs to run in parallel. :meth:`fit`, :meth:`predict`,
        :meth:`decision_path` and :meth:`apply` are all parallelized over the
        trees. ``None`` means 1 unless in a :obj:`joblib.parallel_backend`
        context. ``-1`` means using all processors. See :term:`Glossary
        <n_jobs>` for more details.

    random_state : int, RandomState instance or None, default=None
        Controls both the randomness of the bootstrapping of the samples used
        when building trees (if ``bootstrap=True``) and the sampling of the
        features to consider when looking for the best split at each node
        (if ``max_features < n_features``).
        See :term:`Glossary <random_state>` for details.

    verbose : int, default=0
        Controls the verbosity when fitting and predicting.

    warm_start : bool, default=False
        When set to ``True``, reuse the solution of the previous call to fit
        and add more estimators to the ensemble, otherwise, just fit a whole
        new forest. See :term:`Glossary <warm_start>` and
        :ref:`tree_ensemble_warm_start` for details.

    class_weight : {"balanced", "balanced_subsample"}, dict or list of dicts, \
            default=None
        Weights associated with classes in the form ``{class_label: weight}``.
        If not given, all classes are supposed to have weight one. For
        multi-output problems, a list of dicts can be provided in the same
        order as the columns of y.

        Note that for multioutput (including multilabel) weights should be
        defined for each class of every column in its own dict. For example,
        for four-class multilabel classification weights should be
        [{0: 1, 1: 1}, {0: 1, 1: 5}, {0: 1, 1: 1}, {0: 1, 1: 1}] instead of
        [{1:1}, {2:5}, {3:1}, {4:1}].

        The "balanced" mode uses the values of y to automatically adjust
        weights inversely proportional to class frequencies in the input data
        as ``n_samples / (n_classes * np.bincount(y))``

        The "balanced_subsample" mode is the same as "balanced" except that
        weights are computed based on the bootstrap sample for every tree
        grown.

        For multi-output, the weights of each column of y will be multiplied.

        Note that these weights will be multiplied with sample_weight (passed
        through the fit method) if sample_weight is specified.

    ccp_alpha : non-negative float, default=0.0
        Complexity parameter used for Minimal Cost-Complexity Pruning. The
        subtree with the largest cost complexity that is smaller than
        ``ccp_alpha`` will be chosen. By default, no pruning is performed. See
        :ref:`minimal_cost_complexity_pruning` for details.

        .. versionadded:: 0.22

    max_samples : int or float, default=None
        If bootstrap is True, the number of samples to draw from X
        to train each base estimator.

        - If None (default), then draw `X.shape[0]` samples.
        - If int, then draw `max_samples` samples.
        - If float, then draw `max(round(n_samples * max_samples), 1)` samples. Thus,
          `max_samples` should be in the interval `(0.0, 1.0]`.

        .. versionadded:: 0.22

    max_bins : int, default=255
        The maximum number of bins to use for non-missing values.

        **This is an experimental feature**.

    store_leaf_values : bool, default=False
        Whether to store the leaf values in the ``get_leaf_node_samples`` function.

        **This is an experimental feature**.

    monotonic_cst : array-like of int of shape (n_features), default=None
        Indicates the monotonicity constraint to enforce on each feature.
          - 1: monotonic increase
          - 0: no constraint
          - -1: monotonic decrease

        If monotonic_cst is None, no constraints are applied.

        Monotonicity constraints are not supported for:
          - multiclass classifications (i.e. when `n_classes > 2`),
          - multioutput classifications (i.e. when `n_outputs_ > 1`),
          - classifications trained on data with missing values.

        The constraints hold over the probability of the positive class.

        Read more in the :ref:`User Guide <monotonic_cst_gbdt>`.

        .. versionadded:: 1.4

    Attributes
    ----------
    estimator_ : :class:`~sklearn.tree.DecisionTreeClassifier`
        The child estimator template used to create the collection of fitted
        sub-estimators.

        .. versionadded:: 1.2
           `base_estimator_` was renamed to `estimator_`.

    estimators_ : list of DecisionTreeClassifier
        The collection of fitted sub-estimators.

    classes_ : ndarray of shape (n_classes,) or a list of such arrays
        The classes labels (single output problem), or a list of arrays of
        class labels (multi-output problem).

    n_classes_ : int or list
        The number of classes (single output problem), or a list containing the
        number of classes for each output (multi-output problem).

    n_features_in_ : int
        Number of features seen during :term:`fit`.

        .. versionadded:: 0.24

    feature_names_in_ : ndarray of shape (`n_features_in_`,)
        Names of features seen during :term:`fit`. Defined only when `X`
        has feature names that are all strings.

        .. versionadded:: 1.0

    n_outputs_ : int
        The number of outputs when ``fit`` is performed.

    feature_importances_ : ndarray of shape (n_features,)
        The impurity-based feature importances.
        The higher, the more important the feature.
        The importance of a feature is computed as the (normalized)
        total reduction of the criterion brought by that feature.  It is also
        known as the Gini importance.

        Warning: impurity-based feature importances can be misleading for
        high cardinality features (many unique values). See
        :func:`sklearn.inspection.permutation_importance` as an alternative.

    oob_score_ : float
        Score of the training dataset obtained using an out-of-bag estimate.
        This attribute exists only when ``oob_score`` is True.

    oob_decision_function_ : ndarray of shape (n_samples, n_classes) or \
            (n_samples, n_classes, n_outputs)
        Decision function computed with out-of-bag estimate on the training
        set. If n_estimators is small it might be possible that a data point
        was never left out during the bootstrap. In this case,
        `oob_decision_function_` might contain NaN. This attribute exists
        only when ``oob_score`` is True.

    estimators_samples_ : list of arrays
        The subset of drawn samples (i.e., the in-bag samples) for each base
        estimator. Each subset is defined by an array of the indices selected.

        .. versionadded:: 1.4

    See Also
    --------
    sklearn.tree.DecisionTreeClassifier : A decision tree classifier.
    sklearn.ensemble.ExtraTreesClassifier : Ensemble of extremely randomized
        tree classifiers.
    sklearn.ensemble.HistGradientBoostingClassifier : A Histogram-based Gradient
        Boosting Classification Tree, very fast for big datasets (n_samples >=
        10_000).

    Notes
    -----
    The default values for the parameters controlling the size of the trees
    (e.g. ``max_depth``, ``min_samples_leaf``, etc.) lead to fully grown and
    unpruned trees which can potentially be very large on some data sets. To
    reduce memory consumption, the complexity and size of the trees should be
    controlled by setting those parameter values.

    The features are always randomly permuted at each split. Therefore,
    the best found split may vary, even with the same training data,
    ``max_features=n_features`` and ``bootstrap=False``, if the improvement
    of the criterion is identical for several splits enumerated during the
    search of the best split. To obtain a deterministic behaviour during
    fitting, ``random_state`` has to be fixed.

    References
    ----------
    .. [1] L. Breiman, "Random Forests", Machine Learning, 45(1), 5-32, 2001.

    Examples
    --------
    >>> from sklearn.ensemble import RandomForestClassifier
    >>> from sklearn.datasets import make_classification
    >>> X, y = make_classification(n_samples=1000, n_features=4,
    ...                            n_informative=2, n_redundant=0,
    ...                            random_state=0, shuffle=False)
    >>> clf = RandomForestClassifier(max_depth=2, random_state=0)
    >>> clf.fit(X, y)
    RandomForestClassifier(...)
    >>> print(clf.predict([[0, 0, 0, 0]]))
    [1]
    """

    _parameter_constraints: dict = {
        **ForestClassifier._parameter_constraints,
        **DecisionTreeClassifier._parameter_constraints,
        "class_weight": [
            StrOptions({"balanced_subsample", "balanced"}),
            dict,
            list,
            None,
        ],
    }
    _parameter_constraints.pop("splitter")

    def __init__(
        self,
        n_estimators=100,
        *,
        criterion="gini",
        max_depth=None,
        min_samples_split=2,
        min_samples_leaf=1,
        min_weight_fraction_leaf=0.0,
        max_features="sqrt",
        max_leaf_nodes=None,
        min_impurity_decrease=0.0,
        bootstrap=True,
        oob_score=False,
        n_jobs=None,
        random_state=None,
        verbose=0,
        warm_start=False,
        class_weight=None,
        ccp_alpha=0.0,
        max_samples=None,
        max_bins=None,
        store_leaf_values=False,
        monotonic_cst=None,
    ):
        super().__init__(
            estimator=DecisionTreeClassifier(),
            n_estimators=n_estimators,
            estimator_params=(
                "criterion",
                "max_depth",
                "min_samples_split",
                "min_samples_leaf",
                "min_weight_fraction_leaf",
                "max_features",
                "max_leaf_nodes",
                "min_impurity_decrease",
                "random_state",
                "ccp_alpha",
                "store_leaf_values",
                "monotonic_cst",
            ),
            bootstrap=bootstrap,
            oob_score=oob_score,
            n_jobs=n_jobs,
            random_state=random_state,
            verbose=verbose,
            warm_start=warm_start,
            class_weight=class_weight,
            max_samples=max_samples,
            max_bins=max_bins,
            store_leaf_values=store_leaf_values,
        )

        self.criterion = criterion
        self.max_depth = max_depth
        self.min_samples_split = min_samples_split
        self.min_samples_leaf = min_samples_leaf
        self.min_weight_fraction_leaf = min_weight_fraction_leaf
        self.max_features = max_features
        self.max_leaf_nodes = max_leaf_nodes
        self.min_impurity_decrease = min_impurity_decrease
        self.monotonic_cst = monotonic_cst
        self.ccp_alpha = ccp_alpha


class RandomForestRegressor(ForestRegressor):
    """
    A random forest regressor.

    A random forest is a meta estimator that fits a number of decision tree
    regressors on various sub-samples of the dataset and uses averaging to
    improve the predictive accuracy and control over-fitting.
    Trees in the forest use the best split strategy, i.e. equivalent to passing
    `splitter="best"` to the underlying :class:`~sklearn.tree.DecisionTreeRegressor`.
    The sub-sample size is controlled with the `max_samples` parameter if
    `bootstrap=True` (default), otherwise the whole dataset is used to build
    each tree.

    For a comparison between tree-based ensemble models see the example
    :ref:`sphx_glr_auto_examples_ensemble_plot_forest_hist_grad_boosting_comparison.py`.

    Read more in the :ref:`User Guide <forest>`.

    Parameters
    ----------
    n_estimators : int, default=100
        The number of trees in the forest.

        .. versionchanged:: 0.22
           The default value of ``n_estimators`` changed from 10 to 100
           in 0.22.

    criterion : {"squared_error", "absolute_error", "friedman_mse", "poisson"}, \
            default="squared_error"
        The function to measure the quality of a split. Supported criteria
        are "squared_error" for the mean squared error, which is equal to
        variance reduction as feature selection criterion and minimizes the L2
        loss using the mean of each terminal node, "friedman_mse", which uses
        mean squared error with Friedman's improvement score for potential
        splits, "absolute_error" for the mean absolute error, which minimizes
        the L1 loss using the median of each terminal node, and "poisson" which
        uses reduction in Poisson deviance to find splits.
        Training using "absolute_error" is significantly slower
        than when using "squared_error".

        .. versionadded:: 0.18
           Mean Absolute Error (MAE) criterion.

        .. versionadded:: 1.0
           Poisson criterion.

    max_depth : int, default=None
        The maximum depth of the tree. If None, then nodes are expanded until
        all leaves are pure or until all leaves contain less than
        min_samples_split samples.

    min_samples_split : int or float, default=2
        The minimum number of samples required to split an internal node:

        - If int, then consider `min_samples_split` as the minimum number.
        - If float, then `min_samples_split` is a fraction and
          `ceil(min_samples_split * n_samples)` are the minimum
          number of samples for each split.

        .. versionchanged:: 0.18
           Added float values for fractions.

    min_samples_leaf : int or float, default=1
        The minimum number of samples required to be at a leaf node.
        A split point at any depth will only be considered if it leaves at
        least ``min_samples_leaf`` training samples in each of the left and
        right branches.  This may have the effect of smoothing the model,
        especially in regression.

        - If int, then consider `min_samples_leaf` as the minimum number.
        - If float, then `min_samples_leaf` is a fraction and
          `ceil(min_samples_leaf * n_samples)` are the minimum
          number of samples for each node.

        .. versionchanged:: 0.18
           Added float values for fractions.

    min_weight_fraction_leaf : float, default=0.0
        The minimum weighted fraction of the sum total of weights (of all
        the input samples) required to be at a leaf node. Samples have
        equal weight when sample_weight is not provided.

    max_features : {"sqrt", "log2", None}, int or float, default=1.0
        The number of features to consider when looking for the best split:

        - If int, then consider `max_features` features at each split.
        - If float, then `max_features` is a fraction and
          `max(1, int(max_features * n_features_in_))` features are considered at each
          split.
        - If "sqrt", then `max_features=sqrt(n_features)`.
        - If "log2", then `max_features=log2(n_features)`.
        - If None or 1.0, then `max_features=n_features`.

        .. note::
            The default of 1.0 is equivalent to bagged trees and more
            randomness can be achieved by setting smaller values, e.g. 0.3.

        .. versionchanged:: 1.1
            The default of `max_features` changed from `"auto"` to 1.0.

        Note: the search for a split does not stop until at least one
        valid partition of the node samples is found, even if it requires to
        effectively inspect more than ``max_features`` features.

    max_leaf_nodes : int, default=None
        Grow trees with ``max_leaf_nodes`` in best-first fashion.
        Best nodes are defined as relative reduction in impurity.
        If None then unlimited number of leaf nodes.

    min_impurity_decrease : float, default=0.0
        A node will be split if this split induces a decrease of the impurity
        greater than or equal to this value.

        The weighted impurity decrease equation is the following::

            N_t / N * (impurity - N_t_R / N_t * right_impurity
                                - N_t_L / N_t * left_impurity)

        where ``N`` is the total number of samples, ``N_t`` is the number of
        samples at the current node, ``N_t_L`` is the number of samples in the
        left child, and ``N_t_R`` is the number of samples in the right child.

        ``N``, ``N_t``, ``N_t_R`` and ``N_t_L`` all refer to the weighted sum,
        if ``sample_weight`` is passed.

        .. versionadded:: 0.19

    bootstrap : bool, default=True
        Whether bootstrap samples are used when building trees. If False, the
        whole dataset is used to build each tree.

    oob_score : bool or callable, default=False
        Whether to use out-of-bag samples to estimate the generalization score.
        By default, :func:`~sklearn.metrics.r2_score` is used.
        Provide a callable with signature `metric(y_true, y_pred)` to use a
        custom metric. Only available if `bootstrap=True`.

    n_jobs : int, default=None
        The number of jobs to run in parallel. :meth:`fit`, :meth:`predict`,
        :meth:`decision_path` and :meth:`apply` are all parallelized over the
        trees. ``None`` means 1 unless in a :obj:`joblib.parallel_backend`
        context. ``-1`` means using all processors. See :term:`Glossary
        <n_jobs>` for more details.

    random_state : int, RandomState instance or None, default=None
        Controls both the randomness of the bootstrapping of the samples used
        when building trees (if ``bootstrap=True``) and the sampling of the
        features to consider when looking for the best split at each node
        (if ``max_features < n_features``).
        See :term:`Glossary <random_state>` for details.

    verbose : int, default=0
        Controls the verbosity when fitting and predicting.

    warm_start : bool, default=False
        When set to ``True``, reuse the solution of the previous call to fit
        and add more estimators to the ensemble, otherwise, just fit a whole
        new forest. See :term:`Glossary <warm_start>` and
        :ref:`tree_ensemble_warm_start` for details.

    ccp_alpha : non-negative float, default=0.0
        Complexity parameter used for Minimal Cost-Complexity Pruning. The
        subtree with the largest cost complexity that is smaller than
        ``ccp_alpha`` will be chosen. By default, no pruning is performed. See
        :ref:`minimal_cost_complexity_pruning` for details.

        .. versionadded:: 0.22

    max_samples : int or float, default=None
        If bootstrap is True, the number of samples to draw from X
        to train each base estimator.

        - If None (default), then draw `X.shape[0]` samples.
        - If int, then draw `max_samples` samples.
        - If float, then draw `max(round(n_samples * max_samples), 1)` samples. Thus,
          `max_samples` should be in the interval `(0.0, 1.0]`.

        .. versionadded:: 0.22

    max_bins : int, default=255
        The maximum number of bins to use for non-missing values. Used for
        speeding up training time.

        **This is an experimental feature**.

    store_leaf_values : bool, default=False
        Whether to store the leaf values in the ``get_leaf_node_samples`` function.

        **This is an experimental feature**.

    monotonic_cst : array-like of int of shape (n_features), default=None
        Indicates the monotonicity constraint to enforce on each feature.
          - 1: monotonically increasing
          - 0: no constraint
          - -1: monotonically decreasing

        If monotonic_cst is None, no constraints are applied.

        Monotonicity constraints are not supported for:
          - multioutput regressions (i.e. when `n_outputs_ > 1`),
          - regressions trained on data with missing values.

        Read more in the :ref:`User Guide <monotonic_cst_gbdt>`.

        .. versionadded:: 1.4

    Attributes
    ----------
    estimator_ : :class:`~sklearn.tree.DecisionTreeRegressor`
        The child estimator template used to create the collection of fitted
        sub-estimators.

        .. versionadded:: 1.2
           `base_estimator_` was renamed to `estimator_`.

    estimators_ : list of DecisionTreeRegressor
        The collection of fitted sub-estimators.

    feature_importances_ : ndarray of shape (n_features,)
        The impurity-based feature importances.
        The higher, the more important the feature.
        The importance of a feature is computed as the (normalized)
        total reduction of the criterion brought by that feature.  It is also
        known as the Gini importance.

        Warning: impurity-based feature importances can be misleading for
        high cardinality features (many unique values). See
        :func:`sklearn.inspection.permutation_importance` as an alternative.

    n_features_in_ : int
        Number of features seen during :term:`fit`.

        .. versionadded:: 0.24

    feature_names_in_ : ndarray of shape (`n_features_in_`,)
        Names of features seen during :term:`fit`. Defined only when `X`
        has feature names that are all strings.

        .. versionadded:: 1.0

    n_outputs_ : int
        The number of outputs when ``fit`` is performed.

    oob_score_ : float
        Score of the training dataset obtained using an out-of-bag estimate.
        This attribute exists only when ``oob_score`` is True.

    oob_prediction_ : ndarray of shape (n_samples,) or (n_samples, n_outputs)
        Prediction computed with out-of-bag estimate on the training set.
        This attribute exists only when ``oob_score`` is True.

    estimators_samples_ : list of arrays
        The subset of drawn samples (i.e., the in-bag samples) for each base
        estimator. Each subset is defined by an array of the indices selected.

        .. versionadded:: 1.4

    See Also
    --------
    sklearn.tree.DecisionTreeRegressor : A decision tree regressor.
    sklearn.ensemble.ExtraTreesRegressor : Ensemble of extremely randomized
        tree regressors.
    sklearn.ensemble.HistGradientBoostingRegressor : A Histogram-based Gradient
        Boosting Regression Tree, very fast for big datasets (n_samples >=
        10_000).

    Notes
    -----
    The default values for the parameters controlling the size of the trees
    (e.g. ``max_depth``, ``min_samples_leaf``, etc.) lead to fully grown and
    unpruned trees which can potentially be very large on some data sets. To
    reduce memory consumption, the complexity and size of the trees should be
    controlled by setting those parameter values.

    The features are always randomly permuted at each split. Therefore,
    the best found split may vary, even with the same training data,
    ``max_features=n_features`` and ``bootstrap=False``, if the improvement
    of the criterion is identical for several splits enumerated during the
    search of the best split. To obtain a deterministic behaviour during
    fitting, ``random_state`` has to be fixed.

    The default value ``max_features=1.0`` uses ``n_features``
    rather than ``n_features / 3``. The latter was originally suggested in
    [1], whereas the former was more recently justified empirically in [2].

    References
    ----------
    .. [1] L. Breiman, "Random Forests", Machine Learning, 45(1), 5-32, 2001.

    .. [2] P. Geurts, D. Ernst., and L. Wehenkel, "Extremely randomized
           trees", Machine Learning, 63(1), 3-42, 2006.

    Examples
    --------
    >>> from sklearn.ensemble import RandomForestRegressor
    >>> from sklearn.datasets import make_regression
    >>> X, y = make_regression(n_features=4, n_informative=2,
    ...                        random_state=0, shuffle=False)
    >>> regr = RandomForestRegressor(max_depth=2, random_state=0)
    >>> regr.fit(X, y)
    RandomForestRegressor(...)
    >>> print(regr.predict([[0, 0, 0, 0]]))
    [-8.32987858]
    """

    _parameter_constraints: dict = {
        **ForestRegressor._parameter_constraints,
        **DecisionTreeRegressor._parameter_constraints,
    }
    _parameter_constraints.pop("splitter")

    def __init__(
        self,
        n_estimators=100,
        *,
        criterion="squared_error",
        max_depth=None,
        min_samples_split=2,
        min_samples_leaf=1,
        min_weight_fraction_leaf=0.0,
        max_features=1.0,
        max_leaf_nodes=None,
        min_impurity_decrease=0.0,
        bootstrap=True,
        oob_score=False,
        n_jobs=None,
        random_state=None,
        verbose=0,
        warm_start=False,
        ccp_alpha=0.0,
        max_samples=None,
        max_bins=None,
        store_leaf_values=False,
        monotonic_cst=None,
    ):
        super().__init__(
            estimator=DecisionTreeRegressor(),
            n_estimators=n_estimators,
            estimator_params=(
                "criterion",
                "max_depth",
                "min_samples_split",
                "min_samples_leaf",
                "min_weight_fraction_leaf",
                "max_features",
                "max_leaf_nodes",
                "min_impurity_decrease",
                "random_state",
                "ccp_alpha",
                "store_leaf_values",
                "monotonic_cst",
            ),
            bootstrap=bootstrap,
            oob_score=oob_score,
            n_jobs=n_jobs,
            random_state=random_state,
            verbose=verbose,
            warm_start=warm_start,
            max_samples=max_samples,
            max_bins=max_bins,
            store_leaf_values=store_leaf_values,
        )

        self.criterion = criterion
        self.max_depth = max_depth
        self.min_samples_split = min_samples_split
        self.min_samples_leaf = min_samples_leaf
        self.min_weight_fraction_leaf = min_weight_fraction_leaf
        self.max_features = max_features
        self.max_leaf_nodes = max_leaf_nodes
        self.min_impurity_decrease = min_impurity_decrease
        self.ccp_alpha = ccp_alpha
        self.monotonic_cst = monotonic_cst


class ExtraTreesClassifier(ForestClassifier):
    """
    An extra-trees classifier.

    This class implements a meta estimator that fits a number of
    randomized decision trees (a.k.a. extra-trees) on various sub-samples
    of the dataset and uses averaging to improve the predictive accuracy
    and control over-fitting.

    Read more in the :ref:`User Guide <forest>`.

    Parameters
    ----------
    n_estimators : int, default=100
        The number of trees in the forest.

        .. versionchanged:: 0.22
           The default value of ``n_estimators`` changed from 10 to 100
           in 0.22.

    criterion : {"gini", "entropy", "log_loss"}, default="gini"
        The function to measure the quality of a split. Supported criteria are
        "gini" for the Gini impurity and "log_loss" and "entropy" both for the
        Shannon information gain, see :ref:`tree_mathematical_formulation`.
        Note: This parameter is tree-specific.

    max_depth : int, default=None
        The maximum depth of the tree. If None, then nodes are expanded until
        all leaves are pure or until all leaves contain less than
        min_samples_split samples.

    min_samples_split : int or float, default=2
        The minimum number of samples required to split an internal node:

        - If int, then consider `min_samples_split` as the minimum number.
        - If float, then `min_samples_split` is a fraction and
          `ceil(min_samples_split * n_samples)` are the minimum
          number of samples for each split.

        .. versionchanged:: 0.18
           Added float values for fractions.

    min_samples_leaf : int or float, default=1
        The minimum number of samples required to be at a leaf node.
        A split point at any depth will only be considered if it leaves at
        least ``min_samples_leaf`` training samples in each of the left and
        right branches.  This may have the effect of smoothing the model,
        especially in regression.

        - If int, then consider `min_samples_leaf` as the minimum number.
        - If float, then `min_samples_leaf` is a fraction and
          `ceil(min_samples_leaf * n_samples)` are the minimum
          number of samples for each node.

        .. versionchanged:: 0.18
           Added float values for fractions.

    min_weight_fraction_leaf : float, default=0.0
        The minimum weighted fraction of the sum total of weights (of all
        the input samples) required to be at a leaf node. Samples have
        equal weight when sample_weight is not provided.

    max_features : {"sqrt", "log2", None}, int or float, default="sqrt"
        The number of features to consider when looking for the best split:

        - If int, then consider `max_features` features at each split.
        - If float, then `max_features` is a fraction and
          `max(1, int(max_features * n_features_in_))` features are considered at each
          split.
        - If "sqrt", then `max_features=sqrt(n_features)`.
        - If "log2", then `max_features=log2(n_features)`.
        - If None, then `max_features=n_features`.

        .. versionchanged:: 1.1
            The default of `max_features` changed from `"auto"` to `"sqrt"`.

        Note: the search for a split does not stop until at least one
        valid partition of the node samples is found, even if it requires to
        effectively inspect more than ``max_features`` features.

    max_leaf_nodes : int, default=None
        Grow trees with ``max_leaf_nodes`` in best-first fashion.
        Best nodes are defined as relative reduction in impurity.
        If None then unlimited number of leaf nodes.

    min_impurity_decrease : float, default=0.0
        A node will be split if this split induces a decrease of the impurity
        greater than or equal to this value.

        The weighted impurity decrease equation is the following::

            N_t / N * (impurity - N_t_R / N_t * right_impurity
                                - N_t_L / N_t * left_impurity)

        where ``N`` is the total number of samples, ``N_t`` is the number of
        samples at the current node, ``N_t_L`` is the number of samples in the
        left child, and ``N_t_R`` is the number of samples in the right child.

        ``N``, ``N_t``, ``N_t_R`` and ``N_t_L`` all refer to the weighted sum,
        if ``sample_weight`` is passed.

        .. versionadded:: 0.19

    bootstrap : bool, default=False
        Whether bootstrap samples are used when building trees. If False, the
        whole dataset is used to build each tree.

    oob_score : bool or callable, default=False
        Whether to use out-of-bag samples to estimate the generalization score.
        By default, :func:`~sklearn.metrics.accuracy_score` is used.
        Provide a callable with signature `metric(y_true, y_pred)` to use a
        custom metric. Only available if `bootstrap=True`.

    n_jobs : int, default=None
        The number of jobs to run in parallel. :meth:`fit`, :meth:`predict`,
        :meth:`decision_path` and :meth:`apply` are all parallelized over the
        trees. ``None`` means 1 unless in a :obj:`joblib.parallel_backend`
        context. ``-1`` means using all processors. See :term:`Glossary
        <n_jobs>` for more details.

    random_state : int, RandomState instance or None, default=None
        Controls 3 sources of randomness:

        - the bootstrapping of the samples used when building trees
          (if ``bootstrap=True``)
        - the sampling of the features to consider when looking for the best
          split at each node (if ``max_features < n_features``)
        - the draw of the splits for each of the `max_features`

        See :term:`Glossary <random_state>` for details.

    verbose : int, default=0
        Controls the verbosity when fitting and predicting.

    warm_start : bool, default=False
        When set to ``True``, reuse the solution of the previous call to fit
        and add more estimators to the ensemble, otherwise, just fit a whole
        new forest. See :term:`Glossary <warm_start>` and
        :ref:`tree_ensemble_warm_start` for details.

    class_weight : {"balanced", "balanced_subsample"}, dict or list of dicts, \
            default=None
        Weights associated with classes in the form ``{class_label: weight}``.
        If not given, all classes are supposed to have weight one. For
        multi-output problems, a list of dicts can be provided in the same
        order as the columns of y.

        Note that for multioutput (including multilabel) weights should be
        defined for each class of every column in its own dict. For example,
        for four-class multilabel classification weights should be
        [{0: 1, 1: 1}, {0: 1, 1: 5}, {0: 1, 1: 1}, {0: 1, 1: 1}] instead of
        [{1:1}, {2:5}, {3:1}, {4:1}].

        The "balanced" mode uses the values of y to automatically adjust
        weights inversely proportional to class frequencies in the input data
        as ``n_samples / (n_classes * np.bincount(y))``

        The "balanced_subsample" mode is the same as "balanced" except that
        weights are computed based on the bootstrap sample for every tree
        grown.

        For multi-output, the weights of each column of y will be multiplied.

        Note that these weights will be multiplied with sample_weight (passed
        through the fit method) if sample_weight is specified.

    ccp_alpha : non-negative float, default=0.0
        Complexity parameter used for Minimal Cost-Complexity Pruning. The
        subtree with the largest cost complexity that is smaller than
        ``ccp_alpha`` will be chosen. By default, no pruning is performed. See
        :ref:`minimal_cost_complexity_pruning` for details.

        .. versionadded:: 0.22

    max_samples : int or float, default=None
        If bootstrap is True, the number of samples to draw from X
        to train each base estimator.

        - If None (default), then draw `X.shape[0]` samples.
        - If int, then draw `max_samples` samples.
        - If float, then draw `max_samples * X.shape[0]` samples. Thus,
          `max_samples` should be in the interval `(0.0, 1.0]`.

        .. versionadded:: 0.22

    max_bins : int, default=255
        The maximum number of bins to use for non-missing values.

        **This is an experimental feature**.

    store_leaf_values : bool, default=False
        Whether to store the leaf values in the ``get_leaf_node_samples`` function.

        **This is an experimental feature**.

    monotonic_cst : array-like of int of shape (n_features), default=None
        Indicates the monotonicity constraint to enforce on each feature.
          - 1: monotonically increasing
          - 0: no constraint
          - -1: monotonically decreasing

        If monotonic_cst is None, no constraints are applied.

        Monotonicity constraints are not supported for:
          - multiclass classifications (i.e. when `n_classes > 2`),
          - multioutput classifications (i.e. when `n_outputs_ > 1`),
          - classifications trained on data with missing values.

        The constraints hold over the probability of the positive class.

        Read more in the :ref:`User Guide <monotonic_cst_gbdt>`.

        .. versionadded:: 1.4

    Attributes
    ----------
    estimator_ : :class:`~sklearn.tree.ExtraTreeClassifier`
        The child estimator template used to create the collection of fitted
        sub-estimators.

        .. versionadded:: 1.2
           `base_estimator_` was renamed to `estimator_`.

    estimators_ : list of DecisionTreeClassifier
        The collection of fitted sub-estimators.

    classes_ : ndarray of shape (n_classes,) or a list of such arrays
        The classes labels (single output problem), or a list of arrays of
        class labels (multi-output problem).

    n_classes_ : int or list
        The number of classes (single output problem), or a list containing the
        number of classes for each output (multi-output problem).

    feature_importances_ : ndarray of shape (n_features,)
        The impurity-based feature importances.
        The higher, the more important the feature.
        The importance of a feature is computed as the (normalized)
        total reduction of the criterion brought by that feature.  It is also
        known as the Gini importance.

        Warning: impurity-based feature importances can be misleading for
        high cardinality features (many unique values). See
        :func:`sklearn.inspection.permutation_importance` as an alternative.

    n_features_in_ : int
        Number of features seen during :term:`fit`.

        .. versionadded:: 0.24

    feature_names_in_ : ndarray of shape (`n_features_in_`,)
        Names of features seen during :term:`fit`. Defined only when `X`
        has feature names that are all strings.

        .. versionadded:: 1.0

    n_outputs_ : int
        The number of outputs when ``fit`` is performed.

    oob_score_ : float
        Score of the training dataset obtained using an out-of-bag estimate.
        This attribute exists only when ``oob_score`` is True.

    oob_decision_function_ : ndarray of shape (n_samples, n_classes) or \
            (n_samples, n_classes, n_outputs)
        Decision function computed with out-of-bag estimate on the training
        set. If n_estimators is small it might be possible that a data point
        was never left out during the bootstrap. In this case,
        `oob_decision_function_` might contain NaN. This attribute exists
        only when ``oob_score`` is True.

    estimators_samples_ : list of arrays
        The subset of drawn samples (i.e., the in-bag samples) for each base
        estimator. Each subset is defined by an array of the indices selected.

        .. versionadded:: 1.4

    See Also
    --------
    ExtraTreesRegressor : An extra-trees regressor with random splits.
    RandomForestClassifier : A random forest classifier with optimal splits.
    RandomForestRegressor : Ensemble regressor using trees with optimal splits.

    Notes
    -----
    The default values for the parameters controlling the size of the trees
    (e.g. ``max_depth``, ``min_samples_leaf``, etc.) lead to fully grown and
    unpruned trees which can potentially be very large on some data sets. To
    reduce memory consumption, the complexity and size of the trees should be
    controlled by setting those parameter values.

    References
    ----------
    .. [1] P. Geurts, D. Ernst., and L. Wehenkel, "Extremely randomized
           trees", Machine Learning, 63(1), 3-42, 2006.

    Examples
    --------
    >>> from sklearn.ensemble import ExtraTreesClassifier
    >>> from sklearn.datasets import make_classification
    >>> X, y = make_classification(n_features=4, random_state=0)
    >>> clf = ExtraTreesClassifier(n_estimators=100, random_state=0)
    >>> clf.fit(X, y)
    ExtraTreesClassifier(random_state=0)
    >>> clf.predict([[0, 0, 0, 0]])
    array([1])
    """

    _parameter_constraints: dict = {
        **ForestClassifier._parameter_constraints,
        **DecisionTreeClassifier._parameter_constraints,
        "class_weight": [
            StrOptions({"balanced_subsample", "balanced"}),
            dict,
            list,
            None,
        ],
    }
    _parameter_constraints.pop("splitter")

    def __init__(
        self,
        n_estimators=100,
        *,
        criterion="gini",
        max_depth=None,
        min_samples_split=2,
        min_samples_leaf=1,
        min_weight_fraction_leaf=0.0,
        max_features="sqrt",
        max_leaf_nodes=None,
        min_impurity_decrease=0.0,
        bootstrap=False,
        oob_score=False,
        n_jobs=None,
        random_state=None,
        verbose=0,
        warm_start=False,
        class_weight=None,
        ccp_alpha=0.0,
        max_samples=None,
        max_bins=None,
        store_leaf_values=False,
        monotonic_cst=None,
    ):
        super().__init__(
            estimator=ExtraTreeClassifier(),
            n_estimators=n_estimators,
            estimator_params=(
                "criterion",
                "max_depth",
                "min_samples_split",
                "min_samples_leaf",
                "min_weight_fraction_leaf",
                "max_features",
                "max_leaf_nodes",
                "min_impurity_decrease",
                "random_state",
                "ccp_alpha",
                "store_leaf_values",
                "monotonic_cst",
            ),
            bootstrap=bootstrap,
            oob_score=oob_score,
            n_jobs=n_jobs,
            random_state=random_state,
            verbose=verbose,
            warm_start=warm_start,
            class_weight=class_weight,
            max_samples=max_samples,
            max_bins=max_bins,
            store_leaf_values=store_leaf_values,
        )

        self.criterion = criterion
        self.max_depth = max_depth
        self.min_samples_split = min_samples_split
        self.min_samples_leaf = min_samples_leaf
        self.min_weight_fraction_leaf = min_weight_fraction_leaf
        self.max_features = max_features
        self.max_leaf_nodes = max_leaf_nodes
        self.min_impurity_decrease = min_impurity_decrease
        self.ccp_alpha = ccp_alpha
        self.monotonic_cst = monotonic_cst


class ExtraTreesRegressor(ForestRegressor):
    """
    An extra-trees regressor.

    This class implements a meta estimator that fits a number of
    randomized decision trees (a.k.a. extra-trees) on various sub-samples
    of the dataset and uses averaging to improve the predictive accuracy
    and control over-fitting.

    Read more in the :ref:`User Guide <forest>`.

    Parameters
    ----------
    n_estimators : int, default=100
        The number of trees in the forest.

        .. versionchanged:: 0.22
           The default value of ``n_estimators`` changed from 10 to 100
           in 0.22.

    criterion : {"squared_error", "absolute_error", "friedman_mse", "poisson"}, \
            default="squared_error"
        The function to measure the quality of a split. Supported criteria
        are "squared_error" for the mean squared error, which is equal to
        variance reduction as feature selection criterion and minimizes the L2
        loss using the mean of each terminal node, "friedman_mse", which uses
        mean squared error with Friedman's improvement score for potential
        splits, "absolute_error" for the mean absolute error, which minimizes
        the L1 loss using the median of each terminal node, and "poisson" which
        uses reduction in Poisson deviance to find splits.
        Training using "absolute_error" is significantly slower
        than when using "squared_error".

        .. versionadded:: 0.18
           Mean Absolute Error (MAE) criterion.

    max_depth : int, default=None
        The maximum depth of the tree. If None, then nodes are expanded until
        all leaves are pure or until all leaves contain less than
        min_samples_split samples.

    min_samples_split : int or float, default=2
        The minimum number of samples required to split an internal node:

        - If int, then consider `min_samples_split` as the minimum number.
        - If float, then `min_samples_split` is a fraction and
          `ceil(min_samples_split * n_samples)` are the minimum
          number of samples for each split.

        .. versionchanged:: 0.18
           Added float values for fractions.

    min_samples_leaf : int or float, default=1
        The minimum number of samples required to be at a leaf node.
        A split point at any depth will only be considered if it leaves at
        least ``min_samples_leaf`` training samples in each of the left and
        right branches.  This may have the effect of smoothing the model,
        especially in regression.

        - If int, then consider `min_samples_leaf` as the minimum number.
        - If float, then `min_samples_leaf` is a fraction and
          `ceil(min_samples_leaf * n_samples)` are the minimum
          number of samples for each node.

        .. versionchanged:: 0.18
           Added float values for fractions.

    min_weight_fraction_leaf : float, default=0.0
        The minimum weighted fraction of the sum total of weights (of all
        the input samples) required to be at a leaf node. Samples have
        equal weight when sample_weight is not provided.

    max_features : {"sqrt", "log2", None}, int or float, default=1.0
        The number of features to consider when looking for the best split:

        - If int, then consider `max_features` features at each split.
        - If float, then `max_features` is a fraction and
          `max(1, int(max_features * n_features_in_))` features are considered at each
          split.
        - If "sqrt", then `max_features=sqrt(n_features)`.
        - If "log2", then `max_features=log2(n_features)`.
        - If None or 1.0, then `max_features=n_features`.

        .. note::
            The default of 1.0 is equivalent to bagged trees and more
            randomness can be achieved by setting smaller values, e.g. 0.3.

        .. versionchanged:: 1.1
            The default of `max_features` changed from `"auto"` to 1.0.

        Note: the search for a split does not stop until at least one
        valid partition of the node samples is found, even if it requires to
        effectively inspect more than ``max_features`` features.

    max_leaf_nodes : int, default=None
        Grow trees with ``max_leaf_nodes`` in best-first fashion.
        Best nodes are defined as relative reduction in impurity.
        If None then unlimited number of leaf nodes.

    min_impurity_decrease : float, default=0.0
        A node will be split if this split induces a decrease of the impurity
        greater than or equal to this value.

        The weighted impurity decrease equation is the following::

            N_t / N * (impurity - N_t_R / N_t * right_impurity
                                - N_t_L / N_t * left_impurity)

        where ``N`` is the total number of samples, ``N_t`` is the number of
        samples at the current node, ``N_t_L`` is the number of samples in the
        left child, and ``N_t_R`` is the number of samples in the right child.

        ``N``, ``N_t``, ``N_t_R`` and ``N_t_L`` all refer to the weighted sum,
        if ``sample_weight`` is passed.

        .. versionadded:: 0.19

    bootstrap : bool, default=False
        Whether bootstrap samples are used when building trees. If False, the
        whole dataset is used to build each tree.

    oob_score : bool or callable, default=False
        Whether to use out-of-bag samples to estimate the generalization score.
        By default, :func:`~sklearn.metrics.r2_score` is used.
        Provide a callable with signature `metric(y_true, y_pred)` to use a
        custom metric. Only available if `bootstrap=True`.

    n_jobs : int, default=None
        The number of jobs to run in parallel. :meth:`fit`, :meth:`predict`,
        :meth:`decision_path` and :meth:`apply` are all parallelized over the
        trees. ``None`` means 1 unless in a :obj:`joblib.parallel_backend`
        context. ``-1`` means using all processors. See :term:`Glossary
        <n_jobs>` for more details.

    random_state : int, RandomState instance or None, default=None
        Controls 3 sources of randomness:

        - the bootstrapping of the samples used when building trees
          (if ``bootstrap=True``)
        - the sampling of the features to consider when looking for the best
          split at each node (if ``max_features < n_features``)
        - the draw of the splits for each of the `max_features`

        See :term:`Glossary <random_state>` for details.

    verbose : int, default=0
        Controls the verbosity when fitting and predicting.

    warm_start : bool, default=False
        When set to ``True``, reuse the solution of the previous call to fit
        and add more estimators to the ensemble, otherwise, just fit a whole
        new forest. See :term:`Glossary <warm_start>` and
        :ref:`tree_ensemble_warm_start` for details.

    ccp_alpha : non-negative float, default=0.0
        Complexity parameter used for Minimal Cost-Complexity Pruning. The
        subtree with the largest cost complexity that is smaller than
        ``ccp_alpha`` will be chosen. By default, no pruning is performed. See
        :ref:`minimal_cost_complexity_pruning` for details.

        .. versionadded:: 0.22

    max_samples : int or float, default=None
        If bootstrap is True, the number of samples to draw from X
        to train each base estimator.

        - If None (default), then draw `X.shape[0]` samples.
        - If int, then draw `max_samples` samples.
        - If float, then draw `max_samples * X.shape[0]` samples. Thus,
          `max_samples` should be in the interval `(0.0, 1.0]`.

        .. versionadded:: 0.22

    max_bins : int, default=255
        The maximum number of bins to use for non-missing values.

        **This is an experimental feature**.

    store_leaf_values : bool, default=False
        Whether to store the leaf values in the ``get_leaf_node_samples`` function.

        **This is an experimental feature**.

    monotonic_cst : array-like of int of shape (n_features), default=None
        Indicates the monotonicity constraint to enforce on each feature.
          - 1: monotonically increasing
          - 0: no constraint
          - -1: monotonically decreasing

        If monotonic_cst is None, no constraints are applied.

        Monotonicity constraints are not supported for:
          - multioutput regressions (i.e. when `n_outputs_ > 1`),
          - regressions trained on data with missing values.

        Read more in the :ref:`User Guide <monotonic_cst_gbdt>`.

        .. versionadded:: 1.4

    Attributes
    ----------
    estimator_ : :class:`~sklearn.tree.ExtraTreeRegressor`
        The child estimator template used to create the collection of fitted
        sub-estimators.

        .. versionadded:: 1.2
           `base_estimator_` was renamed to `estimator_`.

    estimators_ : list of DecisionTreeRegressor
        The collection of fitted sub-estimators.

    feature_importances_ : ndarray of shape (n_features,)
        The impurity-based feature importances.
        The higher, the more important the feature.
        The importance of a feature is computed as the (normalized)
        total reduction of the criterion brought by that feature.  It is also
        known as the Gini importance.

        Warning: impurity-based feature importances can be misleading for
        high cardinality features (many unique values). See
        :func:`sklearn.inspection.permutation_importance` as an alternative.

    n_features_in_ : int
        Number of features seen during :term:`fit`.

        .. versionadded:: 0.24

    feature_names_in_ : ndarray of shape (`n_features_in_`,)
        Names of features seen during :term:`fit`. Defined only when `X`
        has feature names that are all strings.

        .. versionadded:: 1.0

    n_outputs_ : int
        The number of outputs.

    oob_score_ : float
        Score of the training dataset obtained using an out-of-bag estimate.
        This attribute exists only when ``oob_score`` is True.

    oob_prediction_ : ndarray of shape (n_samples,) or (n_samples, n_outputs)
        Prediction computed with out-of-bag estimate on the training set.
        This attribute exists only when ``oob_score`` is True.

    estimators_samples_ : list of arrays
        The subset of drawn samples (i.e., the in-bag samples) for each base
        estimator. Each subset is defined by an array of the indices selected.

        .. versionadded:: 1.4

    See Also
    --------
    ExtraTreesClassifier : An extra-trees classifier with random splits.
    RandomForestClassifier : A random forest classifier with optimal splits.
    RandomForestRegressor : Ensemble regressor using trees with optimal splits.

    Notes
    -----
    The default values for the parameters controlling the size of the trees
    (e.g. ``max_depth``, ``min_samples_leaf``, etc.) lead to fully grown and
    unpruned trees which can potentially be very large on some data sets. To
    reduce memory consumption, the complexity and size of the trees should be
    controlled by setting those parameter values.

    References
    ----------
    .. [1] P. Geurts, D. Ernst., and L. Wehenkel, "Extremely randomized trees",
           Machine Learning, 63(1), 3-42, 2006.

    Examples
    --------
    >>> from sklearn.datasets import load_diabetes
    >>> from sklearn.model_selection import train_test_split
    >>> from sklearn.ensemble import ExtraTreesRegressor
    >>> X, y = load_diabetes(return_X_y=True)
    >>> X_train, X_test, y_train, y_test = train_test_split(
    ...     X, y, random_state=0)
    >>> reg = ExtraTreesRegressor(n_estimators=100, random_state=0).fit(
    ...    X_train, y_train)
    >>> reg.score(X_test, y_test)
    0.2727...
    """

    _parameter_constraints: dict = {
        **ForestRegressor._parameter_constraints,
        **DecisionTreeRegressor._parameter_constraints,
    }
    _parameter_constraints.pop("splitter")

    def __init__(
        self,
        n_estimators=100,
        *,
        criterion="squared_error",
        max_depth=None,
        min_samples_split=2,
        min_samples_leaf=1,
        min_weight_fraction_leaf=0.0,
        max_features=1.0,
        max_leaf_nodes=None,
        min_impurity_decrease=0.0,
        bootstrap=False,
        oob_score=False,
        n_jobs=None,
        random_state=None,
        verbose=0,
        warm_start=False,
        ccp_alpha=0.0,
        max_samples=None,
        max_bins=None,
        store_leaf_values=False,
        monotonic_cst=None,
    ):
        super().__init__(
            estimator=ExtraTreeRegressor(),
            n_estimators=n_estimators,
            estimator_params=(
                "criterion",
                "max_depth",
                "min_samples_split",
                "min_samples_leaf",
                "min_weight_fraction_leaf",
                "max_features",
                "max_leaf_nodes",
                "min_impurity_decrease",
                "random_state",
                "ccp_alpha",
                "store_leaf_values",
                "monotonic_cst",
            ),
            bootstrap=bootstrap,
            oob_score=oob_score,
            n_jobs=n_jobs,
            random_state=random_state,
            verbose=verbose,
            warm_start=warm_start,
            max_samples=max_samples,
            max_bins=max_bins,
            store_leaf_values=store_leaf_values,
        )

        self.criterion = criterion
        self.max_depth = max_depth
        self.min_samples_split = min_samples_split
        self.min_samples_leaf = min_samples_leaf
        self.min_weight_fraction_leaf = min_weight_fraction_leaf
        self.max_features = max_features
        self.max_leaf_nodes = max_leaf_nodes
        self.min_impurity_decrease = min_impurity_decrease
        self.ccp_alpha = ccp_alpha
        self.monotonic_cst = monotonic_cst


class RandomTreesEmbedding(TransformerMixin, BaseForest):
    """
    An ensemble of totally random trees.

    An unsupervised transformation of a dataset to a high-dimensional
    sparse representation. A datapoint is coded according to which leaf of
    each tree it is sorted into. Using a one-hot encoding of the leaves,
    this leads to a binary coding with as many ones as there are trees in
    the forest.

    The dimensionality of the resulting representation is
    ``n_out <= n_estimators * max_leaf_nodes``. If ``max_leaf_nodes == None``,
    the number of leaf nodes is at most ``n_estimators * 2 ** max_depth``.

    Read more in the :ref:`User Guide <random_trees_embedding>`.

    Parameters
    ----------
    n_estimators : int, default=100
        Number of trees in the forest.

        .. versionchanged:: 0.22
           The default value of ``n_estimators`` changed from 10 to 100
           in 0.22.

    max_depth : int, default=5
        The maximum depth of each tree. If None, then nodes are expanded until
        all leaves are pure or until all leaves contain less than
        min_samples_split samples.

    min_samples_split : int or float, default=2
        The minimum number of samples required to split an internal node:

        - If int, then consider `min_samples_split` as the minimum number.
        - If float, then `min_samples_split` is a fraction and
          `ceil(min_samples_split * n_samples)` is the minimum
          number of samples for each split.

        .. versionchanged:: 0.18
           Added float values for fractions.

    min_samples_leaf : int or float, default=1
        The minimum number of samples required to be at a leaf node.
        A split point at any depth will only be considered if it leaves at
        least ``min_samples_leaf`` training samples in each of the left and
        right branches.  This may have the effect of smoothing the model,
        especially in regression.

        - If int, then consider `min_samples_leaf` as the minimum number.
        - If float, then `min_samples_leaf` is a fraction and
          `ceil(min_samples_leaf * n_samples)` is the minimum
          number of samples for each node.

        .. versionchanged:: 0.18
           Added float values for fractions.

    min_weight_fraction_leaf : float, default=0.0
        The minimum weighted fraction of the sum total of weights (of all
        the input samples) required to be at a leaf node. Samples have
        equal weight when sample_weight is not provided.

    max_leaf_nodes : int, default=None
        Grow trees with ``max_leaf_nodes`` in best-first fashion.
        Best nodes are defined as relative reduction in impurity.
        If None then unlimited number of leaf nodes.

    min_impurity_decrease : float, default=0.0
        A node will be split if this split induces a decrease of the impurity
        greater than or equal to this value.

        The weighted impurity decrease equation is the following::

            N_t / N * (impurity - N_t_R / N_t * right_impurity
                                - N_t_L / N_t * left_impurity)

        where ``N`` is the total number of samples, ``N_t`` is the number of
        samples at the current node, ``N_t_L`` is the number of samples in the
        left child, and ``N_t_R`` is the number of samples in the right child.

        ``N``, ``N_t``, ``N_t_R`` and ``N_t_L`` all refer to the weighted sum,
        if ``sample_weight`` is passed.

        .. versionadded:: 0.19

    sparse_output : bool, default=True
        Whether or not to return a sparse CSR matrix, as default behavior,
        or to return a dense array compatible with dense pipeline operators.

    n_jobs : int, default=None
        The number of jobs to run in parallel. :meth:`fit`, :meth:`transform`,
        :meth:`decision_path` and :meth:`apply` are all parallelized over the
        trees. ``None`` means 1 unless in a :obj:`joblib.parallel_backend`
        context. ``-1`` means using all processors. See :term:`Glossary
        <n_jobs>` for more details.

    random_state : int, RandomState instance or None, default=None
        Controls the generation of the random `y` used to fit the trees
        and the draw of the splits for each feature at the trees' nodes.
        See :term:`Glossary <random_state>` for details.

    verbose : int, default=0
        Controls the verbosity when fitting and predicting.

    warm_start : bool, default=False
        When set to ``True``, reuse the solution of the previous call to fit
        and add more estimators to the ensemble, otherwise, just fit a whole
        new forest. See :term:`Glossary <warm_start>` and
        :ref:`tree_ensemble_warm_start` for details.

    store_leaf_values : bool, default=False
        Whether to store the leaf values in the ``get_leaf_node_samples`` function.

    Attributes
    ----------
    estimator_ : :class:`~sklearn.tree.ExtraTreeRegressor` instance
        The child estimator template used to create the collection of fitted
        sub-estimators.

        .. versionadded:: 1.2
           `base_estimator_` was renamed to `estimator_`.

    estimators_ : list of :class:`~sklearn.tree.ExtraTreeRegressor` instances
        The collection of fitted sub-estimators.

    feature_importances_ : ndarray of shape (n_features,)
        The feature importances (the higher, the more important the feature).

    n_features_in_ : int
        Number of features seen during :term:`fit`.

        .. versionadded:: 0.24

    feature_names_in_ : ndarray of shape (`n_features_in_`,)
        Names of features seen during :term:`fit`. Defined only when `X`
        has feature names that are all strings.

        .. versionadded:: 1.0

    n_outputs_ : int
        The number of outputs when ``fit`` is performed.

    one_hot_encoder_ : OneHotEncoder instance
        One-hot encoder used to create the sparse embedding.

    estimators_samples_ : list of arrays
        The subset of drawn samples (i.e., the in-bag samples) for each base
        estimator. Each subset is defined by an array of the indices selected.

        .. versionadded:: 1.4

    See Also
    --------
    ExtraTreesClassifier : An extra-trees classifier.
    ExtraTreesRegressor : An extra-trees regressor.
    RandomForestClassifier : A random forest classifier.
    RandomForestRegressor : A random forest regressor.
    sklearn.tree.ExtraTreeClassifier: An extremely randomized
        tree classifier.
    sklearn.tree.ExtraTreeRegressor : An extremely randomized
        tree regressor.

    References
    ----------
    .. [1] P. Geurts, D. Ernst., and L. Wehenkel, "Extremely randomized trees",
           Machine Learning, 63(1), 3-42, 2006.
    .. [2] Moosmann, F. and Triggs, B. and Jurie, F.  "Fast discriminative
           visual codebooks using randomized clustering forests"
           NIPS 2007

    Examples
    --------
    >>> from sklearn.ensemble import RandomTreesEmbedding
    >>> X = [[0,0], [1,0], [0,1], [-1,0], [0,-1]]
    >>> random_trees = RandomTreesEmbedding(
    ...    n_estimators=5, random_state=0, max_depth=1).fit(X)
    >>> X_sparse_embedding = random_trees.transform(X)
    >>> X_sparse_embedding.toarray()
    array([[0., 1., 1., 0., 1., 0., 0., 1., 1., 0.],
           [0., 1., 1., 0., 1., 0., 0., 1., 1., 0.],
           [0., 1., 0., 1., 0., 1., 0., 1., 0., 1.],
           [1., 0., 1., 0., 1., 0., 1., 0., 1., 0.],
           [0., 1., 1., 0., 1., 0., 0., 1., 1., 0.]])
    """

    _parameter_constraints: dict = {
        "n_estimators": [Interval(Integral, 1, None, closed="left")],
        "n_jobs": [Integral, None],
        "verbose": ["verbose"],
        "warm_start": ["boolean"],
        **BaseDecisionTree._parameter_constraints,
        "sparse_output": ["boolean"],
    }
    for param in ("max_features", "ccp_alpha", "splitter", "monotonic_cst"):
        _parameter_constraints.pop(param)

    criterion = "squared_error"
    max_features = 1

    def __init__(
        self,
        n_estimators=100,
        *,
        max_depth=5,
        min_samples_split=2,
        min_samples_leaf=1,
        min_weight_fraction_leaf=0.0,
        max_leaf_nodes=None,
        min_impurity_decrease=0.0,
        sparse_output=True,
        n_jobs=None,
        random_state=None,
        verbose=0,
        warm_start=False,
        store_leaf_values=False,
    ):
        super().__init__(
            estimator=ExtraTreeRegressor(),
            n_estimators=n_estimators,
            estimator_params=(
                "criterion",
                "max_depth",
                "min_samples_split",
                "min_samples_leaf",
                "min_weight_fraction_leaf",
                "max_features",
                "max_leaf_nodes",
                "min_impurity_decrease",
                "random_state",
                "store_leaf_values",
            ),
            bootstrap=False,
            oob_score=False,
            n_jobs=n_jobs,
            random_state=random_state,
            verbose=verbose,
            warm_start=warm_start,
            max_samples=None,
            store_leaf_values=store_leaf_values,
        )

        self.max_depth = max_depth
        self.min_samples_split = min_samples_split
        self.min_samples_leaf = min_samples_leaf
        self.min_weight_fraction_leaf = min_weight_fraction_leaf
        self.max_leaf_nodes = max_leaf_nodes
        self.min_impurity_decrease = min_impurity_decrease
        self.sparse_output = sparse_output

    def _set_oob_score_and_attributes(self, X, y, scoring_function=None):
        raise NotImplementedError("OOB score not supported by tree embedding")

    def fit(self, X, y=None, sample_weight=None, classes=None):
        """
        Fit estimator.

        Parameters
        ----------
        X : {array-like, sparse matrix} of shape (n_samples, n_features)
            The input samples. Use ``dtype=np.float32`` for maximum
            efficiency. Sparse matrices are also supported, use sparse
            ``csc_matrix`` for maximum efficiency.

        y : Ignored
            Not used, present for API consistency by convention.

        sample_weight : array-like of shape (n_samples,), default=None
            Sample weights. If None, then samples are equally weighted. Splits
            that would create child nodes with net zero or negative weight are
            ignored while searching for a split in each node. In the case of
            classification, splits are also ignored if they would result in any
            single class carrying a negative weight in either child node.

        classes : array-like of shape (n_classes,), default=None
            List of all the classes that can possibly appear in the y vector.

        Returns
        -------
        self : object
            Returns the instance itself.
        """
        # Parameters are validated in fit_transform
        self.fit_transform(X, y, sample_weight=sample_weight, classes=classes)
        return self

    @_fit_context(prefer_skip_nested_validation=True)
    def fit_transform(self, X, y=None, sample_weight=None, classes=None):
        """
        Fit estimator and transform dataset.

        Parameters
        ----------
        X : {array-like, sparse matrix} of shape (n_samples, n_features)
            Input data used to build forests. Use ``dtype=np.float32`` for
            maximum efficiency.

        y : Ignored
            Not used, present for API consistency by convention.

        sample_weight : array-like of shape (n_samples,), default=None
            Sample weights. If None, then samples are equally weighted. Splits
            that would create child nodes with net zero or negative weight are
            ignored while searching for a split in each node. In the case of
            classification, splits are also ignored if they would result in any
            single class carrying a negative weight in either child node.

        classes : array-like of shape (n_classes,), default=None
            List of all the classes that can possibly appear in the y vector.

        Returns
        -------
        X_transformed : sparse matrix of shape (n_samples, n_out)
            Transformed dataset.
        """
        rnd = check_random_state(self.random_state)
        y = rnd.uniform(size=_num_samples(X))
        super().fit(X, y, sample_weight=sample_weight, classes=classes)

        self.one_hot_encoder_ = OneHotEncoder(sparse_output=self.sparse_output)
        output = self.one_hot_encoder_.fit_transform(self.apply(X))
        self._n_features_out = output.shape[1]
        return output

    def get_feature_names_out(self, input_features=None):
        """Get output feature names for transformation.

        Parameters
        ----------
        input_features : array-like of str or None, default=None
            Only used to validate feature names with the names seen in :meth:`fit`.

        Returns
        -------
        feature_names_out : ndarray of str objects
            Transformed feature names, in the format of
            `randomtreesembedding_{tree}_{leaf}`, where `tree` is the tree used
            to generate the leaf and `leaf` is the index of a leaf node
            in that tree. Note that the node indexing scheme is used to
            index both nodes with children (split nodes) and leaf nodes.
            Only the latter can be present as output features.
            As a consequence, there are missing indices in the output
            feature names.
        """
        check_is_fitted(self, "_n_features_out")
        _check_feature_names_in(
            self, input_features=input_features, generate_names=False
        )

        feature_names = [
            f"randomtreesembedding_{tree}_{leaf}"
            for tree in range(self.n_estimators)
            for leaf in self.one_hot_encoder_.categories_[tree]
        ]
        return np.asarray(feature_names, dtype=object)

    def transform(self, X):
        """
        Transform dataset.

        Parameters
        ----------
        X : {array-like, sparse matrix} of shape (n_samples, n_features)
            Input data to be transformed. Use ``dtype=np.float32`` for maximum
            efficiency. Sparse matrices are also supported, use sparse
            ``csr_matrix`` for maximum efficiency.

        Returns
        -------
        X_transformed : sparse matrix of shape (n_samples, n_out)
            Transformed dataset.
        """
        check_is_fitted(self)
        return self.one_hot_encoder_.transform(self.apply(X))<|MERGE_RESOLUTION|>--- conflicted
+++ resolved
@@ -62,7 +62,6 @@
 from sklearn.utils import check_random_state, compute_sample_weight
 from sklearn.utils._openmp_helpers import _openmp_effective_n_threads
 from sklearn.utils._param_validation import Interval, RealNotInt, StrOptions
-from sklearn.utils._tags import _safe_tags
 from sklearn.utils.multiclass import (
     _check_partial_fit_first_call,
     check_classification_targets,
@@ -84,8 +83,6 @@
     ExtraTreeRegressor,
 )
 from ..tree._tree import DOUBLE, DTYPE
-<<<<<<< HEAD
-=======
 from ..utils import check_random_state, compute_sample_weight
 from ..utils._param_validation import Interval, RealNotInt, StrOptions
 from ..utils._tags import get_tags
@@ -98,7 +95,6 @@
     check_is_fitted,
 )
 from ._base import BaseEnsemble, _partition_estimators
->>>>>>> 390ce98e
 
 __all__ = [
     "RandomForestClassifier",
