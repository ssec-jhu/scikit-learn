--- conflicted
+++ resolved
@@ -183,21 +183,4 @@
         Xt = X
         for name, transform in self.steps[:-1]:
             Xt = transform.transform(Xt)
-        return self.steps[-1][-1].score(Xt, y)
-<<<<<<< HEAD
-=======
-
-    def get_support(self):
-        # XXX don't like that
-        support_ = None
-        for name, transform in self.steps[:-1]:
-            if hasattr(transform, 'get_support'):
-                support_ = transform.get_support()
-        if support_ is None:
-            support_ = np.ones(self.steps[-1][-1].coef_.shape, dtype=np.bool)
-        return support_
-
-    @property
-    def coef_(self):
-        return self.inverse_transform(self.steps[-1][-1].coef_)
->>>>>>> bfb819eb
+        return self.steps[-1][-1].score(Xt, y)